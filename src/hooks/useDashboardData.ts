import { useQuery } from "@tanstack/react-query";
import { supabase } from "@/integrations/supabase/client";
import { getProjectClientName } from "@/lib/projects";
import {
  addDays,
  addMonths,
  endOfWeek,
  format,
  startOfMonth,
  startOfWeek,
  subDays,
  subMonths,
} from "date-fns";
import { fr } from "date-fns/locale";

import { getLeadStatusLabel, LEAD_STATUSES } from "@/components/leads/status";
import { DEFAULT_PROJECT_STATUSES } from "@/lib/projects";

const ACTIVE_LEAD_STATUSES = LEAD_STATUSES.filter((status) => status !== "Non éligible");
const QUALIFIED_LEAD_STATUS = "Éligible" as const;

const PROJECT_STATUS_VALUES = DEFAULT_PROJECT_STATUSES.map((status) => status.value);
const PROJECT_STATUS_LABELS = DEFAULT_PROJECT_STATUSES.reduce<Record<string, string>>(
  (acc, status) => {
    acc[status.value] = status.label;
    return acc;
  },
  {}
);

const ACTIVE_PROJECT_STATUSES = PROJECT_STATUS_VALUES.filter(
  (status) => !["LIVRE", "CLOTURE"].includes(status)
);
const PROJECT_SURFACE_STATUSES = PROJECT_STATUS_VALUES.filter((status) =>
  ["EN_COURS", "LIVRE"].includes(status)
);

const ACCEPTED_PROJECT_STATUS =
  DEFAULT_PROJECT_STATUSES.find((status) => status.value === "ACCEPTE")?.value ?? "ACCEPTE";

const QUOTE_STATUS_LABELS = {
  SENT: "Envoyé",
  ACCEPTED: "Accepté",
  REJECTED: "Refusé",
} as const;
type QuoteActivityStatus = keyof typeof QUOTE_STATUS_LABELS;
const QUOTE_ACTIVITY_STATUSES = Object.keys(QUOTE_STATUS_LABELS) as QuoteActivityStatus[];
const QUOTE_PENDING_STATUS: QuoteActivityStatus = "SENT";
const QUOTE_ACTIVITY_TITLES: Record<QuoteActivityStatus, string> = {
  SENT: "Devis envoyé",
  ACCEPTED: "Devis accepté",
  REJECTED: "Devis refusé",
};

const SITE_STATUS_LABELS = {
  PLANIFIE: "Planifié",
  EN_PREPARATION: "En préparation",
  EN_COURS: "En cours",
  SUSPENDU: "Suspendu",
  TERMINE: "Terminé",
  LIVRE: "Livré",
} as const;
type SiteStatus = keyof typeof SITE_STATUS_LABELS;

const SITE_ACTIVE_STATUSES: SiteStatus[] = [
  "PLANIFIE",
  "EN_PREPARATION",
  "EN_COURS",
  "SUSPENDU",
];
const SITE_ENDING_STATUSES: SiteStatus[] = ["EN_COURS", "TERMINE", "LIVRE"];
const SITE_ACTIVITY_STATUSES: SiteStatus[] = ["EN_COURS", "TERMINE", "LIVRE"];
const SITE_ACTIVITY_TITLES: Partial<Record<SiteStatus, string>> = {
  EN_COURS: "Chantier en cours",
  TERMINE: "Chantier terminé",
  LIVRE: "Chantier livré",
};

const INVOICE_ACTIVITY_STATUS_LABELS = {
  SENT: "Envoyée",
  PAID: "Payée",
} as const;
type InvoiceActivityStatus = keyof typeof INVOICE_ACTIVITY_STATUS_LABELS;
const INVOICE_ACTIVITY_STATUSES = Object.keys(
  INVOICE_ACTIVITY_STATUS_LABELS
) as InvoiceActivityStatus[];
const DEFAULT_INVOICE_STATUS: InvoiceActivityStatus = "SENT";
const INVOICE_ACTIVITY_TITLES: Record<InvoiceActivityStatus, string> = {
  SENT: "Facture envoyée",
  PAID: "Paiement reçu",
};

const isStatusValue = <T extends string>(
  statuses: readonly T[],
  value: string | null | undefined
): value is T => (value ? (statuses as readonly string[]).includes(value) : false);

export interface DashboardMetrics {
  leadsActifs: number;
  projetsEnCours: number;
  devisEnAttente: number;
  devisExpirantSous7Jours: number;
  chantiersOuverts: number;
  chantiersFinSemaine: number;
  rdvProgrammesSemaine: number;
  surfaceIsoleeMois: number;
  tauxConversion: {
    rate: number;
    delta: number | null;
  };
  generatedAt: string;
}

export interface RevenuePoint {
  month: string;
  isoMonth: string;
  total: number;
}

export interface RevenueData {
  points: RevenuePoint[];
  currentMonthTotal: number;
  previousMonthTotal: number;
  currentWeekTotal: number;
  previousWeekTotal: number;
  hasData: boolean;
  generatedAt: string;
}

export type ActivityType = "lead" | "quote" | "project" | "site" | "invoice";

export interface ActivityItem {
  id: string;
  type: ActivityType;
  title: string;
  description: string;
  status?: string | null;
  amount?: number | null;
  reference?: string | null;
  client?: string | null;
  city?: string | null;
  date: string;
}

interface QueryOptions {
  enabled?: boolean;
}

const formatMonthLabel = (date: Date) => {
  const label = format(date, "MMM", { locale: fr });
  return label.charAt(0).toUpperCase() + label.slice(1);
};

export const useDashboardMetrics = (
  orgId: string | null,
  options: QueryOptions = {}
) => {
  const { enabled = true } = options;

  return useQuery<DashboardMetrics, Error>({
    queryKey: ["dashboard", "metrics", orgId],
    enabled: Boolean(orgId) && enabled,
    queryFn: async () => {
      if (!orgId) {
        throw new Error("Organisation non définie");
      }

      const now = new Date();
      const startWeek = startOfWeek(now, { weekStartsOn: 1 });
      const endWeek = endOfWeek(now, { weekStartsOn: 1 });
      const startMonth = startOfMonth(now);
      const nextMonthStart = addMonths(startMonth, 1);
      const sevenDaysLater = addDays(now, 7);
      const ninetyDaysAgo = subDays(now, 90);
      const previousPeriodStart = subDays(ninetyDaysAgo, 90);

      const [activeLeads, projectsData, pendingQuotes, sitesData, leadsRdv, qualifiedLeads, acceptedProjects] =
        await Promise.all([
          supabase
            .from("leads")
            .select("id", { count: "exact", head: true })
            .eq("org_id", orgId)
            .in("status", ACTIVE_LEAD_STATUSES),
          supabase
            .from("projects")
            .select("id, status, updated_at, surface_isolee_m2, city, client_name")
            .eq("org_id", orgId)
            .in("status", [...ACTIVE_PROJECT_STATUSES, ...PROJECT_SURFACE_STATUSES]),
          supabase
            .from("quotes")
            .select("id, status, valid_until")
            .eq("org_id", orgId)
            .eq("status", QUOTE_PENDING_STATUS),
          supabase
            .from("sites")
            .select("id, status, date_fin_prevue")
            .eq("org_id", orgId)
            .in("status", SITE_ACTIVE_STATUSES),
          supabase
            .from("leads")
            .select("id, date_rdv")
            .eq("org_id", orgId)
            .gte("date_rdv", startWeek.toISOString())
            .lte("date_rdv", endWeek.toISOString()),
          supabase
            .from("leads")
            .select("id, updated_at")
            .eq("org_id", orgId)
            .eq("status", QUALIFIED_LEAD_STATUS)
            .gte("updated_at", previousPeriodStart.toISOString()),
          supabase
            .from("projects")
            .select("id, updated_at")
            .eq("org_id", orgId)
            .eq("status", ACCEPTED_PROJECT_STATUS)
            .gte("updated_at", previousPeriodStart.toISOString()),
        ]);

      if (activeLeads.error) throw activeLeads.error;
      if (projectsData.error) throw projectsData.error;
      if (pendingQuotes.error) throw pendingQuotes.error;
      if (sitesData.error) throw sitesData.error;
      if (leadsRdv.error) throw leadsRdv.error;
      if (qualifiedLeads.error) throw qualifiedLeads.error;
      if (acceptedProjects.error) throw acceptedProjects.error;

      const projets = projectsData.data ?? [];
      const sites = sitesData.data ?? [];
      const rdv = leadsRdv.data ?? [];
      const quotes = pendingQuotes.data ?? [];

      const chantiersFinSemaine = sites.filter((site) => {
        if (!site.date_fin_prevue) return false;
        const endDate = new Date(site.date_fin_prevue);
        return (
          isStatusValue(SITE_ENDING_STATUSES, site.status) &&
          endDate >= now &&
          endDate <= sevenDaysLater
        );
      }).length;

      const surfaceIsolee = projets
        .filter((project) => isStatusValue(PROJECT_SURFACE_STATUSES, project.status))
        .filter((project) => {
          if (!project.updated_at) return false;
          const updated = new Date(project.updated_at);
          return updated >= startMonth && updated < nextMonthStart;
        })
        .reduce((acc, project) => acc + (project.surface_isolee_m2 ?? 0), 0);

      const qualified = qualifiedLeads.data ?? [];
      const accepted = acceptedProjects.data ?? [];

      const currentQualified = qualified.filter((lead) => {
        const updated = new Date(lead.updated_at);
        return updated >= ninetyDaysAgo;
      }).length;

      const previousQualified = qualified.filter((lead) => {
        const updated = new Date(lead.updated_at);
        return updated < ninetyDaysAgo;
      }).length;

      const currentAccepted = accepted.filter((project) => {
        const updated = new Date(project.updated_at);
        return updated >= ninetyDaysAgo;
      }).length;

      const previousAccepted = accepted.filter((project) => {
        const updated = new Date(project.updated_at);
        return updated < ninetyDaysAgo;
      }).length;

      const currentRate = currentQualified === 0 ? 0 : (currentAccepted / currentQualified) * 100;
      const previousRate = previousQualified === 0 ? 0 : (previousAccepted / previousQualified) * 100;
      const delta = previousRate === 0 && currentRate === 0 ? null : currentRate - previousRate;

      const metrics: DashboardMetrics = {
        leadsActifs: activeLeads.count ?? 0,
        projetsEnCours: projets.filter((project) => isStatusValue(ACTIVE_PROJECT_STATUSES, project.status)).length,
        devisEnAttente: quotes.length,
        devisExpirantSous7Jours: quotes.filter((quote) => {
          if (!quote.valid_until) return false;
          const validUntil = new Date(quote.valid_until);
          return validUntil >= now && validUntil <= sevenDaysLater;
        }).length,
        chantiersOuverts: sites.length,
        chantiersFinSemaine,
        rdvProgrammesSemaine: rdv.length,
        surfaceIsoleeMois: surfaceIsolee,
        tauxConversion: {
          rate: Number(currentRate.toFixed(1)),
          delta: delta === null ? null : Number(delta.toFixed(1)),
        },
        generatedAt: now.toISOString(),
      };

      return metrics;
    },
  });
};

export const useRevenueData = (
  orgId: string | null,
  options: QueryOptions = {}
) => {
  const { enabled = true } = options;

  return useQuery<RevenueData, Error>({
    queryKey: ["dashboard", "revenue", orgId],
    enabled: Boolean(orgId) && enabled,
    queryFn: async () => {
      if (!orgId) {
        throw new Error("Organisation non définie");
      }

      const now = new Date();
      const startPeriod = startOfMonth(subMonths(now, 11));
      const startWeek = startOfWeek(now, { weekStartsOn: 1 });
      const endWeek = endOfWeek(now, { weekStartsOn: 1 });
      const previousWeekStart = subDays(startWeek, 7);
      const previousWeekEnd = subDays(startWeek, 1);

      const { data, error } = await supabase
        .from("invoices")
        .select("id, amount, status, created_at, updated_at")
        .eq("org_id", orgId)
        .eq("status", "PAID")
        .gte("created_at", startPeriod.toISOString())
        .order("created_at", { ascending: true });

      if (error) throw error;

      const invoices = data ?? [];
      const buckets: RevenuePoint[] = [];

      for (let i = 0; i < 12; i += 1) {
        const monthDate = addMonths(startPeriod, i);
        const isoMonth = format(monthDate, "yyyy-MM");
        const total = invoices
          .filter((invoice) => format(new Date(invoice.created_at), "yyyy-MM") === isoMonth)
          .reduce((acc, invoice) => acc + (invoice.amount ?? 0), 0);

        buckets.push({
          isoMonth,
          month: formatMonthLabel(monthDate),
          total,
        });
      }

      const currentMonthTotal = buckets.at(-1)?.total ?? 0;
      const previousMonthTotal = buckets.at(-2)?.total ?? 0;

      const sumInInterval = (start: Date, end: Date) =>
        invoices
          .filter((invoice) => {
            const date = new Date(invoice.created_at);
            return date >= start && date <= end;
          })
          .reduce((acc, invoice) => acc + (invoice.amount ?? 0), 0);

      const currentWeekTotal = sumInInterval(startWeek, endWeek);
      const previousWeekTotal = sumInInterval(previousWeekStart, previousWeekEnd);

      return {
        points: buckets,
        currentMonthTotal,
        previousMonthTotal,
        currentWeekTotal,
        previousWeekTotal,
        hasData: invoices.length > 0,
        generatedAt: now.toISOString(),
      } satisfies RevenueData;
    },
  });
};

export const useActivityFeed = (
  orgId: string | null,
  options: QueryOptions = {}
) => {
  const { enabled = true } = options;

  return useQuery<ActivityItem[], Error>({
    queryKey: ["dashboard", "activity", orgId],
    enabled: Boolean(orgId) && enabled,
    queryFn: async () => {
      if (!orgId) {
        throw new Error("Organisation non définie");
      }

      const [leads, quotes, projects, sites, invoices] = await Promise.all([
        supabase
          .from("leads")
          .select("id, full_name, city, created_at, status")
          .eq("org_id", orgId)
          .order("created_at", { ascending: false })
          .limit(20),
        supabase
          .from("quotes")
          .select("id, quote_ref, client_name, status, updated_at")
          .eq("org_id", orgId)
          .in("status", QUOTE_ACTIVITY_STATUSES)
          .order("updated_at", { ascending: false })
          .limit(20),
        supabase
          .from("projects")
<<<<<<< HEAD
          .select("id, project_ref, client_name, city, status, updated_at")
          .eq("org_id", orgId)
          .eq("status", ACCEPTED_PROJECT_STATUS)
=======
          .select(
            "id, project_ref, client_name, client_first_name, client_last_name, city, status, updated_at"
          )
          .eq("user_id", orgId)
          .eq("status", "ACCEPTED")
>>>>>>> 4460928b
          .order("updated_at", { ascending: false })
          .limit(20),
        supabase
          .from("sites")
          .select("id, site_ref, client_name, city, status, updated_at")
          .eq("org_id", orgId)
          .in("status", SITE_ACTIVITY_STATUSES)
          .order("updated_at", { ascending: false })
          .limit(20),
        supabase
          .from("invoices")
          .select("id, invoice_ref, client_name, status, created_at, updated_at, amount")
          .eq("org_id", orgId)
          .in("status", INVOICE_ACTIVITY_STATUSES)
          .order("created_at", { ascending: false })
          .limit(20),
      ]);

      if (leads.error) throw leads.error;
      if (quotes.error) throw quotes.error;
      if (projects.error) throw projects.error;
      if (sites.error) throw sites.error;
      if (invoices.error) throw invoices.error;

      const items: ActivityItem[] = [];

      (leads.data ?? []).forEach((lead) => {
        const statusLabel = lead.status ? getLeadStatusLabel(lead.status) : null;
        items.push({
          id: `lead-${lead.id}`,
          type: "lead",
          title: "Nouveau lead reçu",
          description: `${lead.full_name} • ${lead.city ?? "Ville inconnue"}`,
          status: statusLabel,
          client: lead.full_name,
          city: lead.city,
          date: lead.created_at,
        });
      });

      (quotes.data ?? []).forEach((quote) => {
        const normalizedStatus = quote.status?.toUpperCase() ?? null;
        const resolvedStatus = isStatusValue(QUOTE_ACTIVITY_STATUSES, normalizedStatus)
          ? normalizedStatus
          : QUOTE_PENDING_STATUS;
        const statusLabel = QUOTE_STATUS_LABELS[resolvedStatus];
        items.push({
          id: `quote-${quote.id}`,
          type: "quote",
          title: QUOTE_ACTIVITY_TITLES[resolvedStatus],
          description: `${quote.quote_ref ?? "Devis"} • ${quote.client_name ?? "Client"}`,
          status: statusLabel,
          reference: quote.quote_ref,
          client: quote.client_name,
          date: quote.updated_at,
        });
      });

      (projects.data ?? []).forEach((project) => {
<<<<<<< HEAD
        const statusLabel = project.status ? PROJECT_STATUS_LABELS[project.status] ?? project.status : null;
=======
        const projectClientName = getProjectClientName(project);
>>>>>>> 4460928b
        items.push({
          id: `project-${project.id}`,
          type: "project",
          title: "Projet accepté",
<<<<<<< HEAD
          description: `${project.project_ref ?? "Projet"} • ${project.client_name ?? "Client"}`,
          status: statusLabel,
          client: project.client_name,
=======
          description: `${project.project_ref ?? "Projet"} • ${projectClientName || "Client"}`,
          status: project.status?.toUpperCase(),
          client: projectClientName,
>>>>>>> 4460928b
          city: project.city,
          date: project.updated_at,
        });
      });

      (sites.data ?? []).forEach((site) => {
        const resolvedStatus = isStatusValue(SITE_ACTIVITY_STATUSES, site.status) ? site.status : null;
        const statusLabel = resolvedStatus ? SITE_STATUS_LABELS[resolvedStatus] : site.status ?? null;
        const title = resolvedStatus && SITE_ACTIVITY_TITLES[resolvedStatus]
          ? SITE_ACTIVITY_TITLES[resolvedStatus]!
          : "Chantier en cours";
        items.push({
          id: `site-${site.id}`,
          type: "site",
          title,
          description: `${site.site_ref ?? "Chantier"} • ${site.client_name ?? "Client"}`,
          status: statusLabel,
          client: site.client_name,
          city: site.city,
          date: site.updated_at,
        });
      });

      (invoices.data ?? []).forEach((invoice) => {
        const normalizedStatus = invoice.status?.toUpperCase() ?? null;
        const resolvedStatus = isStatusValue(INVOICE_ACTIVITY_STATUSES, normalizedStatus)
          ? normalizedStatus
          : DEFAULT_INVOICE_STATUS;
        const statusLabel = INVOICE_ACTIVITY_STATUS_LABELS[resolvedStatus];
        items.push({
          id: `invoice-${invoice.id}`,
          type: "invoice",
          title: INVOICE_ACTIVITY_TITLES[resolvedStatus],
          description: `${invoice.invoice_ref ?? "Facture"} • ${invoice.client_name ?? "Client"}`,
          status: statusLabel,
          reference: invoice.invoice_ref,
          client: invoice.client_name,
          amount: invoice.amount,
          date:
            resolvedStatus === "PAID" && invoice.updated_at ? invoice.updated_at : invoice.created_at,
        });
      });

      return items
        .filter((item) => Boolean(item.date))
        .sort((a, b) => new Date(b.date).getTime() - new Date(a.date).getTime())
        .slice(0, 10);
    },
  });
};<|MERGE_RESOLUTION|>--- conflicted
+++ resolved
@@ -174,47 +174,54 @@
       const ninetyDaysAgo = subDays(now, 90);
       const previousPeriodStart = subDays(ninetyDaysAgo, 90);
 
-      const [activeLeads, projectsData, pendingQuotes, sitesData, leadsRdv, qualifiedLeads, acceptedProjects] =
-        await Promise.all([
-          supabase
-            .from("leads")
-            .select("id", { count: "exact", head: true })
-            .eq("org_id", orgId)
-            .in("status", ACTIVE_LEAD_STATUSES),
-          supabase
-            .from("projects")
-            .select("id, status, updated_at, surface_isolee_m2, city, client_name")
-            .eq("org_id", orgId)
-            .in("status", [...ACTIVE_PROJECT_STATUSES, ...PROJECT_SURFACE_STATUSES]),
-          supabase
-            .from("quotes")
-            .select("id, status, valid_until")
-            .eq("org_id", orgId)
-            .eq("status", QUOTE_PENDING_STATUS),
-          supabase
-            .from("sites")
-            .select("id, status, date_fin_prevue")
-            .eq("org_id", orgId)
-            .in("status", SITE_ACTIVE_STATUSES),
-          supabase
-            .from("leads")
-            .select("id, date_rdv")
-            .eq("org_id", orgId)
-            .gte("date_rdv", startWeek.toISOString())
-            .lte("date_rdv", endWeek.toISOString()),
-          supabase
-            .from("leads")
-            .select("id, updated_at")
-            .eq("org_id", orgId)
-            .eq("status", QUALIFIED_LEAD_STATUS)
-            .gte("updated_at", previousPeriodStart.toISOString()),
-          supabase
-            .from("projects")
-            .select("id, updated_at")
-            .eq("org_id", orgId)
-            .eq("status", ACCEPTED_PROJECT_STATUS)
-            .gte("updated_at", previousPeriodStart.toISOString()),
-        ]);
+      const [
+        activeLeads,
+        projectsData,
+        pendingQuotes,
+        sitesData,
+        leadsRdv,
+        qualifiedLeads,
+        acceptedProjects,
+      ] = await Promise.all([
+        supabase
+          .from("leads")
+          .select("id", { count: "exact", head: true })
+          .eq("org_id", orgId)
+          .in("status", ACTIVE_LEAD_STATUSES),
+        supabase
+          .from("projects")
+          .select("id, status, updated_at, surface_isolee_m2, city, client_name")
+          .eq("org_id", orgId)
+          .in("status", [...ACTIVE_PROJECT_STATUSES, ...PROJECT_SURFACE_STATUSES]),
+        supabase
+          .from("quotes")
+          .select("id, status, valid_until")
+          .eq("org_id", orgId)
+          .eq("status", QUOTE_PENDING_STATUS),
+        supabase
+          .from("sites")
+          .select("id, status, date_fin_prevue")
+          .eq("org_id", orgId)
+          .in("status", SITE_ACTIVE_STATUSES),
+        supabase
+          .from("leads")
+          .select("id, date_rdv")
+          .eq("org_id", orgId)
+          .gte("date_rdv", startWeek.toISOString())
+          .lte("date_rdv", endWeek.toISOString()),
+        supabase
+          .from("leads")
+          .select("id, updated_at")
+          .eq("org_id", orgId)
+          .eq("status", QUALIFIED_LEAD_STATUS)
+          .gte("updated_at", previousPeriodStart.toISOString()),
+        supabase
+          .from("projects")
+          .select("id, updated_at")
+          .eq("org_id", orgId)
+          .eq("status", ACCEPTED_PROJECT_STATUS)
+          .gte("updated_at", previousPeriodStart.toISOString()),
+      ]);
 
       if (activeLeads.error) throw activeLeads.error;
       if (projectsData.error) throw projectsData.error;
@@ -277,7 +284,9 @@
 
       const metrics: DashboardMetrics = {
         leadsActifs: activeLeads.count ?? 0,
-        projetsEnCours: projets.filter((project) => isStatusValue(ACTIVE_PROJECT_STATUSES, project.status)).length,
+        projetsEnCours: projets.filter((project) =>
+          isStatusValue(ACTIVE_PROJECT_STATUSES, project.status)
+        ).length,
         devisEnAttente: quotes.length,
         devisExpirantSous7Jours: quotes.filter((quote) => {
           if (!quote.valid_until) return false;
@@ -405,17 +414,11 @@
           .limit(20),
         supabase
           .from("projects")
-<<<<<<< HEAD
-          .select("id, project_ref, client_name, city, status, updated_at")
-          .eq("org_id", orgId)
-          .eq("status", ACCEPTED_PROJECT_STATUS)
-=======
           .select(
             "id, project_ref, client_name, client_first_name, client_last_name, city, status, updated_at"
           )
-          .eq("user_id", orgId)
-          .eq("status", "ACCEPTED")
->>>>>>> 4460928b
+          .eq("org_id", orgId)
+          .eq("status", ACCEPTED_PROJECT_STATUS)
           .order("updated_at", { ascending: false })
           .limit(20),
         supabase
@@ -474,25 +477,20 @@
         });
       });
 
-      (projects.data ?? []).forEach((project) => {
-<<<<<<< HEAD
-        const statusLabel = project.status ? PROJECT_STATUS_LABELS[project.status] ?? project.status : null;
-=======
-        const projectClientName = getProjectClientName(project);
->>>>>>> 4460928b
+      (projects.data ?? []).forEach((project: any) => {
+        const statusLabel = project.status
+          ? PROJECT_STATUS_LABELS[project.status] ?? project.status
+          : null;
+        const projectClientName =
+          project.client_name ?? getProjectClientName(project) ?? null;
+
         items.push({
           id: `project-${project.id}`,
           type: "project",
           title: "Projet accepté",
-<<<<<<< HEAD
-          description: `${project.project_ref ?? "Projet"} • ${project.client_name ?? "Client"}`,
+          description: `${project.project_ref ?? "Projet"} • ${projectClientName || "Client"}`,
           status: statusLabel,
-          client: project.client_name,
-=======
-          description: `${project.project_ref ?? "Projet"} • ${projectClientName || "Client"}`,
-          status: project.status?.toUpperCase(),
           client: projectClientName,
->>>>>>> 4460928b
           city: project.city,
           date: project.updated_at,
         });
@@ -501,9 +499,10 @@
       (sites.data ?? []).forEach((site) => {
         const resolvedStatus = isStatusValue(SITE_ACTIVITY_STATUSES, site.status) ? site.status : null;
         const statusLabel = resolvedStatus ? SITE_STATUS_LABELS[resolvedStatus] : site.status ?? null;
-        const title = resolvedStatus && SITE_ACTIVITY_TITLES[resolvedStatus]
-          ? SITE_ACTIVITY_TITLES[resolvedStatus]!
-          : "Chantier en cours";
+        const title =
+          resolvedStatus && SITE_ACTIVITY_TITLES[resolvedStatus]
+            ? SITE_ACTIVITY_TITLES[resolvedStatus]!
+            : "Chantier en cours";
         items.push({
           id: `site-${site.id}`,
           type: "site",
