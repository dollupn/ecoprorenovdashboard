import { useEffect, useMemo, useState } from "react";
import { useForm } from "react-hook-form";
import { zodResolver } from "@hookform/resolvers/zod";
import * as z from "zod";
import { Loader2, Plus } from "lucide-react";

import { Button } from "@/components/ui/button";
import {
  Dialog,
  DialogContent,
  DialogFooter,
  DialogHeader,
  DialogTitle,
  DialogTrigger,
} from "@/components/ui/dialog";
import { Form, FormControl, FormField, FormItem, FormLabel, FormMessage } from "@/components/ui/form";
import { Input } from "@/components/ui/input";
import { Switch } from "@/components/ui/switch";
import { Select, SelectContent, SelectItem, SelectTrigger, SelectValue } from "@/components/ui/select";
import { Tabs, TabsContent, TabsList, TabsTrigger } from "@/components/ui/tabs";
import { useToast } from "@/hooks/use-toast";
import { getProjectBuildingTypes } from "@/lib/buildings";
import {
  FORMULA_QUANTITY_KEY,
<<<<<<< HEAD
=======
  formatFormulaCoefficient,
>>>>>>> 263a3653
  normalizeValorisationFormula,
  type ValorisationFormulaConfig,
} from "@/lib/valorisation-formula";
import type { TablesInsert } from "@/integrations/supabase/types";
import type { ProductCatalogRecord, CategoryRecord, ProductKwhCumacInput } from "./api";
import { useCreateProduct, useUpdateProduct } from "./api";
import { CategoryFormDialog } from "./CategoryFormDialog";
import { RichDescription } from "./RichDescription";
import { TechnicalSheetUpload } from "./TechnicalSheetUpload";
import { DynamicFieldsEditor } from "./DynamicFieldsEditor";

const euroFormatter = new Intl.NumberFormat("fr-FR", { style: "currency", currency: "EUR" });
const decimalFormatter = new Intl.NumberFormat("fr-FR", { minimumFractionDigits: 0, maximumFractionDigits: 2 });

const formatDecimalValue = (value: number | null | undefined, fallback: number) => {
  const numeric = typeof value === "number" && Number.isFinite(value) ? value : fallback;
  return decimalFormatter.format(numeric);
};

type DynamicSchemaField = { name: string; label?: string | null };

const extractSchemaFields = (schema: unknown): DynamicSchemaField[] => {
  if (!schema) {
    return [];
  }

  if (Array.isArray(schema)) {
    return schema.filter((field): field is DynamicSchemaField => {
      return (
        typeof field === "object" &&
        field !== null &&
        !Array.isArray(field) &&
        typeof (field as Record<string, unknown>).name === "string"
      );
    }) as DynamicSchemaField[];
  }

  if (typeof schema === "object" && schema !== null) {
    const fields = (schema as Record<string, unknown>).fields;
    if (Array.isArray(fields)) {
      return fields.filter((field): field is DynamicSchemaField => {
        return (
          typeof field === "object" &&
          field !== null &&
          !Array.isArray(field) &&
          typeof (field as Record<string, unknown>).name === "string"
        );
      }) as DynamicSchemaField[];
    }
  }

  return [];
};

type DynamicSchemaField = { name: string; label?: string | null };

const extractSchemaFields = (schema: unknown): DynamicSchemaField[] => {
  if (!schema) {
    return [];
  }

  if (Array.isArray(schema)) {
    return schema.filter((field): field is DynamicSchemaField => {
      return (
        typeof field === "object" &&
        field !== null &&
        !Array.isArray(field) &&
        typeof (field as Record<string, unknown>).name === "string"
      );
    }) as DynamicSchemaField[];
  }

  if (typeof schema === "object" && schema !== null) {
    const fields = (schema as Record<string, unknown>).fields;
    if (Array.isArray(fields)) {
      return fields.filter((field): field is DynamicSchemaField => {
        return (
          typeof field === "object" &&
          field !== null &&
          !Array.isArray(field) &&
          typeof (field as Record<string, unknown>).name === "string"
        );
      }) as DynamicSchemaField[];
    }
  }

  return [];
};

const kwhValueSchema = z
  .number({ invalid_type_error: "Saisissez un nombre valide" })
  .min(0, "La valeur doit être positive")
  .nullable();

const valorisationFormulaSchema = z
  .object({
    variableKey: z.string().min(1, "Sélectionnez une variable"),
    variableLabel: z.string().optional().nullable(),
    coefficient: z
      .number({ invalid_type_error: "Saisissez un coefficient valide" })
<<<<<<< HEAD
      .gt(0, "Le coefficient doit être positif")
=======
      .min(0, "Le coefficient doit être positif")
>>>>>>> 263a3653
      .optional()
      .nullable(),
  })
  .strict();

const productSchema = z.object({
  name: z.string().min(2, "Le nom est requis").max(200),
  code: z.string().max(120).optional(),
  category: z.string().optional().nullable(),
  description: z.string().max(15000, "La description ne peut pas dépasser 15 000 caractères").optional(),
  custom_description_primary: z
    .string()
    .max(15000, "La description ne peut pas dépasser 15 000 caractères")
    .optional()
    .nullable(),
  custom_description_secondary: z
    .string()
    .max(15000, "La description ne peut pas dépasser 15 000 caractères")
    .optional()
    .nullable(),
  is_active: z.boolean().default(true),
  unit_type: z.string().optional().nullable(),
  base_price_ht: z.number().optional().nullable(),
  tva_percentage: z.number().min(0).max(100).optional().nullable(),
  prime_percentage: z.number().min(0).max(100).optional().nullable(),
  eco_admin_percentage: z.number().min(0).max(100).optional().nullable(),
  eco_furn_percentage: z.number().min(0).max(100).optional().nullable(),
  eco_log_percentage: z.number().min(0).max(100).optional().nullable(),
  supplier_name: z.string().optional().nullable(),
  supplier_reference: z.string().optional().nullable(),
  technical_sheet_url: z.string().optional().nullable(),
  params_schema: z.any().optional().nullable(),
  default_params: z.any().optional().nullable(),
  kwh_cumac: z.record(kwhValueSchema).default({}),
<<<<<<< HEAD
  valorisation_bonification: z
    .number({ invalid_type_error: "Saisissez une bonification valide" })
    .min(0, "La bonification doit être positive")
    .optional()
    .nullable(),
  valorisation_coefficient: z
    .number({ invalid_type_error: "Saisissez un coefficient valide" })
    .min(0, "Le coefficient doit être positif")
=======
  valorisation_tarif_override: z
    .number({ invalid_type_error: "Saisissez un tarif valide" })
    .min(0, "Le tarif doit être positif")
>>>>>>> 263a3653
    .optional()
    .nullable(),
  valorisation_formula: valorisationFormulaSchema.optional().nullable(),
});

type ProductFormValues = z.infer<typeof productSchema>;

type ProductFormDialogProps = {
  orgId: string | null;
  categories: CategoryRecord[];
  productTypes: string[];
  product?: ProductCatalogRecord | null;
  trigger?: React.ReactNode;
  open?: boolean;
  onOpenChange?: (open: boolean) => void;
};

export const ProductFormDialog = ({
  orgId,
  categories,
  product,
  trigger,
  open: openProp,
  onOpenChange,
}: ProductFormDialogProps) => {
  const [internalOpen, setInternalOpen] = useState(false);
  const { toast } = useToast();
  const buildingTypes = useMemo(() => getProjectBuildingTypes(), []);
  const allBuildingTypes = useMemo(() => {
    const fromProduct = product?.kwh_cumac_values?.map((entry) => entry.building_type?.trim()).filter((value): value is string =>
      Boolean(value),
    ) ?? [];
    const ordered = new Set<string>();
    buildingTypes.forEach((type) => {
      const trimmed = type.trim();
      if (trimmed) {
        ordered.add(trimmed);
      }
    });
    fromProduct.forEach((type) => {
      const trimmed = type.trim();
      if (trimmed) {
        ordered.add(trimmed);
      }
    });
    return Array.from(ordered);
  }, [buildingTypes, product?.kwh_cumac_values]);
  const createProduct = useCreateProduct(orgId);
  const updateProduct = useUpdateProduct(orgId);

  const defaultValues = useMemo<ProductFormValues>(
    () => ({
      name: product?.name ?? "",
      code: product?.code ?? "",
      category: product?.category ?? null,
      description: product?.description ?? "",
      custom_description_primary: product?.custom_description_primary ?? "",
      custom_description_secondary: product?.custom_description_secondary ?? "",
      is_active: product?.is_active ?? true,
      unit_type: product?.unit_type ?? null,
      base_price_ht: product?.base_price_ht ?? null,
      tva_percentage: product?.tva_percentage ?? 8.5,
      prime_percentage: product?.prime_percentage ?? 0,
      eco_admin_percentage: product?.eco_admin_percentage ?? 15,
      eco_furn_percentage: product?.eco_furn_percentage ?? 5,
      eco_log_percentage: product?.eco_log_percentage ?? 0,
      supplier_name: product?.supplier_name ?? null,
      supplier_reference: product?.supplier_reference ?? null,
      technical_sheet_url: product?.technical_sheet_url ?? null,
      params_schema: product?.params_schema ?? null,
      default_params: product?.default_params ?? null,
      kwh_cumac: allBuildingTypes.reduce<Record<string, number | null>>((acc, type) => {
        const match = product?.kwh_cumac_values?.find(
          (entry) => entry.building_type?.trim() === type,
        );
        acc[type] = match?.kwh_cumac ?? null;
        return acc;
      }, {}),
<<<<<<< HEAD
      valorisation_bonification:
        typeof product?.valorisation_bonification === "number"
          ? product.valorisation_bonification
          : 2,
      valorisation_coefficient:
        typeof product?.valorisation_coefficient === "number"
          ? product.valorisation_coefficient
          : 1,
=======
      valorisation_tarif_override:
        typeof product?.valorisation_tarif_override === "number"
          ? product.valorisation_tarif_override
          : null,
>>>>>>> 263a3653
      valorisation_formula: normalizeValorisationFormula(product?.valorisation_formula) ?? null,
    }),
    [product, allBuildingTypes],
  );

  const form = useForm<ProductFormValues>({
    resolver: zodResolver(productSchema),
    defaultValues,
  });

  const isControlled = openProp !== undefined;
  const open = isControlled ? Boolean(openProp) : internalOpen;

  useEffect(() => {
    if (open) {
      form.reset(defaultValues);
    }
  }, [open, defaultValues, form]);

  const setOpen = (next: boolean) => {
    if (!isControlled) {
      setInternalOpen(next);
    }
    onOpenChange?.(next);
    if (!next) {
      form.reset(defaultValues);
    }
  };

  const onSubmit = async (values: ProductFormValues) => {
    if (!orgId) {
      toast({
        title: "Organisation manquante",
        description: "Vous devez être membre d'une organisation pour créer des produits",
        variant: "destructive"
      });
      return;
    }

    const schemaFields = extractSchemaFields(values.params_schema);
    const normalizedFormula = normalizeValorisationFormula(values.valorisation_formula);

    let payloadFormula: ValorisationFormulaConfig | null = null;

    if (normalizedFormula) {
      if (normalizedFormula.variableKey === FORMULA_QUANTITY_KEY) {
        payloadFormula = {
          ...normalizedFormula,
          variableLabel: normalizedFormula.variableLabel ?? "Quantité",
        };
      } else {
        const match = schemaFields.find((field) => field.name === normalizedFormula.variableKey);
        payloadFormula = {
          ...normalizedFormula,
          variableLabel: match?.label ?? normalizedFormula.variableLabel ?? normalizedFormula.variableKey,
        };
      }
    }

    const payload: TablesInsert<"product_catalog"> = {
      org_id: orgId,
      owner_id: orgId,
      name: values.name.trim(),
      code: values.code?.trim() || "",
      category: values.category,
      description: values.description?.trim() || null,
      custom_description_primary: values.custom_description_primary?.trim() || null,
      custom_description_secondary: values.custom_description_secondary?.trim() || null,
      is_active: values.is_active,
      unit_type: values.unit_type,
      base_price_ht: values.base_price_ht,
      tva_percentage: values.tva_percentage,
      prime_percentage: values.prime_percentage ?? 0,
      eco_admin_percentage: values.eco_admin_percentage ?? 0,
      eco_furn_percentage: values.eco_furn_percentage ?? 0,
      eco_log_percentage: values.eco_log_percentage ?? 0,
      supplier_name: values.supplier_name?.trim() || null,
      supplier_reference: values.supplier_reference?.trim() || null,
      technical_sheet_url: values.technical_sheet_url,
      params_schema: values.params_schema,
      default_params: values.default_params,
<<<<<<< HEAD
      valorisation_bonification:
        typeof values.valorisation_bonification === "number"
          ? values.valorisation_bonification
          : null,
      valorisation_coefficient:
        typeof values.valorisation_coefficient === "number"
          ? values.valorisation_coefficient
=======
      valorisation_tarif_override:
        typeof values.valorisation_tarif_override === "number"
          ? values.valorisation_tarif_override
>>>>>>> 263a3653
          : null,
      valorisation_formula: payloadFormula,
    };

    const kwhValues = values.kwh_cumac ?? {};
    const kwhEntries: ProductKwhCumacInput[] = Array.from(
      new Set([
        ...allBuildingTypes,
        ...Object.keys(kwhValues),
      ].map((type) => type.trim()).filter((type) => type.length > 0)),
    ).map((type) => ({
      building_type: type,
      kwh_cumac: kwhValues[type] ?? null,
    }));

    try {
      if (product) {
        await updateProduct.mutateAsync({ id: product.id, values: payload, kwhCumac: kwhEntries });
        toast({ title: "Produit modifié", description: `${values.name} a été mis à jour` });
      } else {
        await createProduct.mutateAsync({ values: payload, kwhCumac: kwhEntries });
        toast({ title: "Produit créé", description: `${values.name} a été ajouté au catalogue` });
      }
      setOpen(false);
      form.reset(defaultValues);
    } catch (error) {
      const message = error instanceof Error ? error.message : "Impossible de sauvegarder le produit";
      toast({ title: "Erreur", description: message, variant: "destructive" });
    }
  };

  const isSubmitting = form.formState.isSubmitting;

  const watchedBasePrice = form.watch("base_price_ht");
  const watchedTva = form.watch("tva_percentage");
  const watchedPrime = form.watch("prime_percentage");
  const watchedEcoAdmin = form.watch("eco_admin_percentage");
  const watchedEcoFurn = form.watch("eco_furn_percentage");
  const watchedEcoLog = form.watch("eco_log_percentage");
  const paramsSchema = form.watch("params_schema");
<<<<<<< HEAD
  const watchedBonification = form.watch("valorisation_bonification");
  const watchedCoefficient = form.watch("valorisation_coefficient");
  const watchedFormulaValue = form.watch("valorisation_formula");

  const normalizedFormulaValue = useMemo(
    () => normalizeValorisationFormula(watchedFormulaValue),
    [watchedFormulaValue],
  );
=======
>>>>>>> 263a3653

  const priceTTC = useMemo(() => {
    if (watchedBasePrice && watchedTva !== null && watchedTva !== undefined) {
      return watchedBasePrice * (1 + watchedTva / 100);
    }
    return null;
  }, [watchedBasePrice, watchedTva]);

  const dynamicSchemaFields = useMemo(
    () =>
      extractSchemaFields(paramsSchema).map((field) => ({
        name: field.name,
        label: field.label && field.label.trim().length > 0 ? field.label : field.name,
      })),
    [paramsSchema],
  );

  const formulaOptions = useMemo(() => {
    const baseOptions = dynamicSchemaFields.map((field) => ({
      value: field.name,
      label: field.label,
    }));
    return [
      { value: "auto", label: "Détection automatique" },
      ...baseOptions,
      { value: FORMULA_QUANTITY_KEY, label: "Quantité" },
    ];
  }, [dynamicSchemaFields]);

<<<<<<< HEAD
  const bonificationDisplay = useMemo(() => formatDecimalValue(watchedBonification, 2), [watchedBonification]);
  const coefficientDisplay = useMemo(() => formatDecimalValue(watchedCoefficient, 1), [watchedCoefficient]);
  const formulaPreviewLabel = useMemo(() => {
    if (!normalizedFormulaValue || !normalizedFormulaValue.variableKey) {
      return "multiplicateur détecté automatiquement";
    }

    if (normalizedFormulaValue.variableKey === FORMULA_QUANTITY_KEY) {
      return normalizedFormulaValue.variableLabel ?? "Quantité";
    }

    const matchField = dynamicSchemaFields.find((field) => field.name === normalizedFormulaValue.variableKey);
    if (matchField?.label && matchField.label.trim().length > 0) {
      return matchField.label;
    }
    if (matchField?.name && matchField.name.trim().length > 0) {
      return matchField.name;
    }

    if (
      normalizedFormulaValue.variableLabel &&
      normalizedFormulaValue.variableLabel.trim().length > 0
    ) {
      return normalizedFormulaValue.variableLabel;
    }

    return normalizedFormulaValue.variableKey;
  }, [dynamicSchemaFields, normalizedFormulaValue]);

  const formulaCoefficientDisplay = useMemo(
    () => formatDecimalValue(normalizedFormulaValue?.coefficient, 1),
    [normalizedFormulaValue],
  );

  const formulaMultiplierDescription = useMemo(() => {
    if (!normalizedFormulaValue || !normalizedFormulaValue.coefficient) {
      return formulaPreviewLabel;
    }

    return `${formulaPreviewLabel} × coefficient (${formulaCoefficientDisplay})`;
  }, [formulaCoefficientDisplay, formulaPreviewLabel, normalizedFormulaValue]);

=======
>>>>>>> 263a3653
  useEffect(() => {
    const current = form.getValues("valorisation_formula");
    if (!current || !current.variableKey || current.variableKey === FORMULA_QUANTITY_KEY) {
      if (current?.variableKey === FORMULA_QUANTITY_KEY && !current.variableLabel) {
        form.setValue("valorisation_formula", { ...current, variableLabel: "Quantité" });
      }
      return;
    }

    const match = dynamicSchemaFields.find((field) => field.name === current.variableKey);
    if (!match) {
      form.setValue("valorisation_formula", null);
      return;
    }

    const nextLabel = match.label ?? match.name;
    if (nextLabel && current.variableLabel !== nextLabel) {
      form.setValue("valorisation_formula", { ...current, variableLabel: nextLabel });
    }
  }, [dynamicSchemaFields, form]);

  const ecoEstimation = useMemo(() => {
    if (watchedBasePrice === null || watchedBasePrice === undefined) {
      return null;
    }

    const prime = watchedPrime ?? 0;
    const admin = watchedEcoAdmin ?? 0;
    const furn = watchedEcoFurn ?? 0;
    const log = watchedEcoLog ?? 0;

    const safeBase = Number(watchedBasePrice);
    if (Number.isNaN(safeBase)) {
      return null;
    }

    const totalPercent = Number(prime || 0) + Number(admin || 0) + Number(furn || 0) + Number(log || 0);
    const ecoCharges = safeBase * (totalPercent / 100);
    const totalWithEco = safeBase + ecoCharges;

    return {
      totalPercent,
      ecoCharges,
      totalWithEco,
    };
  }, [watchedBasePrice, watchedPrime, watchedEcoAdmin, watchedEcoFurn, watchedEcoLog]);

  return (
    <Dialog open={open} onOpenChange={setOpen}>
      {trigger && <DialogTrigger asChild>{trigger}</DialogTrigger>}
      <DialogContent className="max-w-3xl max-h-[90vh] flex flex-col">
        <DialogHeader>
          <DialogTitle>{product ? "Modifier le produit" : "Nouveau produit"}</DialogTitle>
        </DialogHeader>
        <Form {...form}>
          <form onSubmit={form.handleSubmit(onSubmit)} className="flex-1 overflow-y-auto">
            <Tabs defaultValue="general" className="space-y-6 px-1">
              <TabsList className="grid w-full grid-cols-4">
                <TabsTrigger value="general">Général</TabsTrigger>
                <TabsTrigger value="pricing">Tarification</TabsTrigger>
                <TabsTrigger value="cee">CEE</TabsTrigger>
                <TabsTrigger value="dynamic">Champs dynamiques</TabsTrigger>
              </TabsList>

              <TabsContent value="general" className="space-y-6">
              <div className="grid gap-4 md:grid-cols-2">
                <FormField
                  control={form.control}
                  name="name"
                  render={({ field }) => (
                    <FormItem>
                      <FormLabel>Nom *</FormLabel>
                      <FormControl>
                        <Input {...field} placeholder="Nom du produit" disabled={isSubmitting} />
                      </FormControl>
                      <FormMessage />
                    </FormItem>
                  )}
                />
                <FormField
                  control={form.control}
                  name="code"
                  render={({ field }) => (
                    <FormItem>
                      <FormLabel>Code</FormLabel>
                      <FormControl>
                        <Input {...field} placeholder="Code produit" disabled={isSubmitting} />
                      </FormControl>
                      <FormMessage />
                    </FormItem>
                  )}
                />
              </div>

              <div className="flex items-center gap-2">
                <FormField
                  control={form.control}
                  name="category"
                  render={({ field }) => (
                    <FormItem className="flex-1">
                      <FormLabel>Catégorie</FormLabel>
                      <FormControl>
                        <Select
                          value={field.value ?? "null"}
                          onValueChange={(value) => field.onChange(value === "null" ? null : value)}
                          disabled={isSubmitting}
                        >
                          <SelectTrigger>
                            <SelectValue placeholder="Choisir une catégorie" />
                          </SelectTrigger>
                          <SelectContent>
                            <SelectItem value="null">Aucune</SelectItem>
                            {categories.map((category) => (
                              <SelectItem key={category.id} value={category.name}>
                                {category.name}
                              </SelectItem>
                            ))}
                          </SelectContent>
                        </Select>
                      </FormControl>
                      <FormMessage />
                    </FormItem>
                  )}
                />
                <CategoryFormDialog
                  orgId={orgId}
                  trigger={
                    <Button type="button" variant="outline" size="sm" className="gap-2 whitespace-nowrap mt-8">
                      <Plus className="h-4 w-4" /> Catégorie
                    </Button>
                  }
                />
              </div>

              <FormField
                control={form.control}
                name="description"
                render={({ field }) => (
                  <FormItem>
                    <FormLabel>Description</FormLabel>
                    <FormControl>
                      <RichDescription
                        value={field.value ?? ""}
                        onChange={(value) => field.onChange(value)}
                        disabled={isSubmitting}
                      />
                    </FormControl>
                    <FormMessage />
                  </FormItem>
                )}
              />

              <FormField
                control={form.control}
                name="custom_description_primary"
                render={({ field }) => (
                  <FormItem>
                    <FormLabel>Description personnalisée — bloc 1</FormLabel>
                    <FormControl>
                      <RichDescription
                        value={field.value ?? ""}
                        onChange={(value) => field.onChange(value)}
                        disabled={isSubmitting}
                      />
                    </FormControl>
                    <p className="text-xs text-muted-foreground px-1">
                      Contenu additionnel utilisé pour enrichir les devis (section principale).
                    </p>
                    <FormMessage />
                  </FormItem>
                )}
              />

              <FormField
                control={form.control}
                name="custom_description_secondary"
                render={({ field }) => (
                  <FormItem>
                    <FormLabel>Description personnalisée — bloc 2</FormLabel>
                    <FormControl>
                      <RichDescription
                        value={field.value ?? ""}
                        onChange={(value) => field.onChange(value)}
                        disabled={isSubmitting}
                      />
                    </FormControl>
                    <p className="text-xs text-muted-foreground px-1">
                      Deuxième bloc de description pour les annexes ou précisions techniques.
                    </p>
                    <FormMessage />
                  </FormItem>
                )}
              />

              <FormField
                control={form.control}
                name="is_active"
                render={({ field }) => (
                  <FormItem className="flex items-center justify-between rounded-lg border p-4">
                    <div className="space-y-0.5">
                      <FormLabel className="text-base">Produit actif</FormLabel>
                      <div className="text-sm text-muted-foreground">
                        Ce produit sera visible dans les formulaires
                      </div>
                    </div>
                    <FormControl>
                      <Switch checked={field.value} onCheckedChange={field.onChange} disabled={isSubmitting} />
                    </FormControl>
                  </FormItem>
                )}
              />
            </TabsContent>

            <TabsContent value="pricing" className="space-y-6">
              <div className="grid gap-4 md:grid-cols-2">
                <FormField
                  control={form.control}
                  name="unit_type"
                  render={({ field }) => (
                    <FormItem>
                      <FormLabel>Type d'unité</FormLabel>
                      <FormControl>
                        <Select
                          value={field.value ?? "null"}
                          onValueChange={(value) => field.onChange(value === "null" ? null : value)}
                          disabled={isSubmitting}
                        >
                          <SelectTrigger>
                            <SelectValue placeholder="Choisir une unité" />
                          </SelectTrigger>
                          <SelectContent>
                            <SelectItem value="null">Aucune</SelectItem>
                            <SelectItem value="m²">m²</SelectItem>
                            <SelectItem value="unité">Unité</SelectItem>
                            <SelectItem value="kit">Kit</SelectItem>
                          </SelectContent>
                        </Select>
                      </FormControl>
                      <FormMessage />
                    </FormItem>
                  )}
                />

                <FormField
                  control={form.control}
                  name="base_price_ht"
                  render={({ field }) => (
                    <FormItem>
                      <FormLabel>Prix de base HT</FormLabel>
                      <FormControl>
                        <Input
                          type="number"
                          step="0.01"
                          {...field}
                          value={field.value ?? ""}
                          onChange={(e) => field.onChange(e.target.value ? parseFloat(e.target.value) : null)}
                          placeholder="0.00"
                          disabled={isSubmitting}
                        />
                      </FormControl>
                      <FormMessage />
                    </FormItem>
                  )}
                />

                <FormField
                  control={form.control}
                  name="tva_percentage"
                  render={({ field }) => (
                    <FormItem>
                      <FormLabel>TVA (%)</FormLabel>
                      <FormControl>
                        <Input
                          type="number"
                          step="0.1"
                          {...field}
                          value={field.value ?? ""}
                          onChange={(e) => field.onChange(e.target.value ? parseFloat(e.target.value) : null)}
                          placeholder="8.5"
                          disabled={isSubmitting}
                        />
                      </FormControl>
                      <FormMessage />
                    </FormItem>
                  )}
                />

                <div>
                  <FormLabel>Prix TTC (calculé)</FormLabel>
                  <Input
                    value={priceTTC ? priceTTC.toFixed(2) + " €" : "—"}
                    disabled
                    className="bg-muted mt-2"
                  />
                </div>
              </div>

              <div className="grid gap-4 md:grid-cols-2 lg:grid-cols-4">
                <FormField
                  control={form.control}
                  name="prime_percentage"
                  render={({ field }) => (
                    <FormItem>
                      <FormLabel>Part prime (%)</FormLabel>
                      <FormControl>
                        <Input
                          type="number"
                          step="0.1"
                          {...field}
                          value={field.value ?? ""}
                          onChange={(e) => field.onChange(e.target.value ? parseFloat(e.target.value) : null)}
                          placeholder="0"
                          disabled={isSubmitting}
                        />
                      </FormControl>
                      <p className="text-xs text-muted-foreground px-1">Pourcentage appliqué pour caler le prix prime.</p>
                      <FormMessage />
                    </FormItem>
                  )}
                />

                <FormField
                  control={form.control}
                  name="eco_admin_percentage"
                  render={({ field }) => (
                    <FormItem>
                      <FormLabel>ECO-ADMN (%)</FormLabel>
                      <FormControl>
                        <Input
                          type="number"
                          step="0.1"
                          {...field}
                          value={field.value ?? ""}
                          onChange={(e) => field.onChange(e.target.value ? parseFloat(e.target.value) : null)}
                          placeholder="15"
                          disabled={isSubmitting}
                        />
                      </FormControl>
                      <p className="text-xs text-muted-foreground px-1">Frais administratifs (par défaut 15%).</p>
                      <FormMessage />
                    </FormItem>
                  )}
                />

                <FormField
                  control={form.control}
                  name="eco_furn_percentage"
                  render={({ field }) => (
                    <FormItem>
                      <FormLabel>ECO-FURN (%)</FormLabel>
                      <FormControl>
                        <Input
                          type="number"
                          step="0.1"
                          {...field}
                          value={field.value ?? ""}
                          onChange={(e) => field.onChange(e.target.value ? parseFloat(e.target.value) : null)}
                          placeholder="5"
                          disabled={isSubmitting}
                        />
                      </FormControl>
                      <p className="text-xs text-muted-foreground px-1">Frais de fourniture (par défaut 5%).</p>
                      <FormMessage />
                    </FormItem>
                  )}
                />

                <FormField
                  control={form.control}
                  name="eco_log_percentage"
                  render={({ field }) => (
                    <FormItem>
                      <FormLabel>ECO-LOG (%)</FormLabel>
                      <FormControl>
                        <Input
                          type="number"
                          step="0.1"
                          {...field}
                          value={field.value ?? ""}
                          onChange={(e) => field.onChange(e.target.value ? parseFloat(e.target.value) : null)}
                          placeholder="0"
                          disabled={isSubmitting}
                        />
                      </FormControl>
                      <p className="text-xs text-muted-foreground px-1">Logistique (défaut 0% - gratuit).</p>
                      <FormMessage />
                    </FormItem>
                  )}
                />
              </div>

              <div className="rounded-lg border p-4 space-y-3">
                <div className="flex items-center justify-between">
                  <FormLabel className="text-sm font-medium">Estimation charges ECO</FormLabel>
                  {ecoEstimation ? (
                    <span className="text-xs text-muted-foreground">
                      {ecoEstimation.totalPercent.toFixed(2)}%
                    </span>
                  ) : null}
                </div>
                <p className="text-xs text-muted-foreground">
                  Calcul basé sur le prix HT et les pourcentages configurés ci-dessus.
                </p>
                {ecoEstimation ? (
                  <div className="space-y-1 text-sm">
                    <div className="flex items-center justify-between">
                      <span>Montant charges</span>
                      <span>{euroFormatter.format(ecoEstimation.ecoCharges)}</span>
                    </div>
                    <div className="flex items-center justify-between font-medium">
                      <span>Total HT (produit + charges)</span>
                      <span>{euroFormatter.format(ecoEstimation.totalWithEco)}</span>
                    </div>
                  </div>
                ) : (
                  <p className="text-sm text-muted-foreground">
                    Saisissez un prix de base pour obtenir une estimation.
                  </p>
                )}
              </div>

              <div className="grid gap-4 md:grid-cols-2">
                <FormField
                  control={form.control}
                  name="supplier_name"
                  render={({ field }) => (
                    <FormItem>
                      <FormLabel>Fournisseur</FormLabel>
                      <FormControl>
                        <Input
                          {...field}
                          value={field.value ?? ""}
                          placeholder="Nom du fournisseur"
                          disabled={isSubmitting}
                        />
                      </FormControl>
                      <FormMessage />
                    </FormItem>
                  )}
                />

                <FormField
                  control={form.control}
                  name="supplier_reference"
                  render={({ field }) => (
                    <FormItem>
                      <FormLabel>Référence fournisseur</FormLabel>
                      <FormControl>
                        <Input
                          {...field}
                          value={field.value ?? ""}
                          placeholder="Référence"
                          disabled={isSubmitting}
                        />
                      </FormControl>
                      <FormMessage />
                    </FormItem>
                  )}
                />
              </div>

              <FormField
                control={form.control}
                name="technical_sheet_url"
                render={({ field }) => (
                  <FormItem>
                    <FormLabel>Fiche technique (PDF)</FormLabel>
                    <FormControl>
                      <TechnicalSheetUpload
                        orgId={orgId}
                        productId={product?.id}
                        currentUrl={field.value}
                        onUrlChange={field.onChange}
                        disabled={isSubmitting}
                      />
                    </FormControl>
                    <FormMessage />
                  </FormItem>
                )}
              />
            </TabsContent>

            <TabsContent value="cee" className="space-y-6">
              <div>
                <h3 className="text-sm font-medium">kWh cumac</h3>
                <p className="text-xs text-muted-foreground">
                  Renseignez la valeur kWh cumac associée à chaque typologie de bâtiment. Laissez vide si la donnée n&apos;est pas connue.
                </p>
              </div>
              {allBuildingTypes.length > 0 ? (
                <div className="grid gap-4 md:grid-cols-2">
                  {allBuildingTypes.map((type) => (
                    <FormField
                      key={type}
                      control={form.control}
                      name={`kwh_cumac.${type}` as const}
                      render={({ field }) => (
                        <FormItem>
                          <FormLabel>{type}</FormLabel>
                          <FormControl>
                            <Input
                              type="number"
                              min={0}
                              step="any"
                              value={field.value ?? ""}
                              onChange={(event) => {
                                const value = event.target.value;
                                if (value === "") {
                                  field.onChange(null);
                                  return;
                                }
                                const parsed = Number(value);
                                if (Number.isNaN(parsed)) {
                                  return;
                                }
                                field.onChange(parsed);
                              }}
                              onBlur={field.onBlur}
                              disabled={isSubmitting}
                              inputMode="decimal"
                            />
                          </FormControl>
                          <FormMessage />
                        </FormItem>
                      )}
                    />
                  ))}
                </div>
              ) : (
                <p className="text-sm text-muted-foreground">
                  Aucun type de bâtiment n&apos;a encore été défini. Configurez-les dans les paramètres projets pour activer la saisie des kWh cumac.
                </p>
              )}

              <div className="space-y-4 rounded-lg border p-4">
                <div>
                  <h3 className="text-sm font-medium">Valorisation CEE</h3>
                  <p className="text-xs text-muted-foreground">
<<<<<<< HEAD
                    Configurez la bonification, le coefficient fixe et le champ utilisé comme multiplicateur dans la prime.
=======
                    Configurez le tarif délégataire spécifique au produit et le champ utilisé comme multiplicateur dans la formule.
>>>>>>> 263a3653
                  </p>
                </div>

                <div className="grid gap-4 md:grid-cols-2">
                  <FormField
                    control={form.control}
<<<<<<< HEAD
                    name="valorisation_bonification"
                    render={({ field }) => (
                      <FormItem>
                        <FormLabel>Bonification</FormLabel>
                        <FormControl>
                          <Input
                            type="number"
                            step="0.1"
                            min={0}
                            value={field.value ?? ""}
                            onChange={(event) => {
                              const value = event.target.value;
                              if (value === "") {
                                field.onChange(null);
                                return;
                              }
                              const parsed = Number(value);
                              if (Number.isNaN(parsed)) {
                                return;
                              }
                              field.onChange(parsed);
                            }}
                            onBlur={field.onBlur}
                            placeholder="2"
                            disabled={isSubmitting}
                          />
                        </FormControl>
                        <p className="text-xs text-muted-foreground px-1">
                          Valeur par défaut : 2.
                        </p>
                        <FormMessage />
                      </FormItem>
                    )}
                  />

                  <FormField
                    control={form.control}
                    name="valorisation_coefficient"
                    render={({ field }) => (
                      <FormItem>
                        <FormLabel>Coefficient fixe</FormLabel>
=======
                    name="valorisation_tarif_override"
                    render={({ field }) => (
                      <FormItem>
                        <FormLabel>Tarif délégataire / MWh</FormLabel>
>>>>>>> 263a3653
                        <FormControl>
                          <Input
                            type="number"
                            step="0.01"
                            min={0}
                            value={field.value ?? ""}
                            onChange={(event) => {
                              const value = event.target.value;
                              if (value === "") {
                                field.onChange(null);
                                return;
                              }
                              const parsed = Number(value);
                              if (Number.isNaN(parsed)) {
                                return;
                              }
                              field.onChange(parsed);
                            }}
                            onBlur={field.onBlur}
<<<<<<< HEAD
                            placeholder="1"
=======
                            placeholder="Tarif spécifique (facultatif)"
>>>>>>> 263a3653
                            disabled={isSubmitting}
                          />
                        </FormControl>
                        <p className="text-xs text-muted-foreground px-1">
<<<<<<< HEAD
                          Exemple : puissance électrique (250 W).
=======
                          Laissez vide pour utiliser le tarif du délégataire sélectionné sur le projet.
>>>>>>> 263a3653
                        </p>
                        <FormMessage />
                      </FormItem>
                    )}
                  />
                </div>

                <FormField
                  control={form.control}
                  name="valorisation_formula"
                  render={({ field }) => {
                    const current = field.value as ValorisationFormulaConfig | null;
                    const selectedKey = current?.variableKey ?? "auto";
                    const selectedOption = formulaOptions.find((option) => option.value === selectedKey);
<<<<<<< HEAD
                    const normalized = normalizeValorisationFormula(current);
                    const multiplierLabel =
                      selectedKey === "auto"
                        ? "multiplicateur détecté automatiquement"
                        : selectedOption?.label ?? normalized?.variableLabel ?? selectedKey;
                    const rawCoefficient =
                      typeof current?.coefficient === "number" && Number.isFinite(current.coefficient)
                        ? current.coefficient
                        : normalized?.coefficient ?? null;
                    const formulaErrors = form.formState.errors.valorisation_formula as
                      | { coefficient?: { message?: string } }
                      | undefined;
                    const coefficientError = formulaErrors?.coefficient?.message;

                    return (
                      <FormItem>
                        <FormLabel>Champ multiplicateur (Prime CEE)</FormLabel>
                        <FormControl>
                          <Select
                            value={selectedKey}
                            onValueChange={(value) => {
                              if (value === "auto") {
                                field.onChange(null);
                                return;
                              }

                              const preservedCoefficient =
                                typeof current?.coefficient === "number" && Number.isFinite(current.coefficient)
                                  ? current.coefficient
                                  : normalized?.coefficient ?? null;

                              if (value === FORMULA_QUANTITY_KEY) {
                                field.onChange({
                                  variableKey: FORMULA_QUANTITY_KEY,
                                  variableLabel: "Quantité",
                                  coefficient: preservedCoefficient,
                                });
                                return;
                              }

                              const option = formulaOptions.find((item) => item.value === value);
                              field.onChange({
                                variableKey: value,
                                variableLabel: option?.label ?? value,
                                coefficient: preservedCoefficient,
                              });
                            }}
                            disabled={isSubmitting}
                          >
                            <SelectTrigger>
                              <SelectValue placeholder="Choisir un champ" />
                            </SelectTrigger>
                            <SelectContent>
                              {formulaOptions.map((option) => (
                                <SelectItem key={option.value} value={option.value}>
                                  {option.label}
                                </SelectItem>
                              ))}
                            </SelectContent>
                          </Select>
                        </FormControl>
                        <p className="text-xs text-muted-foreground">
                          Sélectionnez le champ dynamique qui multipliera la valorisation pour obtenir la prime.
                        </p>
                        {selectedKey !== "auto" ? (
                          <div className="mt-3 space-y-3 rounded-md border border-dashed border-border/60 bg-muted/20 p-3">
                            <p className="text-xs font-medium text-foreground">
                              Champ sélectionné : {multiplierLabel}
                            </p>
                            <div className="space-y-1">
                              <label className="text-xs font-medium text-foreground">
                                Coefficient du champ (optionnel)
                              </label>
                              <Input
                                type="number"
                                min={0}
                                step="0.01"
                                value={rawCoefficient ?? ""}
                                onChange={(event) => {
                                  if (!current) {
                                    return;
                                  }

                                  const value = event.target.value;
                                  if (value === "") {
                                    field.onChange({ ...current, coefficient: null });
                                    return;
                                  }

                                  const parsed = Number(value);
                                  if (Number.isNaN(parsed)) {
                                    return;
                                  }

                                  field.onChange({ ...current, coefficient: parsed });
                                }}
                                disabled={isSubmitting}
                              />
                              <p className="text-xs text-muted-foreground">
                                Multiplicateur appliqué au champ sélectionné (ex. puissance d&apos;un luminaire en watts).
                              </p>
                              {coefficientError ? (
                                <p className="text-xs text-destructive">{coefficientError}</p>
                              ) : null}
                            </div>
                          </div>
                        ) : null}
=======
                    const multiplierLabel =
                      selectedKey === "auto"
                        ? "champ dynamique détecté automatiquement"
                        : selectedOption?.label ?? current?.variableLabel ?? selectedKey;
                    const coefficientValue = current?.coefficient ?? 1;
                    const formattedCoefficient = formatFormulaCoefficient(coefficientValue);

                    return (
                      <FormItem>
                        <FormLabel>Formule de valorisation</FormLabel>
                        <FormControl>
                          <div className="space-y-3">
                            <Select
                              value={selectedKey}
                              onValueChange={(value) => {
                                if (value === "auto") {
                                  field.onChange(null);
                                  return;
                                }

                                if (value === FORMULA_QUANTITY_KEY) {
                                  field.onChange({
                                    variableKey: FORMULA_QUANTITY_KEY,
                                    variableLabel: "Quantité",
                                    coefficient: current?.coefficient ?? 1,
                                  });
                                  return;
                                }

                                const option = formulaOptions.find((item) => item.value === value);
                                field.onChange({
                                  variableKey: value,
                                  variableLabel: option?.label ?? value,
                                  coefficient: current?.coefficient ?? 1,
                                });
                              }}
                              disabled={isSubmitting}
                            >
                              <SelectTrigger>
                                <SelectValue placeholder="Choisir un champ" />
                              </SelectTrigger>
                              <SelectContent>
                                {formulaOptions.map((option) => (
                                  <SelectItem key={option.value} value={option.value}>
                                    {option.label}
                                  </SelectItem>
                                ))}
                              </SelectContent>
                            </Select>

                            {selectedKey !== "auto" ? (
                              <div className="grid gap-3 md:grid-cols-2">
                                <div className="space-y-1">
                                  <FormLabel className="text-xs">Coefficient multiplicateur</FormLabel>
                                  <Input
                                    type="number"
                                    step="0.01"
                                    min={0}
                                    value={current?.coefficient ?? 1}
                                    onChange={(event) => {
                                      if (!current) {
                                        return;
                                      }
                                      const value = event.target.value;
                                      if (value === "") {
                                        field.onChange({ ...current, coefficient: null });
                                        return;
                                      }
                                      const parsed = Number(value);
                                      if (Number.isNaN(parsed)) {
                                        return;
                                      }
                                      field.onChange({ ...current, coefficient: parsed });
                                    }}
                                    onBlur={field.onBlur}
                                    disabled={isSubmitting}
                                  />
                                </div>
                                <div className="text-xs text-muted-foreground md:pt-6">
                                  Le champ sélectionné sera multiplié par ce coefficient dans le calcul.
                                </div>
                              </div>
                            ) : (
                              <p className="text-xs text-muted-foreground">
                                La plateforme détectera automatiquement le champ dynamique le plus pertinent (surface, quantité, etc.).
                              </p>
                            )}

                            <p className="text-xs text-muted-foreground">
                              Formule : (kWh cumac × bonification / 1000) × {multiplierLabel}
                              {selectedKey !== "auto" ? ` × ${formattedCoefficient}` : ""}
                            </p>
                          </div>
                        </FormControl>
>>>>>>> 263a3653
                        <FormMessage />
                      </FormItem>
                    );
                  }}
                />
<<<<<<< HEAD

                <div className="rounded-md bg-muted/40 px-3 py-2 text-xs text-muted-foreground">
                  Formule : ((kWh cumac × bonification ({bonificationDisplay}) × coefficient fixe ({coefficientDisplay})) /
                  1000) × {formulaMultiplierDescription}.
                </div>
=======
>>>>>>> 263a3653
              </div>
            </TabsContent>

            <TabsContent value="dynamic" className="space-y-6">
              <FormField
                control={form.control}
                name="params_schema"
                render={({ field }) => (
                  <FormItem>
                    <FormControl>
                      <DynamicFieldsEditor
                        value={{
                          schema: (form.watch("params_schema") as any) || [],
                          defaults: (form.watch("default_params") as any) || {},
                        }}
                        onChange={(value) => {
                          form.setValue("params_schema", value.schema);
                          form.setValue("default_params", value.defaults);
                        }}
                        disabled={isSubmitting}
                      />
                    </FormControl>
                    <FormMessage />
                  </FormItem>
                )}
              />
            </TabsContent>
            </Tabs>

            <DialogFooter className="mt-6">
              <Button type="button" variant="outline" onClick={() => setOpen(false)} disabled={isSubmitting}>
                Annuler
              </Button>
              <Button type="submit" disabled={isSubmitting}>
                {isSubmitting && <Loader2 className="mr-2 h-4 w-4 animate-spin" />}
                {product ? "Modifier" : "Créer"}
              </Button>
            </DialogFooter>
          </form>
        </Form>
      </DialogContent>
    </Dialog>
  );
};<|MERGE_RESOLUTION|>--- conflicted
+++ resolved
@@ -22,10 +22,6 @@
 import { getProjectBuildingTypes } from "@/lib/buildings";
 import {
   FORMULA_QUANTITY_KEY,
-<<<<<<< HEAD
-=======
-  formatFormulaCoefficient,
->>>>>>> 263a3653
   normalizeValorisationFormula,
   type ValorisationFormulaConfig,
 } from "@/lib/valorisation-formula";
@@ -48,9 +44,7 @@
 type DynamicSchemaField = { name: string; label?: string | null };
 
 const extractSchemaFields = (schema: unknown): DynamicSchemaField[] => {
-  if (!schema) {
-    return [];
-  }
+  if (!schema) return [];
 
   if (Array.isArray(schema)) {
     return schema.filter((field): field is DynamicSchemaField => {
@@ -80,41 +74,6 @@
   return [];
 };
 
-type DynamicSchemaField = { name: string; label?: string | null };
-
-const extractSchemaFields = (schema: unknown): DynamicSchemaField[] => {
-  if (!schema) {
-    return [];
-  }
-
-  if (Array.isArray(schema)) {
-    return schema.filter((field): field is DynamicSchemaField => {
-      return (
-        typeof field === "object" &&
-        field !== null &&
-        !Array.isArray(field) &&
-        typeof (field as Record<string, unknown>).name === "string"
-      );
-    }) as DynamicSchemaField[];
-  }
-
-  if (typeof schema === "object" && schema !== null) {
-    const fields = (schema as Record<string, unknown>).fields;
-    if (Array.isArray(fields)) {
-      return fields.filter((field): field is DynamicSchemaField => {
-        return (
-          typeof field === "object" &&
-          field !== null &&
-          !Array.isArray(field) &&
-          typeof (field as Record<string, unknown>).name === "string"
-        );
-      }) as DynamicSchemaField[];
-    }
-  }
-
-  return [];
-};
-
 const kwhValueSchema = z
   .number({ invalid_type_error: "Saisissez un nombre valide" })
   .min(0, "La valeur doit être positive")
@@ -126,11 +85,7 @@
     variableLabel: z.string().optional().nullable(),
     coefficient: z
       .number({ invalid_type_error: "Saisissez un coefficient valide" })
-<<<<<<< HEAD
       .gt(0, "Le coefficient doit être positif")
-=======
-      .min(0, "Le coefficient doit être positif")
->>>>>>> 263a3653
       .optional()
       .nullable(),
   })
@@ -165,7 +120,6 @@
   params_schema: z.any().optional().nullable(),
   default_params: z.any().optional().nullable(),
   kwh_cumac: z.record(kwhValueSchema).default({}),
-<<<<<<< HEAD
   valorisation_bonification: z
     .number({ invalid_type_error: "Saisissez une bonification valide" })
     .min(0, "La bonification doit être positive")
@@ -174,11 +128,6 @@
   valorisation_coefficient: z
     .number({ invalid_type_error: "Saisissez un coefficient valide" })
     .min(0, "Le coefficient doit être positif")
-=======
-  valorisation_tarif_override: z
-    .number({ invalid_type_error: "Saisissez un tarif valide" })
-    .min(0, "Le tarif doit être positif")
->>>>>>> 263a3653
     .optional()
     .nullable(),
   valorisation_formula: valorisationFormulaSchema.optional().nullable(),
@@ -208,24 +157,21 @@
   const { toast } = useToast();
   const buildingTypes = useMemo(() => getProjectBuildingTypes(), []);
   const allBuildingTypes = useMemo(() => {
-    const fromProduct = product?.kwh_cumac_values?.map((entry) => entry.building_type?.trim()).filter((value): value is string =>
-      Boolean(value),
-    ) ?? [];
+    const fromProduct =
+      product?.kwh_cumac_values?.map((entry) => entry.building_type?.trim()).filter((value): value is string => Boolean(value)) ??
+      [];
     const ordered = new Set<string>();
     buildingTypes.forEach((type) => {
       const trimmed = type.trim();
-      if (trimmed) {
-        ordered.add(trimmed);
-      }
+      if (trimmed) ordered.add(trimmed);
     });
     fromProduct.forEach((type) => {
       const trimmed = type.trim();
-      if (trimmed) {
-        ordered.add(trimmed);
-      }
+      if (trimmed) ordered.add(trimmed);
     });
     return Array.from(ordered);
   }, [buildingTypes, product?.kwh_cumac_values]);
+
   const createProduct = useCreateProduct(orgId);
   const updateProduct = useUpdateProduct(orgId);
 
@@ -251,27 +197,14 @@
       params_schema: product?.params_schema ?? null,
       default_params: product?.default_params ?? null,
       kwh_cumac: allBuildingTypes.reduce<Record<string, number | null>>((acc, type) => {
-        const match = product?.kwh_cumac_values?.find(
-          (entry) => entry.building_type?.trim() === type,
-        );
+        const match = product?.kwh_cumac_values?.find((entry) => entry.building_type?.trim() === type);
         acc[type] = match?.kwh_cumac ?? null;
         return acc;
       }, {}),
-<<<<<<< HEAD
       valorisation_bonification:
-        typeof product?.valorisation_bonification === "number"
-          ? product.valorisation_bonification
-          : 2,
+        typeof product?.valorisation_bonification === "number" ? product.valorisation_bonification : 2,
       valorisation_coefficient:
-        typeof product?.valorisation_coefficient === "number"
-          ? product.valorisation_coefficient
-          : 1,
-=======
-      valorisation_tarif_override:
-        typeof product?.valorisation_tarif_override === "number"
-          ? product.valorisation_tarif_override
-          : null,
->>>>>>> 263a3653
+        typeof product?.valorisation_coefficient === "number" ? product.valorisation_coefficient : 1,
       valorisation_formula: normalizeValorisationFormula(product?.valorisation_formula) ?? null,
     }),
     [product, allBuildingTypes],
@@ -292,13 +225,9 @@
   }, [open, defaultValues, form]);
 
   const setOpen = (next: boolean) => {
-    if (!isControlled) {
-      setInternalOpen(next);
-    }
+    if (!isControlled) setInternalOpen(next);
     onOpenChange?.(next);
-    if (!next) {
-      form.reset(defaultValues);
-    }
+    if (!next) form.reset(defaultValues);
   };
 
   const onSubmit = async (values: ProductFormValues) => {
@@ -306,7 +235,7 @@
       toast({
         title: "Organisation manquante",
         description: "Vous devez être membre d'une organisation pour créer des produits",
-        variant: "destructive"
+        variant: "destructive",
       });
       return;
     }
@@ -353,29 +282,16 @@
       technical_sheet_url: values.technical_sheet_url,
       params_schema: values.params_schema,
       default_params: values.default_params,
-<<<<<<< HEAD
       valorisation_bonification:
-        typeof values.valorisation_bonification === "number"
-          ? values.valorisation_bonification
-          : null,
+        typeof values.valorisation_bonification === "number" ? values.valorisation_bonification : null,
       valorisation_coefficient:
-        typeof values.valorisation_coefficient === "number"
-          ? values.valorisation_coefficient
-=======
-      valorisation_tarif_override:
-        typeof values.valorisation_tarif_override === "number"
-          ? values.valorisation_tarif_override
->>>>>>> 263a3653
-          : null,
+        typeof values.valorisation_coefficient === "number" ? values.valorisation_coefficient : null,
       valorisation_formula: payloadFormula,
     };
 
     const kwhValues = values.kwh_cumac ?? {};
     const kwhEntries: ProductKwhCumacInput[] = Array.from(
-      new Set([
-        ...allBuildingTypes,
-        ...Object.keys(kwhValues),
-      ].map((type) => type.trim()).filter((type) => type.length > 0)),
+      new Set([...allBuildingTypes, ...Object.keys(kwhValues)].map((type) => type.trim()).filter((type) => type.length > 0)),
     ).map((type) => ({
       building_type: type,
       kwh_cumac: kwhValues[type] ?? null,
@@ -406,7 +322,7 @@
   const watchedEcoFurn = form.watch("eco_furn_percentage");
   const watchedEcoLog = form.watch("eco_log_percentage");
   const paramsSchema = form.watch("params_schema");
-<<<<<<< HEAD
+
   const watchedBonification = form.watch("valorisation_bonification");
   const watchedCoefficient = form.watch("valorisation_coefficient");
   const watchedFormulaValue = form.watch("valorisation_formula");
@@ -415,8 +331,6 @@
     () => normalizeValorisationFormula(watchedFormulaValue),
     [watchedFormulaValue],
   );
-=======
->>>>>>> 263a3653
 
   const priceTTC = useMemo(() => {
     if (watchedBasePrice && watchedTva !== null && watchedTva !== undefined) {
@@ -446,9 +360,9 @@
     ];
   }, [dynamicSchemaFields]);
 
-<<<<<<< HEAD
   const bonificationDisplay = useMemo(() => formatDecimalValue(watchedBonification, 2), [watchedBonification]);
   const coefficientDisplay = useMemo(() => formatDecimalValue(watchedCoefficient, 1), [watchedCoefficient]);
+
   const formulaPreviewLabel = useMemo(() => {
     if (!normalizedFormulaValue || !normalizedFormulaValue.variableKey) {
       return "multiplicateur détecté automatiquement";
@@ -459,17 +373,10 @@
     }
 
     const matchField = dynamicSchemaFields.find((field) => field.name === normalizedFormulaValue.variableKey);
-    if (matchField?.label && matchField.label.trim().length > 0) {
-      return matchField.label;
-    }
-    if (matchField?.name && matchField.name.trim().length > 0) {
-      return matchField.name;
-    }
-
-    if (
-      normalizedFormulaValue.variableLabel &&
-      normalizedFormulaValue.variableLabel.trim().length > 0
-    ) {
+    if (matchField?.label && matchField.label.trim().length > 0) return matchField.label;
+    if (matchField?.name && matchField.name.trim().length > 0) return matchField.name;
+
+    if (normalizedFormulaValue.variableLabel && normalizedFormulaValue.variableLabel.trim().length > 0) {
       return normalizedFormulaValue.variableLabel;
     }
 
@@ -485,12 +392,9 @@
     if (!normalizedFormulaValue || !normalizedFormulaValue.coefficient) {
       return formulaPreviewLabel;
     }
-
     return `${formulaPreviewLabel} × coefficient (${formulaCoefficientDisplay})`;
   }, [formulaCoefficientDisplay, formulaPreviewLabel, normalizedFormulaValue]);
 
-=======
->>>>>>> 263a3653
   useEffect(() => {
     const current = form.getValues("valorisation_formula");
     if (!current || !current.variableKey || current.variableKey === FORMULA_QUANTITY_KEY) {
@@ -513,9 +417,7 @@
   }, [dynamicSchemaFields, form]);
 
   const ecoEstimation = useMemo(() => {
-    if (watchedBasePrice === null || watchedBasePrice === undefined) {
-      return null;
-    }
+    if (watchedBasePrice === null || watchedBasePrice === undefined) return null;
 
     const prime = watchedPrime ?? 0;
     const admin = watchedEcoAdmin ?? 0;
@@ -523,19 +425,13 @@
     const log = watchedEcoLog ?? 0;
 
     const safeBase = Number(watchedBasePrice);
-    if (Number.isNaN(safeBase)) {
-      return null;
-    }
+    if (Number.isNaN(safeBase)) return null;
 
     const totalPercent = Number(prime || 0) + Number(admin || 0) + Number(furn || 0) + Number(log || 0);
     const ecoCharges = safeBase * (totalPercent / 100);
     const totalWithEco = safeBase + ecoCharges;
 
-    return {
-      totalPercent,
-      ecoCharges,
-      totalWithEco,
-    };
+    return { totalPercent, ecoCharges, totalWithEco };
   }, [watchedBasePrice, watchedPrime, watchedEcoAdmin, watchedEcoFurn, watchedEcoLog]);
 
   return (
@@ -556,198 +452,374 @@
               </TabsList>
 
               <TabsContent value="general" className="space-y-6">
-              <div className="grid gap-4 md:grid-cols-2">
+                <div className="grid gap-4 md:grid-cols-2">
+                  <FormField
+                    control={form.control}
+                    name="name"
+                    render={({ field }) => (
+                      <FormItem>
+                        <FormLabel>Nom *</FormLabel>
+                        <FormControl>
+                          <Input {...field} placeholder="Nom du produit" disabled={isSubmitting} />
+                        </FormControl>
+                        <FormMessage />
+                      </FormItem>
+                    )}
+                  />
+                  <FormField
+                    control={form.control}
+                    name="code"
+                    render={({ field }) => (
+                      <FormItem>
+                        <FormLabel>Code</FormLabel>
+                        <FormControl>
+                          <Input {...field} placeholder="Code produit" disabled={isSubmitting} />
+                        </FormControl>
+                        <FormMessage />
+                      </FormItem>
+                    )}
+                  />
+                </div>
+
+                <div className="flex items-center gap-2">
+                  <FormField
+                    control={form.control}
+                    name="category"
+                    render={({ field }) => (
+                      <FormItem className="flex-1">
+                        <FormLabel>Catégorie</FormLabel>
+                        <FormControl>
+                          <Select
+                            value={field.value ?? "null"}
+                            onValueChange={(value) => field.onChange(value === "null" ? null : value)}
+                            disabled={isSubmitting}
+                          >
+                            <SelectTrigger>
+                              <SelectValue placeholder="Choisir une catégorie" />
+                            </SelectTrigger>
+                            <SelectContent>
+                              <SelectItem value="null">Aucune</SelectItem>
+                              {categories.map((category) => (
+                                <SelectItem key={category.id} value={category.name}>
+                                  {category.name}
+                                </SelectItem>
+                              ))}
+                            </SelectContent>
+                          </Select>
+                        </FormControl>
+                        <FormMessage />
+                      </FormItem>
+                    )}
+                  />
+                  <CategoryFormDialog
+                    orgId={orgId}
+                    trigger={
+                      <Button type="button" variant="outline" size="sm" className="gap-2 whitespace-nowrap mt-8">
+                        <Plus className="h-4 w-4" /> Catégorie
+                      </Button>
+                    }
+                  />
+                </div>
+
                 <FormField
                   control={form.control}
-                  name="name"
+                  name="description"
                   render={({ field }) => (
                     <FormItem>
-                      <FormLabel>Nom *</FormLabel>
+                      <FormLabel>Description</FormLabel>
                       <FormControl>
-                        <Input {...field} placeholder="Nom du produit" disabled={isSubmitting} />
+                        <RichDescription value={field.value ?? ""} onChange={(value) => field.onChange(value)} disabled={isSubmitting} />
                       </FormControl>
                       <FormMessage />
                     </FormItem>
                   )}
                 />
+
                 <FormField
                   control={form.control}
-                  name="code"
+                  name="custom_description_primary"
                   render={({ field }) => (
                     <FormItem>
-                      <FormLabel>Code</FormLabel>
+                      <FormLabel>Description personnalisée — bloc 1</FormLabel>
                       <FormControl>
-                        <Input {...field} placeholder="Code produit" disabled={isSubmitting} />
+                        <RichDescription value={field.value ?? ""} onChange={(value) => field.onChange(value)} disabled={isSubmitting} />
                       </FormControl>
+                      <p className="text-xs text-muted-foreground px-1">Contenu additionnel utilisé pour enrichir les devis (section principale).</p>
                       <FormMessage />
                     </FormItem>
                   )}
                 />
-              </div>
-
-              <div className="flex items-center gap-2">
+
                 <FormField
                   control={form.control}
-                  name="category"
+                  name="custom_description_secondary"
                   render={({ field }) => (
-                    <FormItem className="flex-1">
-                      <FormLabel>Catégorie</FormLabel>
+                    <FormItem>
+                      <FormLabel>Description personnalisée — bloc 2</FormLabel>
                       <FormControl>
-                        <Select
-                          value={field.value ?? "null"}
-                          onValueChange={(value) => field.onChange(value === "null" ? null : value)}
-                          disabled={isSubmitting}
-                        >
-                          <SelectTrigger>
-                            <SelectValue placeholder="Choisir une catégorie" />
-                          </SelectTrigger>
-                          <SelectContent>
-                            <SelectItem value="null">Aucune</SelectItem>
-                            {categories.map((category) => (
-                              <SelectItem key={category.id} value={category.name}>
-                                {category.name}
-                              </SelectItem>
-                            ))}
-                          </SelectContent>
-                        </Select>
+                        <RichDescription value={field.value ?? ""} onChange={(value) => field.onChange(value)} disabled={isSubmitting} />
                       </FormControl>
+                      <p className="text-xs text-muted-foreground px-1">Deuxième bloc de description pour les annexes ou précisions techniques.</p>
                       <FormMessage />
                     </FormItem>
                   )}
                 />
-                <CategoryFormDialog
-                  orgId={orgId}
-                  trigger={
-                    <Button type="button" variant="outline" size="sm" className="gap-2 whitespace-nowrap mt-8">
-                      <Plus className="h-4 w-4" /> Catégorie
-                    </Button>
-                  }
-                />
-              </div>
-
-              <FormField
-                control={form.control}
-                name="description"
-                render={({ field }) => (
-                  <FormItem>
-                    <FormLabel>Description</FormLabel>
-                    <FormControl>
-                      <RichDescription
-                        value={field.value ?? ""}
-                        onChange={(value) => field.onChange(value)}
-                        disabled={isSubmitting}
-                      />
-                    </FormControl>
-                    <FormMessage />
-                  </FormItem>
-                )}
-              />
-
-              <FormField
-                control={form.control}
-                name="custom_description_primary"
-                render={({ field }) => (
-                  <FormItem>
-                    <FormLabel>Description personnalisée — bloc 1</FormLabel>
-                    <FormControl>
-                      <RichDescription
-                        value={field.value ?? ""}
-                        onChange={(value) => field.onChange(value)}
-                        disabled={isSubmitting}
-                      />
-                    </FormControl>
-                    <p className="text-xs text-muted-foreground px-1">
-                      Contenu additionnel utilisé pour enrichir les devis (section principale).
-                    </p>
-                    <FormMessage />
-                  </FormItem>
-                )}
-              />
-
-              <FormField
-                control={form.control}
-                name="custom_description_secondary"
-                render={({ field }) => (
-                  <FormItem>
-                    <FormLabel>Description personnalisée — bloc 2</FormLabel>
-                    <FormControl>
-                      <RichDescription
-                        value={field.value ?? ""}
-                        onChange={(value) => field.onChange(value)}
-                        disabled={isSubmitting}
-                      />
-                    </FormControl>
-                    <p className="text-xs text-muted-foreground px-1">
-                      Deuxième bloc de description pour les annexes ou précisions techniques.
-                    </p>
-                    <FormMessage />
-                  </FormItem>
-                )}
-              />
-
-              <FormField
-                control={form.control}
-                name="is_active"
-                render={({ field }) => (
-                  <FormItem className="flex items-center justify-between rounded-lg border p-4">
-                    <div className="space-y-0.5">
-                      <FormLabel className="text-base">Produit actif</FormLabel>
-                      <div className="text-sm text-muted-foreground">
-                        Ce produit sera visible dans les formulaires
-                      </div>
-                    </div>
-                    <FormControl>
-                      <Switch checked={field.value} onCheckedChange={field.onChange} disabled={isSubmitting} />
-                    </FormControl>
-                  </FormItem>
-                )}
-              />
-            </TabsContent>
-
-            <TabsContent value="pricing" className="space-y-6">
-              <div className="grid gap-4 md:grid-cols-2">
+
                 <FormField
                   control={form.control}
-                  name="unit_type"
+                  name="is_active"
                   render={({ field }) => (
-                    <FormItem>
-                      <FormLabel>Type d'unité</FormLabel>
+                    <FormItem className="flex items-center justify-between rounded-lg border p-4">
+                      <div className="space-y-0.5">
+                        <FormLabel className="text-base">Produit actif</FormLabel>
+                        <div className="text-sm text-muted-foreground">Ce produit sera visible dans les formulaires</div>
+                      </div>
                       <FormControl>
-                        <Select
-                          value={field.value ?? "null"}
-                          onValueChange={(value) => field.onChange(value === "null" ? null : value)}
-                          disabled={isSubmitting}
-                        >
-                          <SelectTrigger>
-                            <SelectValue placeholder="Choisir une unité" />
-                          </SelectTrigger>
-                          <SelectContent>
-                            <SelectItem value="null">Aucune</SelectItem>
-                            <SelectItem value="m²">m²</SelectItem>
-                            <SelectItem value="unité">Unité</SelectItem>
-                            <SelectItem value="kit">Kit</SelectItem>
-                          </SelectContent>
-                        </Select>
+                        <Switch checked={field.value} onCheckedChange={field.onChange} disabled={isSubmitting} />
                       </FormControl>
-                      <FormMessage />
                     </FormItem>
                   )}
                 />
+              </TabsContent>
+
+              <TabsContent value="pricing" className="space-y-6">
+                <div className="grid gap-4 md:grid-cols-2">
+                  <FormField
+                    control={form.control}
+                    name="unit_type"
+                    render={({ field }) => (
+                      <FormItem>
+                        <FormLabel>Type d'unité</FormLabel>
+                        <FormControl>
+                          <Select
+                            value={field.value ?? "null"}
+                            onValueChange={(value) => field.onChange(value === "null" ? null : value)}
+                            disabled={isSubmitting}
+                          >
+                            <SelectTrigger>
+                              <SelectValue placeholder="Choisir une unité" />
+                            </SelectTrigger>
+                            <SelectContent>
+                              <SelectItem value="null">Aucune</SelectItem>
+                              <SelectItem value="m²">m²</SelectItem>
+                              <SelectItem value="unité">Unité</SelectItem>
+                              <SelectItem value="kit">Kit</SelectItem>
+                            </SelectContent>
+                          </Select>
+                        </FormControl>
+                        <FormMessage />
+                      </FormItem>
+                    )}
+                  />
+
+                  <FormField
+                    control={form.control}
+                    name="base_price_ht"
+                    render={({ field }) => (
+                      <FormItem>
+                        <FormLabel>Prix de base HT</FormLabel>
+                        <FormControl>
+                          <Input
+                            type="number"
+                            step="0.01"
+                            {...field}
+                            value={field.value ?? ""}
+                            onChange={(e) => field.onChange(e.target.value ? parseFloat(e.target.value) : null)}
+                            placeholder="0.00"
+                            disabled={isSubmitting}
+                          />
+                        </FormControl>
+                        <FormMessage />
+                      </FormItem>
+                    )}
+                  />
+
+                  <FormField
+                    control={form.control}
+                    name="tva_percentage"
+                    render={({ field }) => (
+                      <FormItem>
+                        <FormLabel>TVA (%)</FormLabel>
+                        <FormControl>
+                          <Input
+                            type="number"
+                            step="0.1"
+                            {...field}
+                            value={field.value ?? ""}
+                            onChange={(e) => field.onChange(e.target.value ? parseFloat(e.target.value) : null)}
+                            placeholder="8.5"
+                            disabled={isSubmitting}
+                          />
+                        </FormControl>
+                        <FormMessage />
+                      </FormItem>
+                    )}
+                  />
+
+                  <div>
+                    <FormLabel>Prix TTC (calculé)</FormLabel>
+                    <Input value={priceTTC ? priceTTC.toFixed(2) + " €" : "—"} disabled className="bg-muted mt-2" />
+                  </div>
+                </div>
+
+                <div className="grid gap-4 md:grid-cols-2 lg:grid-cols-4">
+                  <FormField
+                    control={form.control}
+                    name="prime_percentage"
+                    render={({ field }) => (
+                      <FormItem>
+                        <FormLabel>Part prime (%)</FormLabel>
+                        <FormControl>
+                          <Input
+                            type="number"
+                            step="0.1"
+                            {...field}
+                            value={field.value ?? ""}
+                            onChange={(e) => field.onChange(e.target.value ? parseFloat(e.target.value) : null)}
+                            placeholder="0"
+                            disabled={isSubmitting}
+                          />
+                        </FormControl>
+                        <p className="text-xs text-muted-foreground px-1">Pourcentage appliqué pour caler le prix prime.</p>
+                        <FormMessage />
+                      </FormItem>
+                    )}
+                  />
+
+                  <FormField
+                    control={form.control}
+                    name="eco_admin_percentage"
+                    render={({ field }) => (
+                      <FormItem>
+                        <FormLabel>ECO-ADMN (%)</FormLabel>
+                        <FormControl>
+                          <Input
+                            type="number"
+                            step="0.1"
+                            {...field}
+                            value={field.value ?? ""}
+                            onChange={(e) => field.onChange(e.target.value ? parseFloat(e.target.value) : null)}
+                            placeholder="15"
+                            disabled={isSubmitting}
+                          />
+                        </FormControl>
+                        <p className="text-xs text-muted-foreground px-1">Frais administratifs (par défaut 15%).</p>
+                        <FormMessage />
+                      </FormItem>
+                    )}
+                  />
+
+                  <FormField
+                    control={form.control}
+                    name="eco_furn_percentage"
+                    render={({ field }) => (
+                      <FormItem>
+                        <FormLabel>ECO-FURN (%)</FormLabel>
+                        <FormControl>
+                          <Input
+                            type="number"
+                            step="0.1"
+                            {...field}
+                            value={field.value ?? ""}
+                            onChange={(e) => field.onChange(e.target.value ? parseFloat(e.target.value) : null)}
+                            placeholder="5"
+                            disabled={isSubmitting}
+                          />
+                        </FormControl>
+                        <p className="text-xs text-muted-foreground px-1">Frais de fourniture (par défaut 5%).</p>
+                        <FormMessage />
+                      </FormItem>
+                    )}
+                  />
+
+                  <FormField
+                    control={form.control}
+                    name="eco_log_percentage"
+                    render={({ field }) => (
+                      <FormItem>
+                        <FormLabel>ECO-LOG (%)</FormLabel>
+                        <FormControl>
+                          <Input
+                            type="number"
+                            step="0.1"
+                            {...field}
+                            value={field.value ?? ""}
+                            onChange={(e) => field.onChange(e.target.value ? parseFloat(e.target.value) : null)}
+                            placeholder="0"
+                            disabled={isSubmitting}
+                          />
+                        </FormControl>
+                        <p className="text-xs text-muted-foreground px-1">Logistique (défaut 0% - gratuit).</p>
+                        <FormMessage />
+                      </FormItem>
+                    )}
+                  />
+                </div>
+
+                <div className="rounded-lg border p-4 space-y-3">
+                  <div className="flex items-center justify-between">
+                    <FormLabel className="text-sm font-medium">Estimation charges ECO</FormLabel>
+                    {ecoEstimation ? <span className="text-xs text-muted-foreground">{ecoEstimation.totalPercent.toFixed(2)}%</span> : null}
+                  </div>
+                  <p className="text-xs text-muted-foreground">Calcul basé sur le prix HT et les pourcentages configurés ci-dessus.</p>
+                  {ecoEstimation ? (
+                    <div className="space-y-1 text-sm">
+                      <div className="flex items-center justify-between">
+                        <span>Montant charges</span>
+                        <span>{euroFormatter.format(ecoEstimation.ecoCharges)}</span>
+                      </div>
+                      <div className="flex items-center justify-between font-medium">
+                        <span>Total HT (produit + charges)</span>
+                        <span>{euroFormatter.format(ecoEstimation.totalWithEco)}</span>
+                      </div>
+                    </div>
+                  ) : (
+                    <p className="text-sm text-muted-foreground">Saisissez un prix de base pour obtenir une estimation.</p>
+                  )}
+                </div>
+
+                <div className="grid gap-4 md:grid-cols-2">
+                  <FormField
+                    control={form.control}
+                    name="supplier_name"
+                    render={({ field }) => (
+                      <FormItem>
+                        <FormLabel>Fournisseur</FormLabel>
+                        <FormControl>
+                          <Input {...field} value={field.value ?? ""} placeholder="Nom du fournisseur" disabled={isSubmitting} />
+                        </FormControl>
+                        <FormMessage />
+                      </FormItem>
+                    )}
+                  />
+
+                  <FormField
+                    control={form.control}
+                    name="supplier_reference"
+                    render={({ field }) => (
+                      <FormItem>
+                        <FormLabel>Référence fournisseur</FormLabel>
+                        <FormControl>
+                          <Input {...field} value={field.value ?? ""} placeholder="Référence" disabled={isSubmitting} />
+                        </FormControl>
+                        <FormMessage />
+                      </FormItem>
+                    )}
+                  />
+                </div>
 
                 <FormField
                   control={form.control}
-                  name="base_price_ht"
+                  name="technical_sheet_url"
                   render={({ field }) => (
                     <FormItem>
-                      <FormLabel>Prix de base HT</FormLabel>
+                      <FormLabel>Fiche technique (PDF)</FormLabel>
                       <FormControl>
-                        <Input
-                          type="number"
-                          step="0.01"
-                          {...field}
-                          value={field.value ?? ""}
-                          onChange={(e) => field.onChange(e.target.value ? parseFloat(e.target.value) : null)}
-                          placeholder="0.00"
+                        <TechnicalSheetUpload
+                          orgId={orgId}
+                          productId={product?.id}
+                          currentUrl={field.value}
+                          onUrlChange={field.onChange}
                           disabled={isSubmitting}
                         />
                       </FormControl>
@@ -755,246 +827,78 @@
                     </FormItem>
                   )}
                 />
-
-                <FormField
-                  control={form.control}
-                  name="tva_percentage"
-                  render={({ field }) => (
-                    <FormItem>
-                      <FormLabel>TVA (%)</FormLabel>
-                      <FormControl>
-                        <Input
-                          type="number"
-                          step="0.1"
-                          {...field}
-                          value={field.value ?? ""}
-                          onChange={(e) => field.onChange(e.target.value ? parseFloat(e.target.value) : null)}
-                          placeholder="8.5"
-                          disabled={isSubmitting}
-                        />
-                      </FormControl>
-                      <FormMessage />
-                    </FormItem>
-                  )}
-                />
-
+              </TabsContent>
+
+              <TabsContent value="cee" className="space-y-6">
                 <div>
-                  <FormLabel>Prix TTC (calculé)</FormLabel>
-                  <Input
-                    value={priceTTC ? priceTTC.toFixed(2) + " €" : "—"}
-                    disabled
-                    className="bg-muted mt-2"
-                  />
+                  <h3 className="text-sm font-medium">kWh cumac</h3>
+                  <p className="text-xs text-muted-foreground">
+                    Renseignez la valeur kWh cumac associée à chaque typologie de bâtiment. Laissez vide si la donnée n&apos;est pas connue.
+                  </p>
                 </div>
-              </div>
-
-              <div className="grid gap-4 md:grid-cols-2 lg:grid-cols-4">
-                <FormField
-                  control={form.control}
-                  name="prime_percentage"
-                  render={({ field }) => (
-                    <FormItem>
-                      <FormLabel>Part prime (%)</FormLabel>
-                      <FormControl>
-                        <Input
-                          type="number"
-                          step="0.1"
-                          {...field}
-                          value={field.value ?? ""}
-                          onChange={(e) => field.onChange(e.target.value ? parseFloat(e.target.value) : null)}
-                          placeholder="0"
-                          disabled={isSubmitting}
-                        />
-                      </FormControl>
-                      <p className="text-xs text-muted-foreground px-1">Pourcentage appliqué pour caler le prix prime.</p>
-                      <FormMessage />
-                    </FormItem>
-                  )}
-                />
-
-                <FormField
-                  control={form.control}
-                  name="eco_admin_percentage"
-                  render={({ field }) => (
-                    <FormItem>
-                      <FormLabel>ECO-ADMN (%)</FormLabel>
-                      <FormControl>
-                        <Input
-                          type="number"
-                          step="0.1"
-                          {...field}
-                          value={field.value ?? ""}
-                          onChange={(e) => field.onChange(e.target.value ? parseFloat(e.target.value) : null)}
-                          placeholder="15"
-                          disabled={isSubmitting}
-                        />
-                      </FormControl>
-                      <p className="text-xs text-muted-foreground px-1">Frais administratifs (par défaut 15%).</p>
-                      <FormMessage />
-                    </FormItem>
-                  )}
-                />
-
-                <FormField
-                  control={form.control}
-                  name="eco_furn_percentage"
-                  render={({ field }) => (
-                    <FormItem>
-                      <FormLabel>ECO-FURN (%)</FormLabel>
-                      <FormControl>
-                        <Input
-                          type="number"
-                          step="0.1"
-                          {...field}
-                          value={field.value ?? ""}
-                          onChange={(e) => field.onChange(e.target.value ? parseFloat(e.target.value) : null)}
-                          placeholder="5"
-                          disabled={isSubmitting}
-                        />
-                      </FormControl>
-                      <p className="text-xs text-muted-foreground px-1">Frais de fourniture (par défaut 5%).</p>
-                      <FormMessage />
-                    </FormItem>
-                  )}
-                />
-
-                <FormField
-                  control={form.control}
-                  name="eco_log_percentage"
-                  render={({ field }) => (
-                    <FormItem>
-                      <FormLabel>ECO-LOG (%)</FormLabel>
-                      <FormControl>
-                        <Input
-                          type="number"
-                          step="0.1"
-                          {...field}
-                          value={field.value ?? ""}
-                          onChange={(e) => field.onChange(e.target.value ? parseFloat(e.target.value) : null)}
-                          placeholder="0"
-                          disabled={isSubmitting}
-                        />
-                      </FormControl>
-                      <p className="text-xs text-muted-foreground px-1">Logistique (défaut 0% - gratuit).</p>
-                      <FormMessage />
-                    </FormItem>
-                  )}
-                />
-              </div>
-
-              <div className="rounded-lg border p-4 space-y-3">
-                <div className="flex items-center justify-between">
-                  <FormLabel className="text-sm font-medium">Estimation charges ECO</FormLabel>
-                  {ecoEstimation ? (
-                    <span className="text-xs text-muted-foreground">
-                      {ecoEstimation.totalPercent.toFixed(2)}%
-                    </span>
-                  ) : null}
-                </div>
-                <p className="text-xs text-muted-foreground">
-                  Calcul basé sur le prix HT et les pourcentages configurés ci-dessus.
-                </p>
-                {ecoEstimation ? (
-                  <div className="space-y-1 text-sm">
-                    <div className="flex items-center justify-between">
-                      <span>Montant charges</span>
-                      <span>{euroFormatter.format(ecoEstimation.ecoCharges)}</span>
-                    </div>
-                    <div className="flex items-center justify-between font-medium">
-                      <span>Total HT (produit + charges)</span>
-                      <span>{euroFormatter.format(ecoEstimation.totalWithEco)}</span>
-                    </div>
+                {allBuildingTypes.length > 0 ? (
+                  <div className="grid gap-4 md:grid-cols-2">
+                    {allBuildingTypes.map((type) => (
+                      <FormField
+                        key={type}
+                        control={form.control}
+                        name={`kwh_cumac.${type}` as const}
+                        render={({ field }) => (
+                          <FormItem>
+                            <FormLabel>{type}</FormLabel>
+                            <FormControl>
+                              <Input
+                                type="number"
+                                min={0}
+                                step="any"
+                                value={field.value ?? ""}
+                                onChange={(event) => {
+                                  const value = event.target.value;
+                                  if (value === "") {
+                                    field.onChange(null);
+                                    return;
+                                  }
+                                  const parsed = Number(value);
+                                  if (Number.isNaN(parsed)) return;
+                                  field.onChange(parsed);
+                                }}
+                                onBlur={field.onBlur}
+                                disabled={isSubmitting}
+                                inputMode="decimal"
+                              />
+                            </FormControl>
+                            <FormMessage />
+                          </FormItem>
+                        )}
+                      />
+                    ))}
                   </div>
                 ) : (
                   <p className="text-sm text-muted-foreground">
-                    Saisissez un prix de base pour obtenir une estimation.
+                    Aucun type de bâtiment n&apos;a encore été défini. Configurez-les dans les paramètres projets pour activer la saisie des kWh cumac.
                   </p>
                 )}
-              </div>
-
-              <div className="grid gap-4 md:grid-cols-2">
-                <FormField
-                  control={form.control}
-                  name="supplier_name"
-                  render={({ field }) => (
-                    <FormItem>
-                      <FormLabel>Fournisseur</FormLabel>
-                      <FormControl>
-                        <Input
-                          {...field}
-                          value={field.value ?? ""}
-                          placeholder="Nom du fournisseur"
-                          disabled={isSubmitting}
-                        />
-                      </FormControl>
-                      <FormMessage />
-                    </FormItem>
-                  )}
-                />
-
-                <FormField
-                  control={form.control}
-                  name="supplier_reference"
-                  render={({ field }) => (
-                    <FormItem>
-                      <FormLabel>Référence fournisseur</FormLabel>
-                      <FormControl>
-                        <Input
-                          {...field}
-                          value={field.value ?? ""}
-                          placeholder="Référence"
-                          disabled={isSubmitting}
-                        />
-                      </FormControl>
-                      <FormMessage />
-                    </FormItem>
-                  )}
-                />
-              </div>
-
-              <FormField
-                control={form.control}
-                name="technical_sheet_url"
-                render={({ field }) => (
-                  <FormItem>
-                    <FormLabel>Fiche technique (PDF)</FormLabel>
-                    <FormControl>
-                      <TechnicalSheetUpload
-                        orgId={orgId}
-                        productId={product?.id}
-                        currentUrl={field.value}
-                        onUrlChange={field.onChange}
-                        disabled={isSubmitting}
-                      />
-                    </FormControl>
-                    <FormMessage />
-                  </FormItem>
-                )}
-              />
-            </TabsContent>
-
-            <TabsContent value="cee" className="space-y-6">
-              <div>
-                <h3 className="text-sm font-medium">kWh cumac</h3>
-                <p className="text-xs text-muted-foreground">
-                  Renseignez la valeur kWh cumac associée à chaque typologie de bâtiment. Laissez vide si la donnée n&apos;est pas connue.
-                </p>
-              </div>
-              {allBuildingTypes.length > 0 ? (
-                <div className="grid gap-4 md:grid-cols-2">
-                  {allBuildingTypes.map((type) => (
+
+                <div className="space-y-4 rounded-lg border p-4">
+                  <div>
+                    <h3 className="text-sm font-medium">Valorisation CEE</h3>
+                    <p className="text-xs text-muted-foreground">
+                      Configurez la bonification, le coefficient fixe et le champ utilisé comme multiplicateur dans la prime.
+                    </p>
+                  </div>
+
+                  <div className="grid gap-4 md:grid-cols-2">
                     <FormField
-                      key={type}
                       control={form.control}
-                      name={`kwh_cumac.${type}` as const}
+                      name="valorisation_bonification"
                       render={({ field }) => (
                         <FormItem>
-                          <FormLabel>{type}</FormLabel>
+                          <FormLabel>Bonification</FormLabel>
                           <FormControl>
                             <Input
                               type="number"
+                              step="0.1"
                               min={0}
-                              step="any"
                               value={field.value ?? ""}
                               onChange={(event) => {
                                 const value = event.target.value;
@@ -1003,259 +907,82 @@
                                   return;
                                 }
                                 const parsed = Number(value);
-                                if (Number.isNaN(parsed)) {
-                                  return;
-                                }
+                                if (Number.isNaN(parsed)) return;
                                 field.onChange(parsed);
                               }}
                               onBlur={field.onBlur}
+                              placeholder="2"
                               disabled={isSubmitting}
-                              inputMode="decimal"
                             />
                           </FormControl>
+                          <p className="text-xs text-muted-foreground px-1">Valeur par défaut : 2.</p>
                           <FormMessage />
                         </FormItem>
                       )}
                     />
-                  ))}
-                </div>
-              ) : (
-                <p className="text-sm text-muted-foreground">
-                  Aucun type de bâtiment n&apos;a encore été défini. Configurez-les dans les paramètres projets pour activer la saisie des kWh cumac.
-                </p>
-              )}
-
-              <div className="space-y-4 rounded-lg border p-4">
-                <div>
-                  <h3 className="text-sm font-medium">Valorisation CEE</h3>
-                  <p className="text-xs text-muted-foreground">
-<<<<<<< HEAD
-                    Configurez la bonification, le coefficient fixe et le champ utilisé comme multiplicateur dans la prime.
-=======
-                    Configurez le tarif délégataire spécifique au produit et le champ utilisé comme multiplicateur dans la formule.
->>>>>>> 263a3653
-                  </p>
-                </div>
-
-                <div className="grid gap-4 md:grid-cols-2">
-                  <FormField
-                    control={form.control}
-<<<<<<< HEAD
-                    name="valorisation_bonification"
-                    render={({ field }) => (
-                      <FormItem>
-                        <FormLabel>Bonification</FormLabel>
-                        <FormControl>
-                          <Input
-                            type="number"
-                            step="0.1"
-                            min={0}
-                            value={field.value ?? ""}
-                            onChange={(event) => {
-                              const value = event.target.value;
-                              if (value === "") {
-                                field.onChange(null);
-                                return;
-                              }
-                              const parsed = Number(value);
-                              if (Number.isNaN(parsed)) {
-                                return;
-                              }
-                              field.onChange(parsed);
-                            }}
-                            onBlur={field.onBlur}
-                            placeholder="2"
-                            disabled={isSubmitting}
-                          />
-                        </FormControl>
-                        <p className="text-xs text-muted-foreground px-1">
-                          Valeur par défaut : 2.
-                        </p>
-                        <FormMessage />
-                      </FormItem>
-                    )}
-                  />
-
-                  <FormField
-                    control={form.control}
-                    name="valorisation_coefficient"
-                    render={({ field }) => (
-                      <FormItem>
-                        <FormLabel>Coefficient fixe</FormLabel>
-=======
-                    name="valorisation_tarif_override"
-                    render={({ field }) => (
-                      <FormItem>
-                        <FormLabel>Tarif délégataire / MWh</FormLabel>
->>>>>>> 263a3653
-                        <FormControl>
-                          <Input
-                            type="number"
-                            step="0.01"
-                            min={0}
-                            value={field.value ?? ""}
-                            onChange={(event) => {
-                              const value = event.target.value;
-                              if (value === "") {
-                                field.onChange(null);
-                                return;
-                              }
-                              const parsed = Number(value);
-                              if (Number.isNaN(parsed)) {
-                                return;
-                              }
-                              field.onChange(parsed);
-                            }}
-                            onBlur={field.onBlur}
-<<<<<<< HEAD
-                            placeholder="1"
-=======
-                            placeholder="Tarif spécifique (facultatif)"
->>>>>>> 263a3653
-                            disabled={isSubmitting}
-                          />
-                        </FormControl>
-                        <p className="text-xs text-muted-foreground px-1">
-<<<<<<< HEAD
-                          Exemple : puissance électrique (250 W).
-=======
-                          Laissez vide pour utiliser le tarif du délégataire sélectionné sur le projet.
->>>>>>> 263a3653
-                        </p>
-                        <FormMessage />
-                      </FormItem>
-                    )}
-                  />
-                </div>
-
-                <FormField
-                  control={form.control}
-                  name="valorisation_formula"
-                  render={({ field }) => {
-                    const current = field.value as ValorisationFormulaConfig | null;
-                    const selectedKey = current?.variableKey ?? "auto";
-                    const selectedOption = formulaOptions.find((option) => option.value === selectedKey);
-<<<<<<< HEAD
-                    const normalized = normalizeValorisationFormula(current);
-                    const multiplierLabel =
-                      selectedKey === "auto"
-                        ? "multiplicateur détecté automatiquement"
-                        : selectedOption?.label ?? normalized?.variableLabel ?? selectedKey;
-                    const rawCoefficient =
-                      typeof current?.coefficient === "number" && Number.isFinite(current.coefficient)
-                        ? current.coefficient
-                        : normalized?.coefficient ?? null;
-                    const formulaErrors = form.formState.errors.valorisation_formula as
-                      | { coefficient?: { message?: string } }
-                      | undefined;
-                    const coefficientError = formulaErrors?.coefficient?.message;
-
-                    return (
-                      <FormItem>
-                        <FormLabel>Champ multiplicateur (Prime CEE)</FormLabel>
-                        <FormControl>
-                          <Select
-                            value={selectedKey}
-                            onValueChange={(value) => {
-                              if (value === "auto") {
-                                field.onChange(null);
-                                return;
-                              }
-
-                              const preservedCoefficient =
-                                typeof current?.coefficient === "number" && Number.isFinite(current.coefficient)
-                                  ? current.coefficient
-                                  : normalized?.coefficient ?? null;
-
-                              if (value === FORMULA_QUANTITY_KEY) {
-                                field.onChange({
-                                  variableKey: FORMULA_QUANTITY_KEY,
-                                  variableLabel: "Quantité",
-                                  coefficient: preservedCoefficient,
-                                });
-                                return;
-                              }
-
-                              const option = formulaOptions.find((item) => item.value === value);
-                              field.onChange({
-                                variableKey: value,
-                                variableLabel: option?.label ?? value,
-                                coefficient: preservedCoefficient,
-                              });
-                            }}
-                            disabled={isSubmitting}
-                          >
-                            <SelectTrigger>
-                              <SelectValue placeholder="Choisir un champ" />
-                            </SelectTrigger>
-                            <SelectContent>
-                              {formulaOptions.map((option) => (
-                                <SelectItem key={option.value} value={option.value}>
-                                  {option.label}
-                                </SelectItem>
-                              ))}
-                            </SelectContent>
-                          </Select>
-                        </FormControl>
-                        <p className="text-xs text-muted-foreground">
-                          Sélectionnez le champ dynamique qui multipliera la valorisation pour obtenir la prime.
-                        </p>
-                        {selectedKey !== "auto" ? (
-                          <div className="mt-3 space-y-3 rounded-md border border-dashed border-border/60 bg-muted/20 p-3">
-                            <p className="text-xs font-medium text-foreground">
-                              Champ sélectionné : {multiplierLabel}
-                            </p>
-                            <div className="space-y-1">
-                              <label className="text-xs font-medium text-foreground">
-                                Coefficient du champ (optionnel)
-                              </label>
-                              <Input
-                                type="number"
-                                min={0}
-                                step="0.01"
-                                value={rawCoefficient ?? ""}
-                                onChange={(event) => {
-                                  if (!current) {
-                                    return;
-                                  }
-
-                                  const value = event.target.value;
-                                  if (value === "") {
-                                    field.onChange({ ...current, coefficient: null });
-                                    return;
-                                  }
-
-                                  const parsed = Number(value);
-                                  if (Number.isNaN(parsed)) {
-                                    return;
-                                  }
-
-                                  field.onChange({ ...current, coefficient: parsed });
-                                }}
-                                disabled={isSubmitting}
-                              />
-                              <p className="text-xs text-muted-foreground">
-                                Multiplicateur appliqué au champ sélectionné (ex. puissance d&apos;un luminaire en watts).
-                              </p>
-                              {coefficientError ? (
-                                <p className="text-xs text-destructive">{coefficientError}</p>
-                              ) : null}
-                            </div>
-                          </div>
-                        ) : null}
-=======
-                    const multiplierLabel =
-                      selectedKey === "auto"
-                        ? "champ dynamique détecté automatiquement"
-                        : selectedOption?.label ?? current?.variableLabel ?? selectedKey;
-                    const coefficientValue = current?.coefficient ?? 1;
-                    const formattedCoefficient = formatFormulaCoefficient(coefficientValue);
-
-                    return (
-                      <FormItem>
-                        <FormLabel>Formule de valorisation</FormLabel>
-                        <FormControl>
-                          <div className="space-y-3">
+
+                    <FormField
+                      control={form.control}
+                      name="valorisation_coefficient"
+                      render={({ field }) => (
+                        <FormItem>
+                          <FormLabel>Coefficient fixe</FormLabel>
+                          <FormControl>
+                            <Input
+                              type="number"
+                              step="0.01"
+                              min={0}
+                              value={field.value ?? ""}
+                              onChange={(event) => {
+                                const value = event.target.value;
+                                if (value === "") {
+                                  field.onChange(null);
+                                  return;
+                                }
+                                const parsed = Number(value);
+                                if (Number.isNaN(parsed)) return;
+                                field.onChange(parsed);
+                              }}
+                              onBlur={field.onBlur}
+                              placeholder="1"
+                              disabled={isSubmitting}
+                            />
+                          </FormControl>
+                          <p className="text-xs text-muted-foreground px-1">Exemple : puissance électrique (250 W).</p>
+                          <FormMessage />
+                        </FormItem>
+                      )}
+                    />
+                  </div>
+
+                  <FormField
+                    control={form.control}
+                    name="valorisation_formula"
+                    render={({ field }) => {
+                      const current = field.value as ValorisationFormulaConfig | null;
+                      const selectedKey = current?.variableKey ?? "auto";
+                      const selectedOption = formulaOptions.find((option) => option.value === selectedKey);
+                      const normalized = normalizeValorisationFormula(current);
+
+                      const multiplierLabel =
+                        selectedKey === "auto"
+                          ? "multiplicateur détecté automatiquement"
+                          : selectedOption?.label ?? normalized?.variableLabel ?? selectedKey;
+
+                      const rawCoefficient =
+                        typeof current?.coefficient === "number" && Number.isFinite(current.coefficient)
+                          ? current.coefficient
+                          : normalized?.coefficient ?? null;
+
+                      const formulaErrors = form.formState.errors.valorisation_formula as
+                        | { coefficient?: { message?: string } }
+                        | undefined;
+                      const coefficientError = formulaErrors?.coefficient?.message;
+
+                      return (
+                        <FormItem>
+                          <FormLabel>Champ multiplicateur (Prime CEE)</FormLabel>
+                          <FormControl>
                             <Select
                               value={selectedKey}
                               onValueChange={(value) => {
@@ -1264,11 +991,16 @@
                                   return;
                                 }
 
+                                const preservedCoefficient =
+                                  typeof current?.coefficient === "number" && Number.isFinite(current.coefficient)
+                                    ? current.coefficient
+                                    : normalized?.coefficient ?? null;
+
                                 if (value === FORMULA_QUANTITY_KEY) {
                                   field.onChange({
                                     variableKey: FORMULA_QUANTITY_KEY,
                                     variableLabel: "Quantité",
-                                    coefficient: current?.coefficient ?? 1,
+                                    coefficient: preservedCoefficient,
                                   });
                                   return;
                                 }
@@ -1277,7 +1009,7 @@
                                 field.onChange({
                                   variableKey: value,
                                   variableLabel: option?.label ?? value,
-                                  coefficient: current?.coefficient ?? 1,
+                                  coefficient: preservedCoefficient,
                                 });
                               }}
                               disabled={isSubmitting}
@@ -1293,92 +1025,80 @@
                                 ))}
                               </SelectContent>
                             </Select>
-
-                            {selectedKey !== "auto" ? (
-                              <div className="grid gap-3 md:grid-cols-2">
-                                <div className="space-y-1">
-                                  <FormLabel className="text-xs">Coefficient multiplicateur</FormLabel>
-                                  <Input
-                                    type="number"
-                                    step="0.01"
-                                    min={0}
-                                    value={current?.coefficient ?? 1}
-                                    onChange={(event) => {
-                                      if (!current) {
-                                        return;
-                                      }
-                                      const value = event.target.value;
-                                      if (value === "") {
-                                        field.onChange({ ...current, coefficient: null });
-                                        return;
-                                      }
-                                      const parsed = Number(value);
-                                      if (Number.isNaN(parsed)) {
-                                        return;
-                                      }
-                                      field.onChange({ ...current, coefficient: parsed });
-                                    }}
-                                    onBlur={field.onBlur}
-                                    disabled={isSubmitting}
-                                  />
-                                </div>
-                                <div className="text-xs text-muted-foreground md:pt-6">
-                                  Le champ sélectionné sera multiplié par ce coefficient dans le calcul.
-                                </div>
+                          </FormControl>
+                          <p className="text-xs text-muted-foreground">
+                            Sélectionnez le champ dynamique qui multipliera la valorisation pour obtenir la prime.
+                          </p>
+                          {selectedKey !== "auto" ? (
+                            <div className="mt-3 space-y-3 rounded-md border border-dashed border-border/60 bg-muted/20 p-3">
+                              <p className="text-xs font-medium text-foreground">Champ sélectionné : {multiplierLabel}</p>
+                              <div className="space-y-1">
+                                <label className="text-xs font-medium text-foreground">Coefficient du champ (optionnel)</label>
+                                <Input
+                                  type="number"
+                                  min={0}
+                                  step="0.01"
+                                  value={rawCoefficient ?? ""}
+                                  onChange={(event) => {
+                                    if (!current) return;
+
+                                    const value = event.target.value;
+                                    if (value === "") {
+                                      field.onChange({ ...current, coefficient: null });
+                                      return;
+                                    }
+
+                                    const parsed = Number(value);
+                                    if (Number.isNaN(parsed)) return;
+
+                                    field.onChange({ ...current, coefficient: parsed });
+                                  }}
+                                  disabled={isSubmitting}
+                                />
+                                <p className="text-xs text-muted-foreground">
+                                  Multiplicateur appliqué au champ sélectionné (ex. puissance d&apos;un luminaire en watts).
+                                </p>
+                                {coefficientError ? <p className="text-xs text-destructive">{coefficientError}</p> : null}
                               </div>
-                            ) : (
-                              <p className="text-xs text-muted-foreground">
-                                La plateforme détectera automatiquement le champ dynamique le plus pertinent (surface, quantité, etc.).
-                              </p>
-                            )}
-
-                            <p className="text-xs text-muted-foreground">
-                              Formule : (kWh cumac × bonification / 1000) × {multiplierLabel}
-                              {selectedKey !== "auto" ? ` × ${formattedCoefficient}` : ""}
-                            </p>
-                          </div>
-                        </FormControl>
->>>>>>> 263a3653
-                        <FormMessage />
-                      </FormItem>
-                    );
-                  }}
+                            </div>
+                          ) : null}
+                          <FormMessage />
+                        </FormItem>
+                      );
+                    }}
+                  />
+
+                  <div className="rounded-md bg-muted/40 px-3 py-2 text-xs text-muted-foreground">
+                    Formule : ((kWh cumac × bonification ({bonificationDisplay}) × coefficient fixe ({coefficientDisplay})) / 1000) ×{" "}
+                    {formulaMultiplierDescription}.
+                  </div>
+                </div>
+              </TabsContent>
+
+              <TabsContent value="dynamic" className="space-y-6">
+                <FormField
+                  control={form.control}
+                  name="params_schema"
+                  render={({ field }) => (
+                    <FormItem>
+                      <FormControl>
+                        <DynamicFieldsEditor
+                          value={{
+                            schema: (form.watch("params_schema") as any) || [],
+                            defaults: (form.watch("default_params") as any) || {},
+                          }}
+                          onChange={(value) => {
+                            form.setValue("params_schema", value.schema);
+                            form.setValue("default_params", value.defaults);
+                          }}
+                          disabled={isSubmitting}
+                        />
+                      </FormControl>
+                      <FormMessage />
+                    </FormItem>
+                  )}
                 />
-<<<<<<< HEAD
-
-                <div className="rounded-md bg-muted/40 px-3 py-2 text-xs text-muted-foreground">
-                  Formule : ((kWh cumac × bonification ({bonificationDisplay}) × coefficient fixe ({coefficientDisplay})) /
-                  1000) × {formulaMultiplierDescription}.
-                </div>
-=======
->>>>>>> 263a3653
-              </div>
-            </TabsContent>
-
-            <TabsContent value="dynamic" className="space-y-6">
-              <FormField
-                control={form.control}
-                name="params_schema"
-                render={({ field }) => (
-                  <FormItem>
-                    <FormControl>
-                      <DynamicFieldsEditor
-                        value={{
-                          schema: (form.watch("params_schema") as any) || [],
-                          defaults: (form.watch("default_params") as any) || {},
-                        }}
-                        onChange={(value) => {
-                          form.setValue("params_schema", value.schema);
-                          form.setValue("default_params", value.defaults);
-                        }}
-                        disabled={isSubmitting}
-                      />
-                    </FormControl>
-                    <FormMessage />
-                  </FormItem>
-                )}
-              />
-            </TabsContent>
+              </TabsContent>
             </Tabs>
 
             <DialogFooter className="mt-6">
