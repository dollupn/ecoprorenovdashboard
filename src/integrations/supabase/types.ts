export type Json =
  | string
  | number
  | boolean
  | null
  | { [key: string]: Json | undefined }
  | Json[]

export type Database = {
  // Allows to automatically instantiate createClient with right options
  // instead of createClient<Database, { PostgrestVersion: 'XX' }>(URL, KEY)
  __InternalSupabase: {
    PostgrestVersion: "13.0.5"
  }
  public: {
    Tables: {
      appointment_types: {
        Row: {
          created_at: string
          email_template_id: string | null
          id: string
          is_active: boolean
          is_default: boolean
          name: string
          org_id: string
          updated_at: string
        }
        Insert: {
          created_at?: string
          email_template_id?: string | null
          id?: string
          is_active?: boolean
          is_default?: boolean
          name: string
          org_id: string
          updated_at?: string
        }
        Update: {
          created_at?: string
          email_template_id?: string | null
          id?: string
          is_active?: boolean
          is_default?: boolean
          name?: string
          org_id?: string
          updated_at?: string
        }
        Relationships: []
      }
      categories: {
        Row: {
          created_at: string
          description: string | null
          id: string
          name: string
          org_id: string
        }
        Insert: {
          created_at?: string
          description?: string | null
          id?: string
          name: string
          org_id: string
        }
        Update: {
          created_at?: string
          description?: string | null
          id?: string
          name?: string
          org_id?: string
        }
        Relationships: [
          {
            foreignKeyName: "categories_org_id_fkey"
            columns: ["org_id"]
            isOneToOne: false
            referencedRelation: "organizations"
            referencedColumns: ["id"]
          },
        ]
      }
      delegates: {
        Row: {
          created_at: string
          description: string | null
          id: string
          is_active: boolean
          name: string
          org_id: string
          price_eur_per_mwh: number | null
          updated_at: string
        }
        Insert: {
          created_at?: string
          description?: string | null
          id?: string
          is_active?: boolean
          name: string
          org_id: string
          price_eur_per_mwh?: number | null
          updated_at?: string
        }
        Update: {
          created_at?: string
          description?: string | null
          id?: string
          is_active?: boolean
          name?: string
          org_id?: string
          price_eur_per_mwh?: number | null
          updated_at?: string
        }
        Relationships: []
      }
      invoices: {
        Row: {
          amount: number
          client_first_name: string | null
          client_last_name: string | null
          client_name: string
          created_at: string
          due_date: string | null
          id: string
          invoice_ref: string
          notes: string | null
          org_id: string | null
          paid_date: string | null
          project_id: string | null
          quote_id: string | null
          status: string
          updated_at: string
          user_id: string
        }
        Insert: {
          amount: number
          client_first_name?: string | null
          client_last_name?: string | null
          client_name: string
          created_at?: string
          due_date?: string | null
          id?: string
          invoice_ref: string
          notes?: string | null
          org_id?: string | null
          paid_date?: string | null
          project_id?: string | null
          quote_id?: string | null
          status?: string
          updated_at?: string
          user_id: string
        }
        Update: {
          amount?: number
          client_first_name?: string | null
          client_last_name?: string | null
          client_name?: string
          created_at?: string
          due_date?: string | null
          id?: string
          invoice_ref?: string
          notes?: string | null
          org_id?: string | null
          paid_date?: string | null
          project_id?: string | null
          quote_id?: string | null
          status?: string
          updated_at?: string
          user_id?: string
        }
        Relationships: [
          {
            foreignKeyName: "invoices_org_id_fkey"
            columns: ["org_id"]
            isOneToOne: false
            referencedRelation: "organizations"
            referencedColumns: ["id"]
          },
          {
            foreignKeyName: "invoices_project_id_fkey"
            columns: ["project_id"]
            isOneToOne: false
            referencedRelation: "projects"
            referencedColumns: ["id"]
          },
          {
            foreignKeyName: "invoices_quote_id_fkey"
            columns: ["quote_id"]
            isOneToOne: false
            referencedRelation: "quotes"
            referencedColumns: ["id"]
          },
        ]
      }
      lead_product_types: {
        Row: {
          created_at: string
          id: string
          name: string
          org_id: string
          updated_at: string
        }
        Insert: {
          created_at?: string
          id?: string
          name: string
          org_id: string
          updated_at?: string
        }
        Update: {
          created_at?: string
          id?: string
          name?: string
          org_id?: string
          updated_at?: string
        }
        Relationships: [
          {
            foreignKeyName: "lead_product_types_org_id_fkey"
            columns: ["org_id"]
            isOneToOne: false
            referencedRelation: "organizations"
            referencedColumns: ["id"]
          },
        ]
      }
      leads: {
        Row: {
          address: string
          assigned_to: string | null
          city: string
          commentaire: string | null
          company: string | null
          created_at: string
          created_by: string | null
          date_rdv: string | null
          email: string
          extra_fields: Json | null
          first_name: string | null
          full_name: string
          heure_rdv: string | null
          id: string
          last_name: string | null
          org_id: string | null
          phone_raw: string
          photo_previsite_url: string | null
          postal_code: string
          product_name: string | null
          siren: string | null
          status: string
          surface_m2: number | null
          updated_at: string
          user_id: string
          utm_source: string | null
        }
        Insert: {
          address?: string
          assigned_to?: string | null
          city: string
          commentaire?: string | null
          company?: string | null
          created_at?: string
          created_by?: string | null
          date_rdv?: string | null
          email: string
          extra_fields?: Json | null
          first_name?: string | null
          full_name: string
          heure_rdv?: string | null
          id?: string
          last_name?: string | null
          org_id?: string | null
          phone_raw: string
          photo_previsite_url?: string | null
          postal_code: string
          product_name?: string | null
          siren?: string | null
          status?: string
          surface_m2?: number | null
          updated_at?: string
          user_id: string
          utm_source?: string | null
        }
        Update: {
          address?: string
          assigned_to?: string | null
          city?: string
          commentaire?: string | null
          company?: string | null
          created_at?: string
          created_by?: string | null
          date_rdv?: string | null
          email?: string
          extra_fields?: Json | null
          first_name?: string | null
          full_name?: string
          heure_rdv?: string | null
          id?: string
          last_name?: string | null
          org_id?: string | null
          phone_raw?: string
          photo_previsite_url?: string | null
          postal_code?: string
          product_name?: string | null
          siren?: string | null
          status?: string
          surface_m2?: number | null
          updated_at?: string
          user_id?: string
          utm_source?: string | null
        }
        Relationships: [
          {
            foreignKeyName: "leads_org_id_fkey"
            columns: ["org_id"]
            isOneToOne: false
            referencedRelation: "organizations"
            referencedColumns: ["id"]
          },
        ]
      }
      memberships: {
        Row: {
          created_at: string
          invited_by: string | null
          org_id: string
          role: Database["public"]["Enums"]["org_role"]
          user_id: string
        }
        Insert: {
          created_at?: string
          invited_by?: string | null
          org_id: string
          role?: Database["public"]["Enums"]["org_role"]
          user_id: string
        }
        Update: {
          created_at?: string
          invited_by?: string | null
          org_id?: string
          role?: Database["public"]["Enums"]["org_role"]
          user_id?: string
        }
        Relationships: [
          {
            foreignKeyName: "memberships_org_id_fkey"
            columns: ["org_id"]
            isOneToOne: false
            referencedRelation: "organizations"
            referencedColumns: ["id"]
          },
        ]
      }
      notifications: {
        Row: {
          created_at: string
          id: string
          is_read: boolean
          link: string | null
          message: string
          metadata: Json | null
          org_id: string
          title: string
          type: string
          user_id: string
        }
        Insert: {
          created_at?: string
          id?: string
          is_read?: boolean
          link?: string | null
          message: string
          metadata?: Json | null
          org_id: string
          title: string
          type: string
          user_id: string
        }
        Update: {
          created_at?: string
          id?: string
          is_read?: boolean
          link?: string | null
          message?: string
          metadata?: Json | null
          org_id?: string
          title?: string
          type?: string
          user_id?: string
        }
        Relationships: []
      }
      organizations: {
        Row: {
          address: string | null
          business_location:
            | Database["public"]["Enums"]["business_location"]
            | null
          city: string | null
          country: string | null
          created_at: string
          id: string
          name: string
          postal_code: string | null
          prime_bonification: number | null
          siret: string | null
          tva: string | null
          updated_at: string
        }
        Insert: {
          address?: string | null
          business_location?:
            | Database["public"]["Enums"]["business_location"]
            | null
          city?: string | null
          country?: string | null
          created_at?: string
          id?: string
          name: string
          postal_code?: string | null
          prime_bonification?: number | null
          siret?: string | null
          tva?: string | null
          updated_at?: string
        }
        Update: {
          address?: string | null
          business_location?:
            | Database["public"]["Enums"]["business_location"]
            | null
          city?: string | null
          country?: string | null
          created_at?: string
          id?: string
          name?: string
          postal_code?: string | null
          prime_bonification?: number | null
          siret?: string | null
          tva?: string | null
          updated_at?: string
        }
        Relationships: []
      }
      product_catalog: {
        Row: {
          base_price_ht: number | null
          category: string | null
          code: string
          created_at: string
          custom_description_primary: string | null
          custom_description_secondary: string | null
          default_params: Json | null
          description: string | null
          eco_admin_percentage: number | null
          eco_furn_percentage: number | null
          eco_log_percentage: number | null
          id: string
          is_active: boolean
          name: string
          org_id: string | null
          owner_id: string
          params_schema: Json | null
          price_ttc: number | null
          prime_percentage: number | null
          schema_version: number
          supplier_name: string | null
          supplier_reference: string | null
          technical_sheet_url: string | null
          tva_percentage: number | null
          unit_type: string | null
          updated_at: string
          valorisation_formula: Json | null
<<<<<<< HEAD
          valorisation_bonification: number | null
          valorisation_coefficient: number | null
=======
          valorisation_tarif_override: number | null
>>>>>>> 263a3653
        }
        Insert: {
          base_price_ht?: number | null
          category?: string | null
          code: string
          created_at?: string
          custom_description_primary?: string | null
          custom_description_secondary?: string | null
          default_params?: Json | null
          description?: string | null
          eco_admin_percentage?: number | null
          eco_furn_percentage?: number | null
          eco_log_percentage?: number | null
          id?: string
          is_active?: boolean
          name: string
          org_id?: string | null
          owner_id: string
          params_schema?: Json | null
          price_ttc?: number | null
          prime_percentage?: number | null
          schema_version?: number
          supplier_name?: string | null
          supplier_reference?: string | null
          technical_sheet_url?: string | null
          tva_percentage?: number | null
          unit_type?: string | null
          updated_at?: string
          valorisation_formula?: Json | null
<<<<<<< HEAD
          valorisation_bonification?: number | null
          valorisation_coefficient?: number | null
=======
          valorisation_tarif_override?: number | null
>>>>>>> 263a3653
        }
        Update: {
          base_price_ht?: number | null
          category?: string | null
          code?: string
          created_at?: string
          custom_description_primary?: string | null
          custom_description_secondary?: string | null
          default_params?: Json | null
          description?: string | null
          eco_admin_percentage?: number | null
          eco_furn_percentage?: number | null
          eco_log_percentage?: number | null
          id?: string
          is_active?: boolean
          name?: string
          org_id?: string | null
          owner_id?: string
          params_schema?: Json | null
          price_ttc?: number | null
          prime_percentage?: number | null
          schema_version?: number
          supplier_name?: string | null
          supplier_reference?: string | null
          technical_sheet_url?: string | null
          tva_percentage?: number | null
          unit_type?: string | null
          updated_at?: string
          valorisation_formula?: Json | null
<<<<<<< HEAD
          valorisation_bonification?: number | null
          valorisation_coefficient?: number | null
=======
          valorisation_tarif_override?: number | null
>>>>>>> 263a3653
        }
        Relationships: [
          {
            foreignKeyName: "product_catalog_org_id_fkey"
            columns: ["org_id"]
            isOneToOne: false
            referencedRelation: "organizations"
            referencedColumns: ["id"]
          },
        ]
      }
      product_kwh_cumac: {
        Row: {
          building_type: string
          created_at: string
          id: string
          kwh_cumac: number
          product_id: string
          updated_at: string
        }
        Insert: {
          building_type: string
          created_at?: string
          id?: string
          kwh_cumac: number
          product_id: string
          updated_at?: string
        }
        Update: {
          building_type?: string
          created_at?: string
          id?: string
          kwh_cumac?: number
          product_id?: string
          updated_at?: string
        }
        Relationships: [
          {
            foreignKeyName: "product_kwh_cumac_product_id_fkey"
            columns: ["product_id"]
            isOneToOne: false
            referencedRelation: "product_catalog"
            referencedColumns: ["id"]
          },
        ]
      }
      profiles: {
        Row: {
          created_at: string
          full_name: string | null
          id: string
          role: string | null
          updated_at: string
          user_id: string
        }
        Insert: {
          created_at?: string
          full_name?: string | null
          id?: string
          role?: string | null
          updated_at?: string
          user_id: string
        }
        Update: {
          created_at?: string
          full_name?: string | null
          id?: string
          role?: string | null
          updated_at?: string
          user_id?: string
        }
        Relationships: []
      }
      project_products: {
        Row: {
          created_at: string
          dynamic_params: Json | null
          id: string
          product_id: string
          project_id: string
          quantity: number | null
          updated_at: string
        }
        Insert: {
          created_at?: string
          dynamic_params?: Json | null
          id?: string
          product_id: string
          project_id: string
          quantity?: number | null
          updated_at?: string
        }
        Update: {
          created_at?: string
          dynamic_params?: Json | null
          id?: string
          product_id?: string
          project_id?: string
          quantity?: number | null
          updated_at?: string
        }
        Relationships: [
          {
            foreignKeyName: "project_products_product_id_fkey"
            columns: ["product_id"]
            isOneToOne: false
            referencedRelation: "product_catalog"
            referencedColumns: ["id"]
          },
          {
            foreignKeyName: "project_products_project_id_fkey"
            columns: ["project_id"]
            isOneToOne: false
            referencedRelation: "projects"
            referencedColumns: ["id"]
          },
        ]
      }
      projects: {
        Row: {
          address: string | null
          assigned_to: string
          building_type: string | null
          city: string
          client_first_name: string | null
          client_last_name: string | null
          client_name: string
          company: string | null
          created_at: string
          date_debut_prevue: string | null
          date_fin_prevue: string | null
          delegate_id: string | null
          discount: number | null
          estimated_value: number | null
          external_reference: string | null
          hq_address: string | null
          hq_city: string | null
          hq_postal_code: string | null
          id: string
          lead_id: string | null
          org_id: string | null
          phone: string | null
          postal_code: string
          prime_cee: number | null
          product_name: string
          project_ref: string
          same_address: boolean | null
          signatory_name: string | null
          signatory_title: string | null
          siren: string | null
          source: string | null
          status: string
          surface_batiment_m2: number | null
          surface_isolee_m2: number | null
          unit_price: number | null
          updated_at: string
          usage: string | null
          user_id: string
        }
        Insert: {
          address?: string | null
          assigned_to: string
          building_type?: string | null
          city: string
          client_first_name?: string | null
          client_last_name?: string | null
          client_name: string
          company?: string | null
          created_at?: string
          date_debut_prevue?: string | null
          date_fin_prevue?: string | null
          delegate_id?: string | null
          discount?: number | null
          estimated_value?: number | null
          external_reference?: string | null
          hq_address?: string | null
          hq_city?: string | null
          hq_postal_code?: string | null
          id?: string
          lead_id?: string | null
          org_id?: string | null
          phone?: string | null
          postal_code: string
          prime_cee?: number | null
          product_name: string
          project_ref: string
          same_address?: boolean | null
          signatory_name?: string | null
          signatory_title?: string | null
          siren?: string | null
          source?: string | null
          status?: string
          surface_batiment_m2?: number | null
          surface_isolee_m2?: number | null
          unit_price?: number | null
          updated_at?: string
          usage?: string | null
          user_id: string
        }
        Update: {
          address?: string | null
          assigned_to?: string
          building_type?: string | null
          city?: string
          client_first_name?: string | null
          client_last_name?: string | null
          client_name?: string
          company?: string | null
          created_at?: string
          date_debut_prevue?: string | null
          date_fin_prevue?: string | null
          delegate_id?: string | null
          discount?: number | null
          estimated_value?: number | null
          external_reference?: string | null
          hq_address?: string | null
          hq_city?: string | null
          hq_postal_code?: string | null
          id?: string
          lead_id?: string | null
          org_id?: string | null
          phone?: string | null
          postal_code?: string
          prime_cee?: number | null
          product_name?: string
          project_ref?: string
          same_address?: boolean | null
          signatory_name?: string | null
          signatory_title?: string | null
          siren?: string | null
          source?: string | null
          status?: string
          surface_batiment_m2?: number | null
          surface_isolee_m2?: number | null
          unit_price?: number | null
          updated_at?: string
          usage?: string | null
          user_id?: string
        }
        Relationships: [
          {
            foreignKeyName: "projects_delegate_id_fkey"
            columns: ["delegate_id"]
            isOneToOne: false
            referencedRelation: "delegates"
            referencedColumns: ["id"]
          },
          {
            foreignKeyName: "projects_lead_id_fkey"
            columns: ["lead_id"]
            isOneToOne: false
            referencedRelation: "leads"
            referencedColumns: ["id"]
          },
          {
            foreignKeyName: "projects_org_id_fkey"
            columns: ["org_id"]
            isOneToOne: false
            referencedRelation: "organizations"
            referencedColumns: ["id"]
          },
        ]
      }
      quotes: {
        Row: {
          amount: number
          client_first_name: string | null
          client_last_name: string | null
          client_name: string
          created_at: string
          id: string
          notes: string | null
          org_id: string | null
          product_name: string
          project_id: string | null
          quote_ref: string
          status: string
          updated_at: string
          user_id: string
          valid_until: string | null
        }
        Insert: {
          amount: number
          client_first_name?: string | null
          client_last_name?: string | null
          client_name: string
          created_at?: string
          id?: string
          notes?: string | null
          org_id?: string | null
          product_name: string
          project_id?: string | null
          quote_ref: string
          status?: string
          updated_at?: string
          user_id: string
          valid_until?: string | null
        }
        Update: {
          amount?: number
          client_first_name?: string | null
          client_last_name?: string | null
          client_name?: string
          created_at?: string
          id?: string
          notes?: string | null
          org_id?: string | null
          product_name?: string
          project_id?: string | null
          quote_ref?: string
          status?: string
          updated_at?: string
          user_id?: string
          valid_until?: string | null
        }
        Relationships: [
          {
            foreignKeyName: "quotes_org_id_fkey"
            columns: ["org_id"]
            isOneToOne: false
            referencedRelation: "organizations"
            referencedColumns: ["id"]
          },
          {
            foreignKeyName: "quotes_project_id_fkey"
            columns: ["project_id"]
            isOneToOne: false
            referencedRelation: "projects"
            referencedColumns: ["id"]
          },
        ]
      }
      sites: {
        Row: {
          additional_costs: Json | null
          address: string
          city: string
          client_first_name: string | null
          client_last_name: string | null
          client_name: string
          cofrac_status: string | null
          cout_isolation_m2: number | null
          cout_main_oeuvre_m2_ht: number | null
          created_at: string
          date_debut: string
          date_fin_prevue: string | null
          id: string
          isolation_utilisee_m2: number | null
          montant_commission: number | null
          notes: string | null
          org_id: string | null
          postal_code: string
          product_name: string
          profit_margin: number | null
          progress_percentage: number | null
          project_id: string | null
          project_ref: string
          revenue: number | null
          site_ref: string
          status: string
          surface_facturee: number | null
          team_members: string[] | null
          updated_at: string
          user_id: string
          valorisation_cee: number | null
        }
        Insert: {
          additional_costs?: Json | null
          address: string
          city: string
          client_first_name?: string | null
          client_last_name?: string | null
          client_name: string
          cofrac_status?: string | null
          cout_isolation_m2?: number | null
          cout_main_oeuvre_m2_ht?: number | null
          created_at?: string
          date_debut: string
          date_fin_prevue?: string | null
          id?: string
          isolation_utilisee_m2?: number | null
          montant_commission?: number | null
          notes?: string | null
          org_id?: string | null
          postal_code: string
          product_name: string
          profit_margin?: number | null
          progress_percentage?: number | null
          project_id?: string | null
          project_ref: string
          revenue?: number | null
          site_ref: string
          status?: string
          surface_facturee?: number | null
          team_members?: string[] | null
          updated_at?: string
          user_id: string
          valorisation_cee?: number | null
        }
        Update: {
          additional_costs?: Json | null
          address?: string
          city?: string
          client_first_name?: string | null
          client_last_name?: string | null
          client_name?: string
          cofrac_status?: string | null
          cout_isolation_m2?: number | null
          cout_main_oeuvre_m2_ht?: number | null
          created_at?: string
          date_debut?: string
          date_fin_prevue?: string | null
          id?: string
          isolation_utilisee_m2?: number | null
          montant_commission?: number | null
          notes?: string | null
          org_id?: string | null
          postal_code?: string
          product_name?: string
          profit_margin?: number | null
          progress_percentage?: number | null
          project_id?: string | null
          project_ref?: string
          revenue?: number | null
          site_ref?: string
          status?: string
          surface_facturee?: number | null
          team_members?: string[] | null
          updated_at?: string
          user_id?: string
          valorisation_cee?: number | null
        }
        Relationships: [
          {
            foreignKeyName: "sites_org_id_fkey"
            columns: ["org_id"]
            isOneToOne: false
            referencedRelation: "organizations"
            referencedColumns: ["id"]
          },
          {
            foreignKeyName: "sites_project_id_fkey"
            columns: ["project_id"]
            isOneToOne: false
            referencedRelation: "projects"
            referencedColumns: ["id"]
          },
        ]
      }
      subcontractors: {
        Row: {
          created_at: string
          description: string | null
          id: string
          is_active: boolean
          name: string
          org_id: string
          updated_at: string
        }
        Insert: {
          created_at?: string
          description?: string | null
          id?: string
          is_active?: boolean
          name: string
          org_id: string
          updated_at?: string
        }
        Update: {
          created_at?: string
          description?: string | null
          id?: string
          is_active?: boolean
          name?: string
          org_id?: string
          updated_at?: string
        }
        Relationships: []
      }
      user_roles: {
        Row: {
          created_at: string
          id: string
          org_id: string
          role: Database["public"]["Enums"]["app_role"]
          user_id: string
        }
        Insert: {
          created_at?: string
          id?: string
          org_id: string
          role: Database["public"]["Enums"]["app_role"]
          user_id: string
        }
        Update: {
          created_at?: string
          id?: string
          org_id?: string
          role?: Database["public"]["Enums"]["app_role"]
          user_id?: string
        }
        Relationships: [
          {
            foreignKeyName: "user_roles_org_id_fkey"
            columns: ["org_id"]
            isOneToOne: false
            referencedRelation: "organizations"
            referencedColumns: ["id"]
          },
        ]
      }
    }
    Views: {
      [_ in never]: never
    }
    Functions: {
      has_org_membership: {
        Args: { _org_id: string; _user_id: string }
        Returns: boolean
      }
      has_role: {
        Args: {
          _org_id: string
          _role: Database["public"]["Enums"]["app_role"]
          _user_id: string
        }
        Returns: boolean
      }
      is_admin: {
        Args: { _org_id: string; _user_id: string }
        Returns: boolean
      }
      is_org_owner_or_admin: {
        Args: { _org_id: string; _user_id: string }
        Returns: boolean
      }
    }
    Enums: {
      app_role: "admin" | "commercial" | "user"
      business_location:
        | "metropole"
        | "guadeloupe"
        | "martinique"
        | "guyane"
        | "reunion"
        | "mayotte"
      org_role: "owner" | "admin" | "member" | "commercial"
    }
    CompositeTypes: {
      [_ in never]: never
    }
  }
}

type DatabaseWithoutInternals = Omit<Database, "__InternalSupabase">

type DefaultSchema = DatabaseWithoutInternals[Extract<keyof Database, "public">]

export type Tables<
  DefaultSchemaTableNameOrOptions extends
    | keyof (DefaultSchema["Tables"] & DefaultSchema["Views"])
    | { schema: keyof DatabaseWithoutInternals },
  TableName extends DefaultSchemaTableNameOrOptions extends {
    schema: keyof DatabaseWithoutInternals
  }
    ? keyof (DatabaseWithoutInternals[DefaultSchemaTableNameOrOptions["schema"]]["Tables"] &
        DatabaseWithoutInternals[DefaultSchemaTableNameOrOptions["schema"]]["Views"])
    : never = never,
> = DefaultSchemaTableNameOrOptions extends {
  schema: keyof DatabaseWithoutInternals
}
  ? (DatabaseWithoutInternals[DefaultSchemaTableNameOrOptions["schema"]]["Tables"] &
      DatabaseWithoutInternals[DefaultSchemaTableNameOrOptions["schema"]]["Views"])[TableName] extends {
      Row: infer R
    }
    ? R
    : never
  : DefaultSchemaTableNameOrOptions extends keyof (DefaultSchema["Tables"] &
        DefaultSchema["Views"])
    ? (DefaultSchema["Tables"] &
        DefaultSchema["Views"])[DefaultSchemaTableNameOrOptions] extends {
        Row: infer R
      }
      ? R
      : never
    : never

export type TablesInsert<
  DefaultSchemaTableNameOrOptions extends
    | keyof DefaultSchema["Tables"]
    | { schema: keyof DatabaseWithoutInternals },
  TableName extends DefaultSchemaTableNameOrOptions extends {
    schema: keyof DatabaseWithoutInternals
  }
    ? keyof DatabaseWithoutInternals[DefaultSchemaTableNameOrOptions["schema"]]["Tables"]
    : never = never,
> = DefaultSchemaTableNameOrOptions extends {
  schema: keyof DatabaseWithoutInternals
}
  ? DatabaseWithoutInternals[DefaultSchemaTableNameOrOptions["schema"]]["Tables"][TableName] extends {
      Insert: infer I
    }
    ? I
    : never
  : DefaultSchemaTableNameOrOptions extends keyof DefaultSchema["Tables"]
    ? DefaultSchema["Tables"][DefaultSchemaTableNameOrOptions] extends {
        Insert: infer I
      }
      ? I
      : never
    : never

export type TablesUpdate<
  DefaultSchemaTableNameOrOptions extends
    | keyof DefaultSchema["Tables"]
    | { schema: keyof DatabaseWithoutInternals },
  TableName extends DefaultSchemaTableNameOrOptions extends {
    schema: keyof DatabaseWithoutInternals
  }
    ? keyof DatabaseWithoutInternals[DefaultSchemaTableNameOrOptions["schema"]]["Tables"]
    : never = never,
> = DefaultSchemaTableNameOrOptions extends {
  schema: keyof DatabaseWithoutInternals
}
  ? DatabaseWithoutInternals[DefaultSchemaTableNameOrOptions["schema"]]["Tables"][TableName] extends {
      Update: infer U
    }
    ? U
    : never
  : DefaultSchemaTableNameOrOptions extends keyof DefaultSchema["Tables"]
    ? DefaultSchema["Tables"][DefaultSchemaTableNameOrOptions] extends {
        Update: infer U
      }
      ? U
      : never
    : never

export type Enums<
  DefaultSchemaEnumNameOrOptions extends
    | keyof DefaultSchema["Enums"]
    | { schema: keyof DatabaseWithoutInternals },
  EnumName extends DefaultSchemaEnumNameOrOptions extends {
    schema: keyof DatabaseWithoutInternals
  }
    ? keyof DatabaseWithoutInternals[DefaultSchemaEnumNameOrOptions["schema"]]["Enums"]
    : never = never,
> = DefaultSchemaEnumNameOrOptions extends {
  schema: keyof DatabaseWithoutInternals
}
  ? DatabaseWithoutInternals[DefaultSchemaEnumNameOrOptions["schema"]]["Enums"][EnumName]
  : DefaultSchemaEnumNameOrOptions extends keyof DefaultSchema["Enums"]
    ? DefaultSchema["Enums"][DefaultSchemaEnumNameOrOptions]
    : never

export type CompositeTypes<
  PublicCompositeTypeNameOrOptions extends
    | keyof DefaultSchema["CompositeTypes"]
    | { schema: keyof DatabaseWithoutInternals },
  CompositeTypeName extends PublicCompositeTypeNameOrOptions extends {
    schema: keyof DatabaseWithoutInternals
  }
    ? keyof DatabaseWithoutInternals[PublicCompositeTypeNameOrOptions["schema"]]["CompositeTypes"]
    : never = never,
> = PublicCompositeTypeNameOrOptions extends {
  schema: keyof DatabaseWithoutInternals
}
  ? DatabaseWithoutInternals[PublicCompositeTypeNameOrOptions["schema"]]["CompositeTypes"][CompositeTypeName]
  : PublicCompositeTypeNameOrOptions extends keyof DefaultSchema["CompositeTypes"]
    ? DefaultSchema["CompositeTypes"][PublicCompositeTypeNameOrOptions]
    : never

export const Constants = {
  public: {
    Enums: {
      app_role: ["admin", "commercial", "user"],
      business_location: [
        "metropole",
        "guadeloupe",
        "martinique",
        "guyane",
        "reunion",
        "mayotte",
      ],
      org_role: ["owner", "admin", "member", "commercial"],
    },
  },
} as const<|MERGE_RESOLUTION|>--- conflicted
+++ resolved
@@ -469,12 +469,9 @@
           unit_type: string | null
           updated_at: string
           valorisation_formula: Json | null
-<<<<<<< HEAD
           valorisation_bonification: number | null
           valorisation_coefficient: number | null
-=======
           valorisation_tarif_override: number | null
->>>>>>> 263a3653
         }
         Insert: {
           base_price_ht?: number | null
@@ -504,12 +501,9 @@
           unit_type?: string | null
           updated_at?: string
           valorisation_formula?: Json | null
-<<<<<<< HEAD
           valorisation_bonification?: number | null
           valorisation_coefficient?: number | null
-=======
           valorisation_tarif_override?: number | null
->>>>>>> 263a3653
         }
         Update: {
           base_price_ht?: number | null
@@ -539,12 +533,9 @@
           unit_type?: string | null
           updated_at?: string
           valorisation_formula?: Json | null
-<<<<<<< HEAD
           valorisation_bonification?: number | null
           valorisation_coefficient?: number | null
-=======
           valorisation_tarif_override?: number | null
->>>>>>> 263a3653
         }
         Relationships: [
           {
@@ -1043,7 +1034,7 @@
           created_at?: string
           id?: string
           org_id?: string
-          role?: Database["public"]["Enums"]["app_role"]
+          role: Database["public"]["Enums"]["app_role"]
           user_id?: string
         }
         Relationships: [
