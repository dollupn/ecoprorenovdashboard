--- conflicted
+++ resolved
@@ -1321,11 +1321,7 @@
       }
       settings: {
         Row: {
-<<<<<<< HEAD
           backup_daily_enabled: boolean
-=======
-          backup_daily_enabled: boolean | null
->>>>>>> 22d24bbd
           backup_time: string | null
           backup_webhook_url: string | null
           created_at: string
@@ -1334,11 +1330,7 @@
           updated_at: string
         }
         Insert: {
-<<<<<<< HEAD
-          backup_daily_enabled?: boolean
-=======
           backup_daily_enabled?: boolean | null
->>>>>>> 22d24bbd
           backup_time?: string | null
           backup_webhook_url?: string | null
           created_at?: string
@@ -1347,11 +1339,7 @@
           updated_at?: string
         }
         Update: {
-<<<<<<< HEAD
-          backup_daily_enabled?: boolean
-=======
           backup_daily_enabled?: boolean | null
->>>>>>> 22d24bbd
           backup_time?: string | null
           backup_webhook_url?: string | null
           created_at?: string
