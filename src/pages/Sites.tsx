--- conflicted
+++ resolved
@@ -198,12 +198,9 @@
   const [dialogMode, setDialogMode] = useState<"create" | "edit">("create");
   const [activeSiteId, setActiveSiteId] = useState<string | null>(null);
   const [dialogInitialValues, setDialogInitialValues] = useState<Partial<SiteFormValues>>();
-<<<<<<< HEAD
   const [sortByCee, setSortByCee] = useState(false);
-=======
   const [selectedStatuses, setSelectedStatuses] = useState<SiteStatus[]>([]);
   const [searchTerm, setSearchTerm] = useState("");
->>>>>>> 7d281982
   
   const location = useLocation();
   const navigate = useNavigate();
@@ -697,7 +694,6 @@
                   onChange={(event) => setSearchTerm(event.target.value)}
                 />
               </div>
-<<<<<<< HEAD
               <div className="flex items-center gap-2">
                 <Button variant="outline">
                   <Filter className="w-4 h-4 mr-2" />
@@ -712,7 +708,6 @@
                   Prime CEE (croissant)
                 </Button>
               </div>
-=======
               <DropdownMenu>
                 <DropdownMenuTrigger asChild>
                   <Button variant="outline">
@@ -740,7 +735,6 @@
                   </DropdownMenuItem>
                 </DropdownMenuContent>
               </DropdownMenu>
->>>>>>> 7d281982
             </div>
             {hasActiveFilters && (
               <div className="mt-3 flex flex-wrap items-center gap-2 text-sm text-muted-foreground">
