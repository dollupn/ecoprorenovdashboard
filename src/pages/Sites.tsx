--- conflicted
+++ resolved
@@ -397,11 +397,8 @@
       montant_commission: site.montant_commission || 0,
       valorisation_cee: site.valorisation_cee || 0,
       notes: site.notes || "",
-<<<<<<< HEAD
       subcontractor_payment_confirmed: Boolean(site.subcontractor_payment_confirmed),
-=======
       subcontractor_id: site.subcontractor_id ?? null,
->>>>>>> 51cbbc2d
       team_members: (site.team_members && site.team_members.length > 0)
         ? site.team_members.map((name) => ({ name }))
         : [],
