--- conflicted
+++ resolved
@@ -247,7 +247,6 @@
       montant_commission: sanitizeNumber(chantier.montant_commission),
       valorisation_cee: sanitizeNumber(chantier.valorisation_cee),
       subcontractor_id: chantier.subcontractor_id ?? null,
-<<<<<<< HEAD
       subcontractor_payment_confirmed: Boolean(chantier.subcontractor_payment_confirmed),
       subcontractor_base_units: sanitizeNumber(chantier.subcontractor_base_units),
       subcontractor_payment_amount: sanitizeNumber(chantier.subcontractor_payment_amount),
@@ -255,11 +254,9 @@
       subcontractor_payment_unit_label: chantier.subcontractor_payment_unit_label?.trim() ?? "",
       subcontractor_payment_rate: sanitizeNumber(chantier.subcontractor_payment_rate),
       travaux_non_subventionnes: (String(chantier.travaux_non_subventionnes) as SiteFormValues["travaux_non_subventionnes"]) || "NA",
-=======
       travaux_non_subventionnes: normalizeTravauxNonSubventionnesValue(
         chantier.travaux_non_subventionnes,
       ),
->>>>>>> 4ba414a7
       travaux_non_subventionnes_montant: sanitizeNumber(chantier.travaux_non_subventionnes_montant),
       commission_eur_per_m2_enabled:
         typeof chantier.commission_eur_per_m2_enabled === "boolean"
