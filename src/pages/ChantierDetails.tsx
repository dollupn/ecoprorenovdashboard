--- conflicted
+++ resolved
@@ -159,11 +159,8 @@
       "travaux_non_subventionnes_montant",
       "product_name",
       "additional_costs",
-<<<<<<< HEAD
       "valorisation_cee",
       "frais_tva_percentage",
-=======
->>>>>>> e490ae1c
       "commission_eur_per_m2_enabled",
       "commission_eur_per_m2",
       "subcontractor_id",
@@ -324,11 +321,8 @@
       travauxMontant,
       productName,
       additionalCosts,
-<<<<<<< HEAD
       valorisationCee,
       fraisTvaPercentage,
-=======
->>>>>>> e490ae1c
       commissionPerM2Enabled,
       commissionPerM2,
       subcontractorId,
@@ -347,11 +341,8 @@
       number | undefined,
       string | undefined,
       SiteFormValues["additional_costs"] | undefined,
-<<<<<<< HEAD
       number | undefined,
       number | undefined,
-=======
->>>>>>> e490ae1c
       boolean | undefined,
       number | undefined,
       string | undefined,
@@ -408,12 +399,9 @@
       travaux_non_subventionnes_montant: sanitizeNumber(travauxMontant),
       additional_costs: normalizedAdditionalCosts,
       product_name: productName,
-<<<<<<< HEAD
       valorisation_cee: sanitizeNumber(valorisationCee),
       frais_tva_percentage: Math.min(100, Math.max(0, sanitizeNumber(fraisTvaPercentage))),
-=======
       valorisation_cee: valorisationCeeValue,
->>>>>>> e490ae1c
       commission_eur_per_m2_enabled: commissionPerM2Enabled,
       commission_eur_per_m2: sanitizeNumber(commissionPerM2),
       subcontractor_pricing_details: subcontractorRate,
@@ -561,14 +549,11 @@
     const rentabilityResult = calculateRentability(
       buildRentabilityInputFromSite({
         ...values,
-<<<<<<< HEAD
         valorisation_cee: values.valorisation_cee,
         frais_tva_percentage: fraisTvaPercentage,
-=======
         revenue: sanitizeNumber(chantier?.revenue ?? values.revenue),
         montant_commission: sanitizeNumber(chantier?.montant_commission ?? values.montant_commission),
         valorisation_cee: sanitizeNumber(chantier?.valorisation_cee ?? values.valorisation_cee),
->>>>>>> e490ae1c
         additional_costs: filteredCosts,
         project_prime_cee: project?.prime_cee ?? undefined,
         project_prime_cee_total_cents: project?.prime_cee_total_cents ?? undefined,
@@ -869,7 +854,6 @@
                   <CardContent className="grid gap-4 md:grid-cols-2">
                     <FormField
                       control={control}
-<<<<<<< HEAD
                       name="revenue"
                       render={({ field }) => (
                         <FormItem>
@@ -968,8 +952,6 @@
                     />
                     <FormField
                       control={control}
-=======
->>>>>>> e490ae1c
                       name="surface_facturee"
                       render={({ field }) => (
                         <FormItem>
