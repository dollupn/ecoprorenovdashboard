--- conflicted
+++ resolved
@@ -629,7 +629,7 @@
       if (key) {
         switch (key) {
           case "surface_m2": {
-            // FIX: correct comma->dot replace (no escaped quote)
+            // FIX: comma to dot for decimal
             const parsed = Number.parseFloat(rawValue.replace(/,/, "."));
             if (!Number.isNaN(parsed)) {
               record.surface_m2 = parsed;
@@ -859,7 +859,7 @@
         return;
       }
 
-      // MERGED: keep bulk product fallback + main's default status "À rappeler"
+      // keep bulk product fallback + default status "À rappeler"
       const payload = rows.map((row) => {
         const rowProductName =
           row.product_name && row.product_name.trim().length > 0 ? row.product_name.trim() : null;
@@ -1378,30 +1378,17 @@
                             </span>
                             <div className="flex gap-2">
                               <ScheduleLeadDialog lead={lead} onScheduled={handleLeadScheduled} />
-<<<<<<< HEAD
-                        <AddProjectDialog
-                          trigger={<Button size="sm">Créer Projet</Button>}
-                          initialValues={{
-                            client_name: lead.full_name,
-                            company: lead.company ?? "",
-                            siren: lead.siren ?? "",
-                            city: lead.city,
-                            postal_code: lead.postal_code,
-                            surface_isolee_m2: lead.surface_m2 ?? undefined,
-                            lead_id: lead.id,
-                          }}
-=======
                               <AddProjectDialog
                                 trigger={<Button size="sm">Créer Projet</Button>}
                                 initialValues={{
                                   client_name: lead.full_name,
                                   company: lead.company ?? "",
+                                  siren: lead.siren ?? "",
                                   city: lead.city,
                                   postal_code: lead.postal_code,
                                   surface_isolee_m2: lead.surface_m2 ?? undefined,
                                   lead_id: lead.id,
                                 }}
->>>>>>> 940e6388
                                 onProjectAdded={() => handleProjectCreated(lead)}
                               />
                             </div>
