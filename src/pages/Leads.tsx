import { useMemo, useRef, useState, type ChangeEvent } from "react";
import { useQuery } from "@tanstack/react-query";

import { Layout } from "@/components/layout/Layout";
import { Card, CardContent, CardHeader, CardTitle } from "@/components/ui/card";
import { Button } from "@/components/ui/button";
import { Badge } from "@/components/ui/badge";
import { Input } from "@/components/ui/input";
import { Alert, AlertDescription, AlertTitle } from "@/components/ui/alert";
import {
  ToggleGroup,
  ToggleGroupItem,
} from "@/components/ui/toggle-group";
import {
  Table,
  TableBody,
  TableCell,
  TableHead,
  TableHeader,
  TableRow,
} from "@/components/ui/table";
import { LeadFormDialog } from "@/features/leads/LeadFormDialog";
import { ScheduleLeadDialog } from "@/components/leads/ScheduleLeadDialog";
import { AddProjectDialog } from "@/components/projects/AddProjectDialog";
import { supabase } from "@/integrations/supabase/client";
import type { Tables } from "@/integrations/supabase/types";
import { useAuth } from "@/hooks/useAuth";
import { useToast } from "@/hooks/use-toast";
import { useLeadsList, useUpdateLead } from "@/features/leads/api";
import {
  DropdownMenu,
  DropdownMenuCheckboxItem,
  DropdownMenuContent,
  DropdownMenuItem,
  DropdownMenuLabel,
  DropdownMenuSeparator,
  DropdownMenuTrigger,
} from "@/components/ui/dropdown-menu";
import {
  Dialog,
  DialogContent,
  DialogDescription,
  DialogHeader,
  DialogTitle,
} from "@/components/ui/dialog";
import { Label } from "@/components/ui/label";
import {
  Select,
  SelectContent,
  SelectItem,
  SelectTrigger,
  SelectValue,
} from "@/components/ui/select";
import {
  getLeadStatusColor,
  getLeadStatusLabel,
  isLeadStatus,
  LEAD_STATUSES,
  type LeadStatus,
} from "@/components/leads/status";
import {
  Search,
  Filter,
  Calendar,
  Phone,
  Mail,
  MapPin,
  Building,
  FileX,
  AlertCircle,
  Loader2,
  LayoutGrid,
  List,
} from "lucide-react";
import { getOrganizationProducts } from "@/features/leads/api";

const CARD_SKELETON_COUNT = 4;

const SELECT_NONE_VALUE = "__none" as const;

type LeadRecord = Tables<"leads">;

type CsvLead = {
  full_name: string;
  email: string;
  phone_raw: string;
  city: string;
  postal_code: string;
  company?: string;
  product_name?: string;
  surface_m2?: number;
  utm_source?: string;
  status?: LeadStatus;
  commentaire?: string;
  date_rdv?: string;
  heure_rdv?: string;
};

type CsvParseResult = {
  rows: CsvLead[];
  skipped: number;
};

const detectDelimiter = (line: string) => {
  const commaCount = (line.match(/,/g) ?? []).length;
  const semicolonCount = (line.match(/;/g) ?? []).length;
  if (semicolonCount > commaCount) return ";";
  if (commaCount > 0) return ",";
  return ";";
};

const parseCsvLine = (line: string, delimiter: string) => {
  const result: string[] = [];
  let current = "";
  let insideQuotes = false;

  for (let i = 0; i < line.length; i++) {
    const char = line[i];
    const nextChar = line[i + 1];

    if (char === "\"") {
      if (insideQuotes && nextChar === "\"") {
        current += "\"";
        i++;
      } else {
        insideQuotes = !insideQuotes;
      }
    } else if (char === delimiter && !insideQuotes) {
      result.push(current.trim());
      current = "";
    } else {
      current += char;
    }
  }

  result.push(current.trim());

  return result.map((value) => value.replace(/^"|"$/g, "").trim());
};

const normalizeHeader = (header: string) =>
  header.trim().toLowerCase().replace(/[^a-z0-9]/g, "");

const HEADER_MAPPINGS: Record<string, keyof CsvLead> = {
  fullname: "full_name",
  nometprenom: "full_name",
  nom: "full_name",
  name: "full_name",
  client: "full_name",
  email: "email",
  courriel: "email",
  mail: "email",
  phone: "phone_raw",
  telephone: "phone_raw",
  tel: "phone_raw",
  phoneraw: "phone_raw",
  phonenumber: "phone_raw",
  phonenumberwithcountrycode: "phone_raw",
  mobilephone: "phone_raw",
  city: "city",
  ville: "city",
  locality: "city",
  cityname: "city",
  postalcode: "postal_code",
  codepostal: "postal_code",
  postal: "postal_code",
  postal_code: "postal_code",
  zipcode: "postal_code",
  zip: "postal_code",
  cp: "postal_code",
  company: "company",
  entreprise: "company",
  societe: "company",
  product: "product_name",
  produit: "product_name",
  productname: "product_name",
  producttype: "product_name",
  product_type: "product_name",
  surface: "surface_m2",
  surfacehabitable: "surface_m2",
  surfacem2: "surface_m2",
  surface_m2: "surface_m2",
  utm: "utm_source",
  utmsource: "utm_source",
  source: "utm_source",
  status: "status",
  statut: "status",
  commentaire: "commentaire",
  comments: "commentaire",
  note: "commentaire",
  daterdv: "date_rdv",
  date: "date_rdv",
  heure: "heure_rdv",
  heurerdv: "heure_rdv",
};

const normalizeCsvStatus = (value: string): LeadStatus | undefined => {
  const cleaned = value
    .trim()
    .toLowerCase()
    .normalize("NFD")
    .replace(/[\u0300-\u036f]/g, "")
    .replace(/-/g, " ")
    .replace(/\s+/g, " ");

  switch (cleaned) {
    case "non eligible":
    case "noneligible":
    case "not eligible":
      return "Non éligible";
    case "a rappeler":
    case "rappeler":
    case "call back":
    case "callback":
      return "À rappeler";
    case "a recontacter":
    case "recontacter":
    case "follow up":
    case "followup":
      return "À recontacter";
    case "programmer pre visite":
    case "programmer previsite":
    case "pre visite":
    case "previsite":
      return "Programmer pré-visite";
    case "eligible":
    case "converti":
    case "converted":
      return "Éligible";
    default:
      return undefined;
  }
};

type FieldParsingContext = {
  firstName?: string;
  lastName?: string;
  comments: string[];
};

const safeParseJson = (value: string) => {
  try {
    return JSON.parse(value);
  } catch (error) {
    try {
      return JSON.parse(value.replace(/""/g, '"'));
    } catch {
      console.warn("Impossible d'analyser le JSON du champ field_data", error);
      return null;
    }
  }
};

const parseSurfaceValue = (value: string) => {
  const normalized = value.replace(/[^0-9,\.]/g, "").replace(/,/g, ".");
  if (!normalized) return undefined;
  const parsed = Number.parseFloat(normalized);
  return Number.isNaN(parsed) ? undefined : parsed;
};

const mergeComments = (current: string | undefined, additions: string[]) => {
  const existing = current
    ? current
        .split("\n")
        .map((item) => item.trim())
        .filter(Boolean)
    : [];
  const incoming = additions.map((item) => item.trim()).filter(Boolean);
  if (!incoming.length) {
    return existing.join("\n");
  }
  const merged = Array.from(new Set([...existing, ...incoming]));
  return merged.join("\n");
};

const getFieldEntryValues = (entry: any): string[] => {
  if (Array.isArray(entry?.values)) {
    return entry.values
      .map((value) => {
        if (typeof value === "string") return value;
        if (value && typeof value === "object" && "value" in value) {
          return String((value as { value?: string }).value ?? "");
        }
        return "";
      })
      .filter((item) => item && item.trim().length > 0);
  }
  if (typeof entry?.value === "string") {
    return [entry.value];
  }
  return [];
};

const applyHeuristicAssignment = (
  header: string,
  value: string,
  record: Partial<CsvLead>,
  context: FieldParsingContext
) => {
  const normalized = header;
  const trimmed = value.trim();
  if (!trimmed) return;

  if (normalized.includes("prenom")) {
    context.firstName = context.firstName ?? trimmed;
    return;
  }

  if (
    normalized.includes("nom") &&
    !normalized.includes("campaign") &&
    !normalized.includes("form") &&
    !normalized.includes("ad")
  ) {
    if (!record.full_name) {
      record.full_name = trimmed;
    } else if (!context.lastName) {
      context.lastName = trimmed;
    }
    return;
  }

  if (normalized.includes("email") || normalized.includes("courriel") || normalized.includes("mail")) {
    if (!record.email) {
      record.email = trimmed;
    }
    return;
  }

  if (
    normalized.includes("phone") ||
    normalized.includes("tel") ||
    normalized.includes("mobile") ||
    normalized.includes("telephone")
  ) {
    if (!record.phone_raw) {
      record.phone_raw = trimmed;
    }
    return;
  }

  if (normalized.includes("ville") || normalized.includes("city") || normalized.includes("localite")) {
    if (!record.city) {
      record.city = trimmed;
    }
    return;
  }

  if (
    normalized.includes("codepostal") ||
    normalized.includes("postalcode") ||
    normalized.includes("zipcode") ||
    normalized === "zip" ||
    normalized === "cp"
  ) {
    if (!record.postal_code) {
      record.postal_code = trimmed.replace(/\s+/g, "");
    }
    return;
  }

  if (normalized.includes("surface")) {
    if (record.surface_m2 == null) {
      const parsed = parseSurfaceValue(trimmed);
      if (parsed !== undefined) {
        record.surface_m2 = parsed;
      }
    }
    return;
  }

  if (
    normalized.includes("produit") ||
    normalized.includes("categorie") ||
    normalized.includes("travaux") ||
    normalized.includes("projet") ||
    normalized.includes("installation")
  ) {
    if (!record.product_name) {
      record.product_name = trimmed;
    }
    return;
  }

  if (
    normalized.includes("commentaire") ||
    normalized.includes("message") ||
    normalized.includes("precisions") ||
    normalized.includes("note")
  ) {
    record.commentaire = mergeComments(record.commentaire ?? undefined, [trimmed]);
    return;
  }

  if (normalized.includes("daterdv") || normalized.includes("daterendezvous")) {
    if (!record.date_rdv) {
      record.date_rdv = trimmed;
    }
    return;
  }

  if (
    normalized.includes("heurerdv") ||
    normalized.includes("heurerendezvous") ||
    normalized === "heurerdv" ||
    normalized === "heure"
  ) {
    if (!record.heure_rdv) {
      record.heure_rdv = trimmed;
    }
  }
};

const parseFacebookFieldData = (
  rawValue: string,
  record: Partial<CsvLead>,
  context: FieldParsingContext
) => {
  const parsed = safeParseJson(rawValue);
  if (!Array.isArray(parsed)) return;

  for (const entry of parsed) {
    const name: string =
      typeof entry?.name === "string"
        ? entry.name
        : typeof entry?.key === "string"
        ? entry.key
        : typeof entry?.label === "string"
        ? entry.label
        : "";
    if (!name) continue;

    const normalized = normalizeHeader(name);
    const values = getFieldEntryValues(entry);
    if (!values.length) continue;

    const value = values.join(", ").trim();
    if (!value) continue;

    if (normalized === "fullname" || normalized === "nometprenom") {
      if (!record.full_name) {
        record.full_name = value;
      }
      continue;
    }

    if (normalized === "firstname" || normalized.includes("prenom")) {
      context.firstName = context.firstName ?? value;
      continue;
    }

    if (normalized === "lastname" || normalized === "nom" || normalized.endsWith("nom")) {
      context.lastName = context.lastName ?? value;
      continue;
    }

    if (normalized.includes("email") || normalized.includes("courriel") || normalized.includes("mail")) {
      if (!record.email) {
        record.email = value;
      }
      continue;
    }

    if (
      normalized.includes("phone") ||
      normalized.includes("tel") ||
      normalized.includes("mobile") ||
      normalized.includes("telephone")
    ) {
      if (!record.phone_raw) {
        record.phone_raw = value;
      }
      continue;
    }

    if (normalized.includes("ville") || normalized.includes("city") || normalized.includes("localite")) {
      if (!record.city) {
        record.city = value;
      }
      continue;
    }

    if (
      normalized.includes("codepostal") ||
      normalized.includes("postalcode") ||
      normalized.includes("zipcode") ||
      normalized === "zip" ||
      normalized === "cp"
    ) {
      if (!record.postal_code) {
        record.postal_code = value.replace(/\s+/g, "");
      }
      continue;
    }

    if (
      normalized.includes("produit") ||
      normalized.includes("categorie") ||
      normalized.includes("travaux") ||
      normalized.includes("projet") ||
      normalized.includes("installation")
    ) {
      if (!record.product_name) {
        record.product_name = value;
      }
      continue;
    }

    if (normalized.includes("surface")) {
      if (record.surface_m2 == null) {
        const parsedSurface = parseSurfaceValue(value);
        if (parsedSurface !== undefined) {
          record.surface_m2 = parsedSurface;
        }
      }
      continue;
    }

    if (
      normalized.includes("commentaire") ||
      normalized.includes("message") ||
      normalized.includes("precisions") ||
      normalized.includes("note")
    ) {
      context.comments.push(value);
      continue;
    }

    if (normalized.includes("daterdv") || normalized.includes("daterendezvous")) {
      if (!record.date_rdv) {
        record.date_rdv = value;
      }
      continue;
    }

    if (
      normalized.includes("heurerdv") ||
      normalized.includes("heurerendezvous") ||
      normalized === "heurerdv" ||
      normalized === "heure"
    ) {
      if (!record.heure_rdv) {
        record.heure_rdv = value;
      }
    }
  }

  if (context.comments.length) {
    record.commentaire = mergeComments(record.commentaire ?? undefined, context.comments);
  }
};

const parseCsv = (text: string): CsvParseResult => {
  const lines = text
    .split(/\r?\n/)
    .map((line) => line.trim())
    .filter((line) => line.length > 0);

  if (lines.length === 0) {
    return { rows: [], skipped: 0 };
  }

  const delimiter = detectDelimiter(lines[0]);
  const headers = parseCsvLine(lines[0], delimiter).map(normalizeHeader);

  const rows: CsvLead[] = [];
  let skipped = 0;

  for (const line of lines.slice(1)) {
    const values = parseCsvLine(line, delimiter);
    if (values.every((value) => value.trim().length === 0)) {
      continue;
    }

    const record: Partial<CsvLead> = {};
    const context: FieldParsingContext = { comments: [] };
    let fieldDataRaw: string | null = null;
    let platformValue: string | null = null;
    let campaignName: string | null = null;
    let formName: string | null = null;

    headers.forEach((header, index) => {
      const rawValue = values[index]?.trim() ?? "";
      if (!rawValue) return;

      switch (header) {
        case "fielddata": {
          fieldDataRaw = rawValue;
          return;
        }
        case "firstname": {
          context.firstName = context.firstName ?? rawValue;
          return;
        }
        case "lastname": {
          context.lastName = context.lastName ?? rawValue;
          return;
        }
        case "platform": {
          platformValue = rawValue;
          return;
        }
        case "campaignname": {
          campaignName = rawValue;
          if (!record.utm_source) {
            record.utm_source = rawValue;
          }
          return;
        }
        case "adname": {
          if (!record.utm_source) {
            record.utm_source = rawValue;
          }
          return;
        }
        case "formname": {
          formName = rawValue;
          if (!record.product_name) {
            record.product_name = rawValue;
          }
          return;
        }
        default: {
          break;
        }
      }

      const key = HEADER_MAPPINGS[header];
      if (key) {
        switch (key) {
          case "surface_m2": {
            const parsed = Number.parseFloat(rawValue.replace(/,/, \"."));
            if (!Number.isNaN(parsed)) {
              record.surface_m2 = parsed;
            }
            break;
          }
          case "status": {
            const normalized = normalizeCsvStatus(rawValue);
            if (normalized) {
              record.status = normalized;
            }
            break;
          }
          case "date_rdv":
          case "heure_rdv":
          case "utm_source":
          case "company":
          case "product_name":
          case "commentaire": {
            record[key] = rawValue;
            break;
          }
          default: {
            record[key] = rawValue;
          }
        }
        return;
      }

      applyHeuristicAssignment(header, rawValue, record, context);
    });

    if (fieldDataRaw) {
      parseFacebookFieldData(fieldDataRaw, record, context);
    }

    if (!record.full_name) {
      const combined = [context.firstName, context.lastName]
        .filter(Boolean)
        .join(" ")
        .trim();
      if (combined) {
        record.full_name = combined;
      }
    }

    if (!record.utm_source) {
      if (campaignName) {
        record.utm_source = campaignName;
      } else if (platformValue) {
        record.utm_source = platformValue;
      }
    }

    if (
      platformValue
      && platformValue.toLowerCase().includes("facebook")
      && record.utm_source
      && /^facebook$/i.test(record.utm_source.trim())
    ) {
      record.utm_source = "Facebook Ads";
    }

    if (formName && !record.product_name) {
      record.product_name = formName;
    }

    if (record.postal_code) {
      record.postal_code = record.postal_code.replace(/\s+/g, "");
    }

    if (record.commentaire) {
      record.commentaire = record.commentaire.trim();
    }


    if (
      record.full_name &&
      record.email &&
      record.phone_raw &&
      record.city &&
      record.postal_code
    ) {
      rows.push(record as CsvLead);
    } else {
      skipped += 1;
    }
  }

  return { rows, skipped };
};

const formatInitials = (fullName: string) => {
  const parts = fullName.trim().split(/\s+/).filter(Boolean);
  if (parts.length === 0) return "?";
  const initials = parts.slice(0, 2).map((part) => part[0] ?? "").join("");
  return initials.toUpperCase();
};

const Leads = () => {
  const { user } = useAuth();
  const { toast } = useToast();
  const fileInputRef = useRef<HTMLInputElement | null>(null);
  const [searchTerm, setSearchTerm] = useState("");
  const [selectedStatuses, setSelectedStatuses] = useState<LeadStatus[]>([]);
  const [importing, setImporting] = useState(false);
  const [viewMode, setViewMode] = useState<"cards" | "table">("cards");
  const orgId = user?.id ?? null;

  const {
    data: leads = [],
    isLoading,
    isError,
    error,
    refetch,
  } = useLeadsList(
    orgId,
    selectedStatuses.length
      ? {
          statuses: selectedStatuses,
        }
      : undefined,
    searchTerm
  );

  const updateLeadMutation = useUpdateLead(orgId);

  const [isImportDialogOpen, setImportDialogOpen] = useState(false);
  const [selectedImportProductId, setSelectedImportProductId] = useState<string | null>(null);

  const { data: productOptions = [], isLoading: productsLoading } = useQuery({
    queryKey: ["lead-import-products", orgId],
    enabled: Boolean(orgId),
    queryFn: () => getOrganizationProducts(orgId!),
    staleTime: 5 * 60 * 1000,
  });

  const selectedImportProduct = useMemo(() => {
    if (!selectedImportProductId) return null;
    return productOptions.find((product) => product.id === selectedImportProductId) ?? null;
  }, [productOptions, selectedImportProductId]);

  const bulkProductLabel = selectedImportProduct?.label ?? null;

  const filteredLeads = useMemo(() => {
    const normalizedSearch = searchTerm.trim().toLowerCase();

    return leads.filter((lead) => {
      const matchesStatus =
        selectedStatuses.length === 0 ||
        (isLeadStatus(lead.status) && selectedStatuses.includes(lead.status as LeadStatus));

      if (!matchesStatus) return false;

      if (!normalizedSearch) return true;

      const searchable = [
        lead.full_name,
        lead.email,
        lead.phone_raw,
        lead.city,
        lead.postal_code,
        lead.product_name ?? "",
        lead.utm_source ?? "",
        lead.company ?? "",
      ]
        .join(" ")
        .toLowerCase();

      return searchable.includes(normalizedSearch);
    });
  }, [leads, searchTerm, selectedStatuses]);

  const hasActiveFilters = Boolean(searchTerm.trim()) || selectedStatuses.length > 0;

  const handleStatusFilterChange = (status: LeadStatus, checked: boolean | "indeterminate") => {
    setSelectedStatuses((prev) => {
      if (checked === true) {
        if (prev.includes(status)) return prev;
        return [...prev, status];
      }
      return prev.filter((item) => item !== status);
    });
  };

  const handleImportClick = () => {
    if (!user) {
      toast({
        title: "Connexion requise",
        description: "Connectez-vous pour importer des leads",
        variant: "destructive",
      });
      return;
    }
    setImportDialogOpen(true);
  };

  const handleCsvImport = async (event: ChangeEvent<HTMLInputElement>) => {
    const file = event.target.files?.[0];
    if (!file) return;

    if (!user) {
      toast({
        title: "Connexion requise",
        description: "Connectez-vous pour importer des leads",
        variant: "destructive",
      });
      event.target.value = "";
      return;
    }

    const defaultProductName = bulkProductLabel?.trim() ? bulkProductLabel.trim() : null;

    setImportDialogOpen(false);
    setImporting(true);

    try {
      const text = await file.text();
      const { rows, skipped } = parseCsv(text);

      if (rows.length === 0) {
        toast({
          title: "Import invalide",
          description: "Aucun lead valide n'a été détecté dans le fichier.",
          variant: "destructive",
        });
        return;
      }

<<<<<<< HEAD
      const payload = rows.map((row) => {
        const rowProductName =
          row.product_name && row.product_name.trim().length > 0 ? row.product_name.trim() : null;

        return {
          user_id: user.id,
          org_id: user.id,
          created_by: user.id,
          assigned_to: user.id,
          full_name: row.full_name,
          email: row.email,
          phone_raw: row.phone_raw,
          city: row.city,
          postal_code: row.postal_code,
          status: row.status ?? "Nouveau",
          company: row.company ?? null,
          product_name: rowProductName ?? defaultProductName,
          surface_m2: row.surface_m2 ?? null,
          utm_source: row.utm_source ?? null,
          commentaire: row.commentaire ?? null,
          date_rdv: row.date_rdv ?? null,
          heure_rdv: row.heure_rdv ?? null,
          extra_fields: {},
        };
      });
=======
      const payload = rows.map((row) => ({
        user_id: user.id,
        org_id: user.id,
        created_by: user.id,
        assigned_to: user.id,
        full_name: row.full_name,
        email: row.email,
        phone_raw: row.phone_raw,
        city: row.city,
        postal_code: row.postal_code,
        status: row.status ?? "À rappeler",
        company: row.company ?? null,
        product_name: row.product_name ?? null,
        surface_m2: row.surface_m2 ?? null,
        utm_source: row.utm_source ?? null,
        commentaire: row.commentaire ?? null,
        date_rdv: row.date_rdv ?? null,
        heure_rdv: row.heure_rdv ?? null,
        extra_fields: {},
      }));
>>>>>>> 2d45ee7c

      const { error: insertError } = await supabase.from("leads").insert(payload);
      if (insertError) throw insertError;

      toast({
        title: "Import terminé",
        description: `${rows.length} lead${rows.length > 1 ? "s" : ""} importé${
          rows.length > 1 ? "s" : ""
        }${
          skipped
            ? ` • ${skipped} ligne${skipped > 1 ? "s" : ""} ignorée${skipped > 1 ? "s" : ""}`
            : ""
        }`,
      });

      await refetch();
    } catch (error) {
      console.error("Erreur lors de l'import CSV", error);
      const message = error instanceof Error ? error.message : "Vérifiez le format du fichier puis réessayez.";
      toast({
        title: "Erreur lors de l'import",
        description: message,
        variant: "destructive",
      });
    } finally {
      event.target.value = "";
      setImporting(false);
    }
  };

  const handleLeadAdded = async () => {
    await refetch();
  };

  const handleLeadScheduled = async () => {
    await refetch();
  };

  const handleProjectCreated = async (lead: LeadRecord) => {
    try {
      if (lead.status !== "Éligible") {
        await updateLeadMutation.mutateAsync({
          id: lead.id,
          values: { status: "Éligible", updated_at: new Date().toISOString() },
        });

        toast({
          title: "Lead éligible",
          description: `${lead.full_name} est maintenant marqué comme éligible.`,
        });
      }
    } catch (error) {
      console.error("Erreur lors de la mise à jour du lead", error);
      const message = error instanceof Error ? error.message : "Réessayez plus tard.";
      toast({
        title: "Impossible de mettre à jour le lead",
        description: message,
        variant: "destructive",
      });
    } finally {
      await refetch();
    }
  };

  return (
    <Layout>
      <Dialog
        open={isImportDialogOpen}
        onOpenChange={(open) => {
          if (importing && open) return;
          setImportDialogOpen(open);
        }}
      >
        <DialogContent className="sm:max-w-xl">
          <DialogHeader>
            <DialogTitle>Importer des leads CSV</DialogTitle>
            <DialogDescription>
              Importez un export Facebook Lead Ads ou un fichier CSV compatible.
            </DialogDescription>
          </DialogHeader>
          <div className="space-y-4">
            <Alert>
              <AlertCircle className="h-4 w-4" />
              <AlertTitle>Compatibilité Facebook</AlertTitle>
              <AlertDescription>
                Les champs essentiels (nom, email, téléphone, ville, code postal) sont détectés
                automatiquement, y compris depuis la colonne <span className="font-medium">field_data</span>.
              </AlertDescription>
            </Alert>
            <div className="space-y-2">
              <Label htmlFor="import-product">Catégorie de produit</Label>
              <Select
                value={selectedImportProductId ?? SELECT_NONE_VALUE}
                onValueChange={(value) => {
                  if (value === SELECT_NONE_VALUE) {
                    setSelectedImportProductId(null);
                  } else if (value !== "__loading" && value !== "__empty") {
                    setSelectedImportProductId(value);
                  }
                }}
                disabled={productsLoading}
              >
                <SelectTrigger id="import-product">
                  <SelectValue placeholder="Sélectionner une catégorie (optionnel)" />
                </SelectTrigger>
                <SelectContent>
                  <SelectItem value={SELECT_NONE_VALUE}>Aucune catégorie</SelectItem>
                  {productsLoading ? (
                    <SelectItem value="__loading" disabled>
                      Chargement...
                    </SelectItem>
                  ) : productOptions.length > 0 ? (
                    productOptions.map((product) => (
                      <SelectItem key={product.id} value={product.id}>
                        {product.label}
                      </SelectItem>
                    ))
                  ) : (
                    <SelectItem value="__empty" disabled>
                      Aucun produit actif
                    </SelectItem>
                  )}
                </SelectContent>
              </Select>
              <p className="text-xs text-muted-foreground">
                {selectedImportProduct
                  ? `Le produit ${selectedImportProduct.label} sera appliqué aux leads sans produit.`
                  : "Laissez vide pour conserver le produit présent dans chaque ligne du CSV."}
              </p>
            </div>
            <div className="flex flex-col gap-2 sm:flex-row sm:justify-end">
              <Button
                variant="outline"
                onClick={() => setImportDialogOpen(false)}
                disabled={importing}
              >
                Annuler
              </Button>
              <Button onClick={() => fileInputRef.current?.click()} disabled={importing}>
                {importing ? (
                  <Loader2 className="w-4 h-4 mr-2 animate-spin" />
                ) : (
                  <FileX className="w-4 h-4 mr-2" />
                )}
                {importing ? "Import en cours" : "Sélectionner un fichier CSV"}
              </Button>
            </div>
          </div>
        </DialogContent>
      </Dialog>
      <input
        ref={fileInputRef}
        type="file"
        accept=".csv"
        onChange={handleCsvImport}
        className="hidden"
      />
      <div className="space-y-6">
        {/* Header */}
        <div className="flex items-center justify-between">
          <div>
            <h1 className="text-3xl font-bold bg-gradient-to-r from-primary to-accent bg-clip-text text-transparent">
              Gestion des Leads
            </h1>
            <p className="text-muted-foreground mt-1">
              Prospection et qualification des demandes entrantes synchronisées avec Supabase
            </p>
          </div>
          <div className="flex gap-2">
            <Button variant="outline" onClick={handleImportClick} disabled={importing}>
              {importing ? (
                <Loader2 className="w-4 h-4 mr-2 animate-spin" />
              ) : (
                <FileX className="w-4 h-4 mr-2" />
              )}
              {importing ? "Import en cours" : "Importer CSV"}
            </Button>
            <LeadFormDialog onCreated={handleLeadAdded} />
          </div>
        </div>

        {/* Filters */}
        <Card className="shadow-card bg-gradient-card border-0">
          <CardContent className="pt-6">
            <div className="flex flex-col md:flex-row gap-4">
              <div className="relative flex-1">
                <Search className="absolute left-3 top-1/2 transform -translate-y-1/2 w-4 h-4 text-muted-foreground" />
                <Input
                  placeholder="Rechercher par nom, email, téléphone..."
                  className="pl-10"
                  value={searchTerm}
                  onChange={(event) => setSearchTerm(event.target.value)}
                />
              </div>
              <DropdownMenu>
                <DropdownMenuTrigger asChild>
                  <Button variant="outline">
                    <Filter className="w-4 h-4 mr-2" />
                    {selectedStatuses.length > 0
                      ? `Filtres (${selectedStatuses.length})`
                      : "Filtres"}
                  </Button>
                </DropdownMenuTrigger>
                <DropdownMenuContent align="end" className="w-60">
                  <DropdownMenuLabel>Filtrer par statut</DropdownMenuLabel>
                  <DropdownMenuSeparator />
                  {LEAD_STATUSES.map((status) => (
                    <DropdownMenuCheckboxItem
                      key={status}
                      checked={selectedStatuses.includes(status)}
                      onCheckedChange={(checked) => handleStatusFilterChange(status, checked)}
                    >
                      {getLeadStatusLabel(status)}
                    </DropdownMenuCheckboxItem>
                  ))}
                  <DropdownMenuSeparator />
                  <DropdownMenuItem onClick={() => setSelectedStatuses([])}>
                    Réinitialiser les filtres
                  </DropdownMenuItem>
                </DropdownMenuContent>
              </DropdownMenu>
            </div>
          </CardContent>
        </Card>

        {isError && (
          <Alert variant="destructive">
            <AlertCircle className="h-4 w-4" />
            <AlertTitle>Impossible de charger les leads</AlertTitle>
            <AlertDescription>
              {error?.message ?? "Vérifiez votre connexion Supabase puis réessayez."}
            </AlertDescription>
            <div className="mt-4">
              <Button variant="outline" onClick={() => refetch()}>
                Réessayer
              </Button>
            </div>
          </Alert>
        )}

        {/* Leads Table */}
        <Card className="shadow-card bg-gradient-card border-0">
          <CardHeader className="flex flex-col gap-4 md:flex-row md:items-center md:justify-between">
            <div>
              <CardTitle>Leads Récents ({filteredLeads.length})</CardTitle>
              <p className="text-sm text-muted-foreground">
                {hasActiveFilters ? `${leads.length} leads au total` : "Données à jour depuis Supabase"}
              </p>
            </div>
            <div className="flex items-center justify-between gap-2 md:justify-end">
              {isLoading && <Loader2 className="h-4 w-4 animate-spin text-muted-foreground" />}
              <ToggleGroup
                type="single"
                value={viewMode}
                onValueChange={(value) => value && setViewMode(value as "cards" | "table")}
                className="border rounded-md"
              >
                <ToggleGroupItem value="cards" className="px-3 py-1" aria-label="Vue cartes">
                  <LayoutGrid className="mr-2 h-4 w-4" />
                  Cartes
                </ToggleGroupItem>
                <ToggleGroupItem value="table" className="px-3 py-1" aria-label="Vue tableau">
                  <List className="mr-2 h-4 w-4" />
                  Tableau
                </ToggleGroupItem>
              </ToggleGroup>
            </div>
          </CardHeader>
          <CardContent>
            {isLoading ? (
              <div className="space-y-4">
                {Array.from({ length: CARD_SKELETON_COUNT }).map((_, index) => (
                  <div
                    key={index}
                    className="h-24 rounded-lg border bg-muted/20 animate-pulse"
                  />
                ))}
              </div>
            ) : filteredLeads.length === 0 ? (
              <div className="rounded-lg border border-dashed p-6 text-center text-muted-foreground">
                {hasActiveFilters
                  ? "Aucun lead ne correspond aux filtres sélectionnés."
                  : "Aucun lead pour le moment. Ajoutez-en un nouveau ou importez un fichier CSV."}
              </div>
            ) : viewMode === "cards" ? (
              <div className="space-y-4">
                {filteredLeads.map((lead) => (
                  <div
                    key={lead.id}
                    className="p-4 rounded-lg border bg-card hover:bg-muted/50 transition-colors"
                  >
                    <div className="flex items-start justify-between mb-3">
                      <div className="flex items-center gap-3">
                        <div className="w-10 h-10 rounded-full bg-gradient-to-br from-primary/20 to-accent/20 flex items-center justify-center">
                          <span className="font-semibold text-primary">
                            {formatInitials(lead.full_name)}
                          </span>
                        </div>
                        <div>
                          <h3 className="font-semibold text-foreground">
                            {lead.full_name}
                          </h3>
                          {lead.company && (
                            <p className="text-sm text-muted-foreground flex items-center gap-1">
                              <Building className="w-3 h-3" />
                              {lead.company}
                            </p>
                          )}
                        </div>
                      </div>
                      <Badge className={getLeadStatusColor(lead.status)}>
                        {getLeadStatusLabel(lead.status)}
                      </Badge>
                    </div>

                    <div className="grid grid-cols-1 md:grid-cols-3 gap-4 mb-3">
                      <div className="space-y-2">
                        <div className="flex items-center gap-2 text-sm">
                          <Phone className="w-4 h-4 text-muted-foreground" />
                          {lead.phone_raw}
                        </div>
                        <div className="flex items-center gap-2 text-sm">
                          <Mail className="w-4 h-4 text-muted-foreground" />
                          {lead.email}
                        </div>
                      </div>

                      <div className="space-y-2">
                        <div className="flex items-center gap-2 text-sm">
                          <MapPin className="w-4 h-4 text-muted-foreground" />
                          {lead.city} ({lead.postal_code})
                        </div>
                        {lead.product_name && (
                          <div className="text-sm">
                            <span className="font-medium">{lead.product_name}</span>
                            {lead.surface_m2 && (
                              <span className="text-muted-foreground"> • {lead.surface_m2} m²</span>
                            )}
                          </div>
                        )}
                      </div>

                      <div className="space-y-2">
                        {lead.date_rdv && lead.heure_rdv && (
                          <div className="flex items-center gap-2 text-sm">
                            <Calendar className="w-4 h-4 text-primary" />
                            <span className="text-primary font-medium">
                              {new Date(lead.date_rdv).toLocaleDateString("fr-FR")} à {lead.heure_rdv}
                            </span>
                          </div>
                        )}
                        {lead.utm_source && (
                          <div className="text-sm text-muted-foreground">
                            Source: {lead.utm_source}
                          </div>
                        )}
                      </div>
                    </div>

                    {lead.commentaire && (
                      <div className="mb-3 p-3 bg-muted/50 rounded text-sm">
                        {lead.commentaire}
                      </div>
                    )}

                    <div className="flex items-center justify-between pt-3 border-t">
                      <span className="text-xs text-muted-foreground">
                        Créé le {new Date(lead.created_at).toLocaleDateString("fr-FR")}
                      </span>
                      <div className="flex gap-2">
                        <ScheduleLeadDialog lead={lead} onScheduled={handleLeadScheduled} />
                        <AddProjectDialog
                          trigger={<Button size="sm">Créer Projet</Button>}
                          initialValues={{
                            client_name: lead.full_name,
                            company: lead.company ?? "",
                            city: lead.city,
                            postal_code: lead.postal_code,
                            surface_isolee_m2: lead.surface_m2 ?? undefined,
                            lead_id: lead.id,
                          }}
                          onProjectAdded={() => handleProjectCreated(lead)}
                        />
                      </div>
                    </div>
                  </div>
                ))}
              </div>
            ) : (
              <div className="rounded-lg border overflow-x-auto">
                <Table>
                  <TableHeader>
                    <TableRow>
                      <TableHead>Lead</TableHead>
                      <TableHead>Contact</TableHead>
                      <TableHead>Localisation</TableHead>
                      <TableHead>Produit</TableHead>
                      <TableHead>Statut</TableHead>
                      <TableHead>RDV</TableHead>
                      <TableHead>Source</TableHead>
                      <TableHead>Commentaire</TableHead>
                      <TableHead className="text-right">Créé / Actions</TableHead>
                    </TableRow>
                  </TableHeader>
                  <TableBody>
                    {filteredLeads.map((lead) => (
                      <TableRow key={lead.id}>
                        <TableCell>
                          <div className="font-semibold text-foreground">{lead.full_name}</div>
                          {lead.company && (
                            <div className="text-sm text-muted-foreground flex items-center gap-1">
                              <Building className="h-3 w-3" />
                              {lead.company}
                            </div>
                          )}
                        </TableCell>
                        <TableCell>
                          <div className="space-y-1 text-sm">
                            <div className="flex items-center gap-2">
                              <Phone className="h-4 w-4 text-muted-foreground" />
                              {lead.phone_raw}
                            </div>
                            <div className="flex items-center gap-2">
                              <Mail className="h-4 w-4 text-muted-foreground" />
                              {lead.email}
                            </div>
                          </div>
                        </TableCell>
                        <TableCell className="text-sm">
                          <div className="flex items-center gap-2">
                            <MapPin className="h-4 w-4 text-muted-foreground" />
                            <span>
                              {lead.city} ({lead.postal_code})
                            </span>
                          </div>
                        </TableCell>
                        <TableCell className="text-sm">
                          {lead.product_name ? (
                            <div>
                              <span className="font-medium">{lead.product_name}</span>
                              {lead.surface_m2 && (
                                <span className="text-muted-foreground"> • {lead.surface_m2} m²</span>
                              )}
                            </div>
                          ) : (
                            <span className="text-muted-foreground">—</span>
                          )}
                        </TableCell>
                        <TableCell>
                          <Badge className={getLeadStatusColor(lead.status)}>
                            {getLeadStatusLabel(lead.status)}
                          </Badge>
                        </TableCell>
                        <TableCell className="text-sm">
                          {lead.date_rdv && lead.heure_rdv ? (
                            <div className="flex items-center gap-2 text-primary font-medium">
                              <Calendar className="h-4 w-4" />
                              <span>
                                {new Date(lead.date_rdv).toLocaleDateString("fr-FR")} à {lead.heure_rdv}
                              </span>
                            </div>
                          ) : (
                            <span className="text-muted-foreground">—</span>
                          )}
                        </TableCell>
                        <TableCell className="text-sm">
                          {lead.utm_source ? lead.utm_source : <span className="text-muted-foreground">—</span>}
                        </TableCell>
                        <TableCell className="max-w-[200px] text-sm">
                          {lead.commentaire ? (
                            <span className="line-clamp-2">{lead.commentaire}</span>
                          ) : (
                            <span className="text-muted-foreground">—</span>
                          )}
                        </TableCell>
                        <TableCell className="text-right text-sm">
                          <div className="flex flex-col items-end gap-2">
                            <span className="text-xs text-muted-foreground">
                              Créé le {new Date(lead.created_at).toLocaleDateString("fr-FR")}
                            </span>
                            <div className="flex gap-2">
                              <ScheduleLeadDialog lead={lead} onScheduled={handleLeadScheduled} />
                        <AddProjectDialog
                          trigger={<Button size="sm">Créer Projet</Button>}
                          initialValues={{
                            client_name: lead.full_name,
                            company: lead.company ?? "",
                            city: lead.city,
                            postal_code: lead.postal_code,
                            surface_isolee_m2: lead.surface_m2 ?? undefined,
                            lead_id: lead.id,
                          }}
                                onProjectAdded={() => handleProjectCreated(lead)}
                              />
                            </div>
                          </div>
                        </TableCell>
                      </TableRow>
                    ))}
                  </TableBody>
                </Table>
              </div>
            )}
          </CardContent>
        </Card>
      </div>
    </Layout>
  );
};

export default Leads;<|MERGE_RESOLUTION|>--- conflicted
+++ resolved
@@ -629,7 +629,8 @@
       if (key) {
         switch (key) {
           case "surface_m2": {
-            const parsed = Number.parseFloat(rawValue.replace(/,/, \"."));
+            // FIX: correct comma->dot replace (no escaped quote)
+            const parsed = Number.parseFloat(rawValue.replace(/,/, "."));
             if (!Number.isNaN(parsed)) {
               record.surface_m2 = parsed;
             }
@@ -648,11 +649,11 @@
           case "company":
           case "product_name":
           case "commentaire": {
-            record[key] = rawValue;
+            (record as any)[key] = rawValue;
             break;
           }
           default: {
-            record[key] = rawValue;
+            (record as any)[key] = rawValue;
           }
         }
         return;
@@ -684,10 +685,10 @@
     }
 
     if (
-      platformValue
-      && platformValue.toLowerCase().includes("facebook")
-      && record.utm_source
-      && /^facebook$/i.test(record.utm_source.trim())
+      platformValue &&
+      platformValue.toLowerCase().includes("facebook") &&
+      record.utm_source &&
+      /^facebook$/i.test(record.utm_source.trim())
     ) {
       record.utm_source = "Facebook Ads";
     }
@@ -703,7 +704,6 @@
     if (record.commentaire) {
       record.commentaire = record.commentaire.trim();
     }
-
 
     if (
       record.full_name &&
@@ -858,7 +858,7 @@
         return;
       }
 
-<<<<<<< HEAD
+      // MERGED: keep bulk product fallback + main's default status "À rappeler"
       const payload = rows.map((row) => {
         const rowProductName =
           row.product_name && row.product_name.trim().length > 0 ? row.product_name.trim() : null;
@@ -873,7 +873,7 @@
           phone_raw: row.phone_raw,
           city: row.city,
           postal_code: row.postal_code,
-          status: row.status ?? "Nouveau",
+          status: row.status ?? "À rappeler",
           company: row.company ?? null,
           product_name: rowProductName ?? defaultProductName,
           surface_m2: row.surface_m2 ?? null,
@@ -884,28 +884,6 @@
           extra_fields: {},
         };
       });
-=======
-      const payload = rows.map((row) => ({
-        user_id: user.id,
-        org_id: user.id,
-        created_by: user.id,
-        assigned_to: user.id,
-        full_name: row.full_name,
-        email: row.email,
-        phone_raw: row.phone_raw,
-        city: row.city,
-        postal_code: row.postal_code,
-        status: row.status ?? "À rappeler",
-        company: row.company ?? null,
-        product_name: row.product_name ?? null,
-        surface_m2: row.surface_m2 ?? null,
-        utm_source: row.utm_source ?? null,
-        commentaire: row.commentaire ?? null,
-        date_rdv: row.date_rdv ?? null,
-        heure_rdv: row.heure_rdv ?? null,
-        extra_fields: {},
-      }));
->>>>>>> 2d45ee7c
 
       const { error: insertError } = await supabase.from("leads").insert(payload);
       if (insertError) throw insertError;
@@ -1146,7 +1124,7 @@
           </Alert>
         )}
 
-        {/* Leads Table */}
+        {/* Leads Table / Cards */}
         <Card className="shadow-card bg-gradient-card border-0">
           <CardHeader className="flex flex-col gap-4 md:flex-row md:items-center md:justify-between">
             <div>
@@ -1388,16 +1366,16 @@
                             </span>
                             <div className="flex gap-2">
                               <ScheduleLeadDialog lead={lead} onScheduled={handleLeadScheduled} />
-                        <AddProjectDialog
-                          trigger={<Button size="sm">Créer Projet</Button>}
-                          initialValues={{
-                            client_name: lead.full_name,
-                            company: lead.company ?? "",
-                            city: lead.city,
-                            postal_code: lead.postal_code,
-                            surface_isolee_m2: lead.surface_m2 ?? undefined,
-                            lead_id: lead.id,
-                          }}
+                              <AddProjectDialog
+                                trigger={<Button size="sm">Créer Projet</Button>}
+                                initialValues={{
+                                  client_name: lead.full_name,
+                                  company: lead.company ?? "",
+                                  city: lead.city,
+                                  postal_code: lead.postal_code,
+                                  surface_isolee_m2: lead.surface_m2 ?? undefined,
+                                  lead_id: lead.id,
+                                }}
                                 onProjectAdded={() => handleProjectCreated(lead)}
                               />
                             </div>
