import { useCallback, useEffect, useMemo, useState } from "react";
import { useNavigate, useSearchParams } from "react-router-dom";
import { useQuery } from "@tanstack/react-query";
import { supabase } from "@/integrations/supabase/client";
import { useAuth } from "@/hooks/useAuth";
import { Layout } from "@/components/layout/Layout";
import { Card, CardContent, CardHeader, CardTitle } from "@/components/ui/card";
import { Badge } from "@/components/ui/badge";
import { Input } from "@/components/ui/input";
import { AddProjectDialog, type ProjectFormValues } from "@/components/projects/AddProjectDialog";
import {
  AddQuoteDialog,
  type QuoteFormValues,
} from "@/components/quotes/AddQuoteDialog";
import { 
  SiteDialog, 
  type SiteFormValues 
} from "@/components/sites/SiteDialog";
import { toast as showToast } from "sonner";
import type { Tables } from "@/integrations/supabase/types";
import {
  getProjectClientName,
  getProjectStatusBadgeStyle,
  type ProjectStatusSetting,
} from "@/lib/projects";
import {
  Search,
  Filter,
  Calendar,
  MapPin,
  Euro,
  FileText,
  Eye,
  Phone,
  Hammer,
  HandCoins,
  Mail,
  UserRound,
<<<<<<< HEAD
  Pencil,
=======
  LayoutGrid,
  List,
>>>>>>> c9e3f055
} from "lucide-react";
import { Search, Calendar, MapPin, Euro, FileText, Eye, Phone, Hammer, HandCoins, Mail, UserRound } from "lucide-react";
import { useOrg } from "@/features/organizations/OrgContext";
import { useMembers } from "@/features/members/api";
import { useToast } from "@/hooks/use-toast";
import type { SiteProjectOption } from "@/components/sites/SiteDialog";
import {
  Select,
  SelectContent,
  SelectItem,
  SelectTrigger,
  SelectValue,
} from "@/components/ui/select";
import {
  getDynamicFieldEntries,
  formatDynamicFieldValue,
  getDynamicFieldNumericValue,
} from "@/lib/product-params";
import { useProjectStatuses } from "@/hooks/useProjectStatuses";
import { useOrganizationPrimeSettings } from "@/features/organizations/useOrganizationPrimeSettings";
import { ToggleGroup, ToggleGroupItem } from "@/components/ui/toggle-group";
import {
  Table,
  TableBody,
  TableCell,
  TableHead,
  TableHeader,
  TableRow,
} from "@/components/ui/table";
import {
  buildPrimeCeeEntries,
  computePrimeCee,
  getValorisationLabel,
  withDefaultProductCeeConfig,
  type PrimeCeeComputation,
  type PrimeCeeProductCatalogEntry,
  type PrimeCeeProductDisplayMap,
  type PrimeCeeProductResult,
  type PrimeCeeValorisationEntry,
  type PrimeProductInput,
  type ProductCeeConfig,
} from "@/lib/prime-cee-unified";

type Project = Tables<"projects">;
type ProductSummary = Pick<
  Tables<"product_catalog">,
  | "id"
  | "code"
  | "name"
  | "category"
  | "params_schema"
  | "is_active"
  | "default_params"
  | "cee_config"
> & {
  cee_config: ProductCeeConfig;
  kwh_cumac_values?: Pick<Tables<"product_kwh_cumac">, "id" | "building_type" | "kwh_cumac">[];
};
type ProjectProduct = Pick<
  Tables<"project_products">,
  "id" | "product_id" | "quantity" | "dynamic_params"
> & {
  product: ProductSummary | null;
};

type ProjectWithRelations = Project & {
  project_products: ProjectProduct[];
  lead?: Pick<Tables<"leads">, "email"> | null;
  delegate?: Pick<Tables<"delegates">, "id" | "name" | "price_eur_per_mwh"> | null;
};

// Show all products except those whose code starts with "ECO"
const getDisplayedProducts = (projectProducts?: ProjectProduct[]) =>
  (projectProducts ?? []).filter((item) => {
    const code = (item.product?.code ?? "").toUpperCase();
    return !code.startsWith("ECO");
  });

const currencyFormatter = new Intl.NumberFormat("fr-FR", { style: "currency", currency: "EUR" });
const decimalFormatter = new Intl.NumberFormat("fr-FR", {
  minimumFractionDigits: 0,
  maximumFractionDigits: 2,
});

const formatCurrency = (value: number) => currencyFormatter.format(value);
const formatDecimal = (value: number) => decimalFormatter.format(value);

const SURFACE_FACTUREE_TARGETS = ["surface_facturee", "surface facturée"] as const;

type ViewMode = "card" | "list";
const VIEW_MODE_STORAGE_KEY = "projects:view-mode";
const PROJECT_CATEGORY_VALUES = ["EQ", "EN"] as const;

type ProjectCategoryValue = (typeof PROJECT_CATEGORY_VALUES)[number];
type CategoryFilterValue = "all" | ProjectCategoryValue;
type StatusFilterValue = "active" | "all";

const normalizeCategorySource = (value: string) =>
  value
    .normalize("NFD")
    .replace(/[\u0300-\u036f]/g, "")
    .toUpperCase();

const detectCategoryFromValue = (value?: string | null): ProjectCategoryValue | null => {
  if (!value) {
    return null;
  }

  const normalized = normalizeCategorySource(value);
  const directMatch = normalized.match(/\b(EQ|EN)\b/);
  if (directMatch) {
    return directMatch[1] as ProjectCategoryValue;
  }

  const hyphenMatch = normalized.match(/BAT-(EQ|EN)/);
  if (hyphenMatch) {
    return hyphenMatch[1] as ProjectCategoryValue;
  }

  const segments = normalized.split(/[^A-Z]/).filter(Boolean);
  for (const segment of segments) {
    if (segment === "EQ" || segment === "EN") {
      return segment as ProjectCategoryValue;
    }
  }

  return null;
};

const deriveProjectCategory = (
  project: ProjectWithRelations,
  projectProducts: ProjectProduct[],
): ProjectCategoryValue | null => {
  const candidates: Array<string | null | undefined> = [
    project.usage,
    project.project_ref,
    project.product_name,
    ...projectProducts.map((item) => item.product?.code),
    ...projectProducts.map((item) => item.product?.name),
  ];

  for (const candidate of candidates) {
    const detected = detectCategoryFromValue(candidate);
    if (detected) {
      return detected;
    }
  }

  return null;
};

const buildProjectProductDisplayMap = (
  projectProducts?: ProjectProduct[],
): PrimeCeeProductDisplayMap => {
  return (projectProducts ?? []).reduce<PrimeCeeProductDisplayMap>((acc, item) => {
    const key = item.id ?? item.product_id;
    if (!key) {
      return acc;
    }

    acc[key] = {
      productCode: item.product?.code ?? null,
      productName: item.product?.name ?? null,
    };

    return acc;
  }, {});
};

const Projects = () => {
  const navigate = useNavigate();
  const [searchParams, setSearchParams] = useSearchParams();
  const { user } = useAuth();
  const { currentOrgId } = useOrg();
  const { data: members = [], isLoading: membersLoading } = useMembers(currentOrgId);
  const projectStatuses = useProjectStatuses();
  const { primeBonification } = useOrganizationPrimeSettings();
  const [searchTerm, setSearchTerm] = useState("");
  const [assignedFilter, setAssignedFilter] = useState<string>("all");
  const [categoryFilter, setCategoryFilter] = useState<CategoryFilterValue>("all");
  const [statusFilter, setStatusFilter] = useState<StatusFilterValue>(() => {
    const statusParam = searchParams.get("status");
    return statusParam === "all" ? "all" : "active";
  });
  const [quoteDialogOpen, setQuoteDialogOpen] = useState(false);
  const [quoteInitialValues, setQuoteInitialValues] =
    useState<Partial<QuoteFormValues>>({});
  const [viewMode, setViewMode] = useState<ViewMode>(() => {
    if (typeof window === "undefined") {
      return "card";
    }
    const stored = localStorage.getItem(VIEW_MODE_STORAGE_KEY);
    return stored === "list" ? "list" : "card";
  });

  useEffect(() => {
    if (typeof window === "undefined") {
      return;
    }
    localStorage.setItem(VIEW_MODE_STORAGE_KEY, viewMode);
  }, [viewMode]);

  const currentMember = members.find((member) => member.user_id === user?.id);
  const isAdmin = currentMember?.role === "admin" || currentMember?.role === "owner";

  const { data: projects = [], isLoading, refetch } = useQuery<ProjectWithRelations[]>({
    queryKey: ["projects", user?.id, currentOrgId, isAdmin],
    queryFn: async () => {
      if (!user) return [];

      let query = supabase
        .from("projects")
        .select(
          "*, delegate:delegates(id, name, price_eur_per_mwh), lead:leads(email), project_products(id, product_id, quantity, dynamic_params, product:product_catalog(id, code, name, category, params_schema, cee_config, kwh_cumac_values:product_kwh_cumac(id, building_type, kwh_cumac)))"
        )
        .order("created_at", { ascending: false });

      if (currentOrgId) {
        query = query.eq("org_id", currentOrgId);
      }

      if (!isAdmin) {
        query = query.eq("user_id", user.id);
      }

      const { data, error } = await query;

      if (error) throw error;

      const sanitized = (data ?? []).map((project) => ({
        ...project,
        project_products: (project.project_products ?? []).map((pp) => ({
          ...pp,
          product: pp.product
            ? withDefaultProductCeeConfig(pp.product)
            : null,
        })),
      }));

      return sanitized as ProjectWithRelations[];
    },
    enabled: !!user && (!currentOrgId || !membersLoading),
  });

  const assignedOptions = useMemo(() => {
    const unique = new Set<string>();
    projects.forEach((project) => {
      if (project.assigned_to) {
        unique.add(project.assigned_to);
      }
    });
    return Array.from(unique).sort((a, b) => a.localeCompare(b));
  }, [projects]);

  useEffect(() => {
    const statusParam = searchParams.get("status");
    const nextStatus: StatusFilterValue = statusParam === "all" ? "all" : "active";
    setStatusFilter((previous) => (previous === nextStatus ? previous : nextStatus));
  }, [searchParams]);

  useEffect(() => {
    if (assignedFilter !== "all" && !assignedOptions.includes(assignedFilter)) {
      setAssignedFilter("all");
    }
  }, [assignedFilter, assignedOptions]);

  const statusMap = useMemo(() => {
    return projectStatuses.reduce<Record<string, ProjectStatusSetting>>((acc, status) => {
      acc[status.value] = status;
      return acc;
    }, {});
  }, [projectStatuses]);

  type ProjectValorisationSummary = {
    computation: PrimeCeeComputation | null;
    totalPrime: number;
    totalValorisationMwh: number;
    totalValorisationEur: number;
    delegatePrice: number;
    products: PrimeCeeProductResult[];
    displayedPrimeEntries: PrimeCeeValorisationEntry[];
    fallbackPrimeEntries: PrimeCeeValorisationEntry[];
    valorisationProductEntries: PrimeCeeProductResult[];
    fallbackProductEntry?: PrimeCeeProductResult;
  };

  const projectValorisationSummaries = useMemo(() => {
    return projects.reduce<Record<string, ProjectValorisationSummary>>((acc, project) => {
      const displayedProducts = getDisplayedProducts(project.project_products);
      const projectProducts = project.project_products.reduce<PrimeProductInput[]>((pAcc, pp) => {
        pAcc.push({
          id: pp.id,
          product_id: pp.product_id,
          quantity: pp.quantity,
          dynamic_params: (pp.dynamic_params as Record<string, unknown>) ?? {},
        });
        return pAcc;
      }, []);

      const productMap = project.project_products.reduce<Record<string, PrimeCeeProductCatalogEntry>>((pMap, pp) => {
        if (pp.product) {
          pMap[pp.product_id] = pp.product;
        }
        return pMap;
      }, {});

      const displayedProductMap = buildProjectProductDisplayMap(displayedProducts);
      const fullProductMap = buildProjectProductDisplayMap(project.project_products);

      const result = computePrimeCee({
        products: projectProducts,
        productMap,
        buildingType: project.building_type,
        delegate: project.delegate,
        primeBonification,
      });

      const displayedPrimeEntries = buildPrimeCeeEntries({
        computation: result ?? null,
        productMap: displayedProductMap,
      });

      const fallbackPrimeEntries = displayedPrimeEntries.length
        ? displayedPrimeEntries
        : buildPrimeCeeEntries({
            computation: result ?? null,
            productMap: fullProductMap,
          });

      const valorisationProductEntries = (result?.products ?? []).filter(
        (entry): entry is PrimeCeeProductResult =>
          Boolean(entry && entry.valorisationTotalEur && entry.valorisationTotalEur > 0),
      );

      const fallbackProductEntry =
        valorisationProductEntries[0] ??
        (result?.products ?? []).find(
          (entry) => typeof entry.valorisationTotalMwh === "number" && entry.valorisationTotalMwh > 0,
        );

      acc[project.id] = {
        computation: result ?? null,
        totalPrime: result?.totalPrime ?? 0,
        totalValorisationMwh: result?.totalValorisationMwh ?? 0,
        totalValorisationEur: result?.totalValorisationEur ?? 0,
        delegatePrice: result?.delegatePrice ?? 0,
        products: result?.products ?? [],
        displayedPrimeEntries,
        fallbackPrimeEntries,
        valorisationProductEntries,
        fallbackProductEntry,
      };

      return acc;
    }, {});
  }, [projects, primeBonification]);

  const surfaceFactureeByProject = useMemo(() => {
    return projects.reduce<Record<string, number>>((acc, project) => {
      const total = (project.project_products ?? []).reduce((sum, projectProduct) => {
        const product = projectProduct.product;
        if (!product) {
          return sum;
        }

        const surfaceValue = getDynamicFieldNumericValue(
          product.params_schema,
          projectProduct.dynamic_params,
          [...SURFACE_FACTUREE_TARGETS],
        );

        if (typeof surfaceValue === "number" && surfaceValue > 0) {
          return sum + surfaceValue;
        }

        return sum;
      }, 0);

      if (total > 0 && project.id) {
        acc[project.id] = total;
      }

      return acc;
    }, {});
  }, [projects]);

  type ProcessedProject = {
    project: ProjectWithRelations;
    displayedProducts: ProjectProduct[];
    dynamicFieldEntries: ReturnType<typeof getDynamicFieldEntries>[];
    searchableText: string;
    displayedValorisationEntries: PrimeCeeProductResult[];
    clientName: string;
    projectEmail: string | null;
    surfaceFacturee: number;
    category: ProjectCategoryValue | null;
  };

  const processedProjects = useMemo<ProcessedProject[]>(() => {
    return projects.map((project) => {
      const displayedProducts = getDisplayedProducts(project.project_products);
      const dynamicFieldEntries = displayedProducts.map((item) =>
        getDynamicFieldEntries(item.product?.params_schema ?? null, item.dynamic_params),
      );

      const clientName = getProjectClientName(project);
      const projectEmail =
        (project as Project & { email?: string | null; client_email?: string | null }).email ??
        (project as Project & { email?: string | null; client_email?: string | null }).client_email ??
        project.lead?.email ??
        null;

      const valorisationSummary = projectValorisationSummaries[project.id];
      const valorisationPrimeEntries = valorisationSummary?.displayedPrimeEntries ?? [];
      const valorisationProductEntries = valorisationSummary?.valorisationProductEntries ?? [];
      const displayedValorisationEntries =
        valorisationPrimeEntries.length > 0 ? valorisationPrimeEntries : valorisationProductEntries;

      const dynamicValues = dynamicFieldEntries
        .flatMap((entries) =>
          entries
            .map((entry) => {
              if (entry.value === undefined || entry.value === null) {
                return null;
              }
              return String(entry.value).toLowerCase();
            })
            .filter((value): value is string => Boolean(value)),
        )
        .join(" ");

      const searchable = [
        project.project_ref,
        clientName,
        project.client_first_name ?? "",
        project.client_last_name ?? "",
        project.company ?? "",
        project.siren ?? "",
        project.city,
        project.postal_code,
        displayedProducts.map((item) => item.product?.code ?? "").join(" "),
        project.assigned_to,
        project.source ?? "",
        projectEmail ?? "",
        project.delegate?.name ?? "",
        dynamicValues,
      ]
        .join(" ")
        .toLowerCase();

      return {
        project,
        displayedProducts,
        dynamicFieldEntries,
        displayedValorisationEntries,
        searchableText: searchable,
        clientName,
        projectEmail,
        surfaceFacturee: surfaceFactureeByProject[project.id] ?? 0,
        category: deriveProjectCategory(project, project.project_products ?? []),
      } satisfies ProcessedProject;
    });
  }, [projects, projectValorisationSummaries, surfaceFactureeByProject]);

  const filteredProjects = useMemo(() => {
    const normalizedSearch = searchTerm.trim().toLowerCase();

    let base = processedProjects;

    if (statusFilter === "active") {
      base = base.filter((item) => item.project.status !== "LIVRE");
    }

    if (categoryFilter !== "all") {
      base = base.filter((item) => item.category === categoryFilter);
    }

    if (assignedFilter !== "all") {
      base = base.filter((item) => item.project.assigned_to === assignedFilter);
    }

    if (!normalizedSearch) {
      return base;
    }

    return base.filter((item) => item.searchableText.includes(normalizedSearch));
  }, [searchTerm, processedProjects, assignedFilter, statusFilter, categoryFilter]);

  const handleStatusFilterChange = useCallback(
    (value: string) => {
      const next: StatusFilterValue = value === "all" ? "all" : "active";
      setStatusFilter(next);
      setSearchParams(
        (previous) => {
          const params = new URLSearchParams(previous);
          if (next === "all") {
            params.set("status", "all");
          } else {
            params.delete("status");
          }
          return params;
        },
        { replace: true },
      );
    },
    [setSearchParams],
  );

  const handleCategoryFilterChange = useCallback((value: string) => {
    if (value === "EQ" || value === "EN") {
      setCategoryFilter(value);
      return;
    }
    setCategoryFilter("all");
  }, []);

  const handleViewProject = (projectId: string) => {
    navigate(`/projects/${projectId}`);
  };

  const handleCreateQuote = (project: ProjectWithRelations) => {
    const displayedProducts = getDisplayedProducts(project.project_products);
    const firstProduct = displayedProducts[0]?.product ?? project.project_products?.[0]?.product;
    const clientName = getProjectClientName(project);

    setQuoteInitialValues({
      client_name: clientName,
      project_id: project.id,
      product_name:
        firstProduct?.name ||
        firstProduct?.code ||
        (project as Project & { product_name?: string }).product_name ||
        "",
      amount: project.estimated_value ?? undefined,
      quote_ref: project.project_ref
        ? `${project.project_ref}-DEV`
        : undefined,
      client_phone: project.phone ?? "",
      site_address: "", // Will be derived from city/postal_code if needed
      site_city: project.city ?? "",
      site_postal_code: project.postal_code ?? "",
    });
    setQuoteDialogOpen(true);
  };

  const [siteDialogOpen, setSiteDialogOpen] = useState(false);
  const [siteInitialValues, setSiteInitialValues] = useState<Partial<SiteFormValues>>();

  const handleCreateSite = async (project: ProjectWithRelations) => {
    const clientName = getProjectClientName(project);
    const displayedProducts = getDisplayedProducts(project.project_products);
    const firstProduct = displayedProducts[0]?.product ?? project.project_products?.[0]?.product;
    const productLabel = firstProduct?.code || project.product_name || "";
    const address = (project as Project & { address?: string | null }).address ?? "";

    const valorisationSummary = projectValorisationSummaries[project.id];
    const valorisationProductEntries = valorisationSummary?.valorisationProductEntries ?? [];
    const fallbackValorisation = valorisationSummary?.fallbackProductEntry;
    const selectedValorisation = valorisationProductEntries[0] ?? fallbackValorisation;
    const valorisationTotalEur =
      selectedValorisation?.valorisationTotalEur ?? selectedValorisation?.totalPrime ?? 0;
    const primeEntries = valorisationSummary?.displayedPrimeEntries ?? [];
    const fallbackPrimeEntries = valorisationSummary?.fallbackPrimeEntries ?? [];
    const selectedPrimeValorisation = (primeEntries.length ? primeEntries : fallbackPrimeEntries)[0];
    const valorisationMwh = selectedPrimeValorisation?.valorisationTotalMwh ?? 0;
    const valorisationBase = selectedPrimeValorisation?.valorisationPerUnitEur ?? 0;
    const surfaceFacturee = surfaceFactureeByProject[project.id] ?? 0;

    // Generate unique site ref
    const today = new Date();
    const datePrefix = `SITE-${today.getFullYear()}${String(today.getMonth() + 1).padStart(2, "0")}${String(today.getDate()).padStart(2, "0")}`;
    
    const { data: existingSites } = await supabase
      .from("sites")
      .select("site_ref")
      .eq("org_id", currentOrgId)
      .like("site_ref", `${datePrefix}-%`)
      .order("created_at", { ascending: false })
      .limit(1);

    let nextNumber = 1;
    if (existingSites && existingSites.length > 0) {
      const lastRef = existingSites[0].site_ref;
      const lastNumber = parseInt(lastRef.split("-").pop() || "0");
      nextNumber = lastNumber + 1;
    }

    const site_ref = `${datePrefix}-${String(nextNumber).padStart(3, "0")}`;

    setSiteInitialValues({
      site_ref,
      project_ref: project.project_ref ?? "",
      client_name: clientName,
      product_name: productLabel,
      address,
      city: project.city ?? "",
      postal_code: project.postal_code ?? "",
      date_debut: new Date().toISOString().slice(0, 10),
      status: "PLANIFIE",
      cofrac_status: "EN_ATTENTE",
      progress_percentage: 0,
      revenue: 0,
      profit_margin: 0,
      surface_facturee: surfaceFacturee,
      cout_main_oeuvre_m2_ht: 0,
      cout_isolation_m2: 0,
      isolation_utilisee_m2: 0,
      montant_commission: 0,
      valorisation_cee: valorisationTotalEur,
      team_members: [{ name: "" }],
      additional_costs: [],
    });
    setSiteDialogOpen(true);
  };

  const projectOptions = useMemo<SiteProjectOption[]>(() => {
    return processedProjects.map(({ project, displayedProducts, clientName, surfaceFacturee }) => {
      const firstProduct = displayedProducts[0]?.product ?? project.project_products?.[0]?.product;
      const productLabel = firstProduct?.code || project.product_name || "";
      const address = (project as Project & { address?: string | null }).address ?? "";

      return {
        id: project.id,
        project_ref: project.project_ref ?? "",
        client_name: clientName,
        product_name: productLabel,
        address,
        city: project.city ?? "",
        postal_code: project.postal_code ?? "",
        surface_facturee: surfaceFacturee > 0 ? surfaceFacturee : undefined,
      } satisfies SiteProjectOption;
    });
  }, [processedProjects]);

  const handleSubmitSite = useCallback(async (values: SiteFormValues) => {
    if (!user || !currentOrgId) return;

    const sanitizedTeam = values.team_members.map((member) => member.name.trim()).filter(Boolean);
    const sanitizedCosts = values.additional_costs
      ? values.additional_costs
          .filter((cost) => cost.label.trim().length > 0)
          .map((cost) => {
            const attachment = cost.attachment ? cost.attachment.trim() : "";

            return {
              label: cost.label.trim(),
              amount_ht: Number.isFinite(cost.amount_ht) ? cost.amount_ht : 0,
              taxes: Number.isFinite(cost.taxes) ? cost.taxes : 0,
              attachment: attachment.length > 0 ? attachment : null,
            };
          })
      : [];

    const siteData = {
      site_ref: values.site_ref,
      project_ref: values.project_ref,
      client_name: values.client_name,
      product_name: values.product_name?.trim() || "",
      address: values.address,
      city: values.city,
      postal_code: values.postal_code,
      status: values.status,
      cofrac_status: values.cofrac_status,
      date_debut: values.date_debut,
      date_fin_prevue: values.date_fin_prevue || null,
      progress_percentage: values.progress_percentage,
      revenue: values.revenue,
      profit_margin: values.profit_margin,
      surface_facturee: values.surface_facturee,
      cout_main_oeuvre_m2_ht: values.cout_main_oeuvre_m2_ht,
      cout_isolation_m2: values.cout_isolation_m2,
      isolation_utilisee_m2: values.isolation_utilisee_m2,
      montant_commission: values.montant_commission,
      valorisation_cee: values.valorisation_cee,
      notes: values.notes?.trim() || null,
      team_members: sanitizedTeam.length > 0 ? sanitizedTeam : null,
      additional_costs: sanitizedCosts.length > 0 ? sanitizedCosts : [],
      user_id: user.id,
      org_id: currentOrgId,
    };

    try {
      const { error } = await supabase.from("sites").insert([siteData]);

      if (error) throw error;

      showToast("Chantier créé", {
        description: `${siteData.site_ref} a été ajouté à la liste des chantiers.`,
      });

      setSiteDialogOpen(false);
      setSiteInitialValues(undefined);
      
      // Navigate to sites page
      navigate("/sites");
    } catch (error) {
      console.error("Error saving site:", error);
      showToast("Erreur", {
        description: "Impossible de créer le chantier.",
      });
    }
  }, [user, currentOrgId, navigate]);

  if (isLoading || membersLoading) {
    return (
      <Layout>
        <div className="flex items-center justify-center h-96">
          <p className="text-muted-foreground">Chargement des projets...</p>
        </div>
      </Layout>
    );
  }

  return (
    <Layout>
      <div className="space-y-6">
        {/* Header */}
        <div className="flex items-center justify-between">
          <div>
            <h1 className="text-3xl font-bold bg-gradient-to-r from-primary to-accent bg-clip-text text-transparent">
              Gestion des Projets
            </h1>
            <p className="text-muted-foreground mt-1">
              Suivi et gestion de vos projets de rénovation énergétique
            </p>
          </div>
          <AddProjectDialog onProjectAdded={() => void refetch()} />
        </div>

        {/* Filters */}
        <Card className="shadow-card bg-gradient-card border-0">
          <CardContent className="pt-6">
            <div className="flex flex-col gap-4 xl:flex-row xl:items-center xl:justify-between">
              <div className="flex flex-col gap-4 md:flex-row md:items-center md:gap-6 xl:flex-1">
                <div className="relative flex-1">
                  <Search className="absolute left-3 top-1/2 transform -translate-y-1/2 w-4 h-4 text-muted-foreground" />
                  <Input
                    placeholder="Rechercher par référence, client, SIREN, ville..."
                    className="pl-10"
                    value={searchTerm}
                    onChange={(event) => setSearchTerm(event.target.value)}
                  />
                </div>
                <ToggleGroup
                  type="single"
                  value={viewMode}
                  onValueChange={(value) => {
                    if (value === "card" || value === "list") {
                      setViewMode(value);
                    }
                  }}
                  variant="outline"
                  size="sm"
                  className="rounded-lg border bg-background p-1 shadow-sm"
                  aria-label="Mode d'affichage des projets"
                >
                  <ToggleGroupItem value="card" aria-label="Vue en cartes" className="h-9 w-9">
                    <LayoutGrid className="h-4 w-4" />
                  </ToggleGroupItem>
                  <ToggleGroupItem value="list" aria-label="Vue en liste" className="h-9 w-9">
                    <List className="h-4 w-4" />
                  </ToggleGroupItem>
                </ToggleGroup>
              </div>
              <div className="flex flex-col md:flex-row md:items-center gap-4">
                <Select
                  value={assignedFilter}
                  onValueChange={(value) => setAssignedFilter(value)}
                >
                  <SelectTrigger className="md:w-[220px]">
                    <SelectValue placeholder="Toutes les assignations" />
                  </SelectTrigger>
                  <SelectContent>
                    <SelectItem value="all">Toutes les assignations</SelectItem>
                    {assignedOptions.map((option) => (
                      <SelectItem key={option} value={option}>
                        {option}
                      </SelectItem>
                    ))}
                  </SelectContent>
                </Select>
                <div className="flex flex-col gap-2">
                  <span className="text-xs font-semibold uppercase tracking-wider text-muted-foreground">
                    Catégorie
                  </span>
                  <ToggleGroup
                    type="single"
                    value={categoryFilter}
                    onValueChange={handleCategoryFilterChange}
                    className="flex-wrap justify-start"
                  >
                    <ToggleGroupItem value="all" className="px-3 py-1 text-xs font-semibold uppercase">
                      ALL
                    </ToggleGroupItem>
                    <ToggleGroupItem value="EQ" className="px-3 py-1 text-xs font-semibold uppercase">
                      EQ
                    </ToggleGroupItem>
                    <ToggleGroupItem value="EN" className="px-3 py-1 text-xs font-semibold uppercase">
                      EN
                    </ToggleGroupItem>
                  </ToggleGroup>
                </div>
                <div className="flex flex-col gap-2">
                  <span className="text-xs font-semibold uppercase tracking-wider text-muted-foreground">
                    Statut
                  </span>
                  <ToggleGroup
                    type="single"
                    value={statusFilter}
                    onValueChange={handleStatusFilterChange}
                    className="flex-wrap justify-start"
                  >
                    <ToggleGroupItem value="active" className="px-3 py-1 text-xs font-medium">
                      Actifs
                    </ToggleGroupItem>
                    <ToggleGroupItem value="all" className="px-3 py-1 text-xs font-medium">
                      Inclure LIVRÉ
                    </ToggleGroupItem>
                  </ToggleGroup>
                </div>
              </div>
            </div>
          </CardContent>
        </Card>

<<<<<<< HEAD
        {/* Projects Grid */}
        <div className="grid grid-cols-1 lg:grid-cols-2 xl:grid-cols-3 gap-6">
          {filteredProjects.map(
            ({
              project,
              displayedProducts,
              dynamicFieldEntries,
              displayedValorisationEntries,
              clientName,
              projectEmail,
            }) => {
              const statusConfig = statusMap[project.status ?? ""];
              const badgeStyle = getProjectStatusBadgeStyle(statusConfig?.color);
              const statusLabel = statusConfig?.label ?? project.status ?? "Statut";
              const projectCostValue = project.estimated_value ?? null;
              const projectProductsForForm = (project.project_products ?? []).map((item) => ({
                product_id: item.product_id ?? "",
                quantity:
                  typeof item.quantity === "number" && Number.isFinite(item.quantity)
                    ? item.quantity
                    : 1,
                dynamic_params: item.dynamic_params ?? {},
              }));

              const editInitialValues: Partial<ProjectFormValues> = {
                client_first_name: project.client_first_name ?? "",
                client_last_name: project.client_last_name ?? "",
                company: project.company ?? "",
                phone: project.phone ?? "",
                hq_address: project.hq_address ?? "",
                hq_city: project.hq_city ?? "",
                hq_postal_code: project.hq_postal_code ?? "",
                same_address: project.same_address ?? false,
                address: (project as Project & { address?: string }).address ?? "",
                city: project.city ?? "",
                postal_code: project.postal_code ?? "",
                siren: project.siren ?? "",
                external_reference: project.external_reference ?? "",
                products: projectProductsForForm.length > 0 ? projectProductsForForm : undefined,
                building_type: project.building_type ?? "",
                usage: project.usage ?? "",
                delegate_id: project.delegate_id ?? project.delegate?.id ?? undefined,
                signatory_name: project.signatory_name ?? "",
                signatory_title: project.signatory_title ?? "",
                surface_batiment_m2: project.surface_batiment_m2 ?? undefined,
                status: project.status ?? "",
                assigned_to: project.assigned_to ?? "",
                source: project.source ?? "",
                date_debut_prevue: project.date_debut_prevue ?? undefined,
                date_fin_prevue: project.date_fin_prevue ?? undefined,
                estimated_value: project.estimated_value ?? undefined,
                lead_id: project.lead_id ?? undefined,
              };

              return (
                <Card
                  key={project.id}
                  className="shadow-card bg-gradient-card border border-black/10 transition-all duration-300 hover:shadow-elevated dark:border-white/10"
                >
                  <CardHeader className="pb-3">
                    <div className="flex items-start justify-between">
                      <div>
                        <CardTitle className="text-lg font-bold text-primary">
                          {project.project_ref}
                        </CardTitle>
                        <p className="text-sm text-muted-foreground mt-1 space-y-1">
                          <span className="block">
                            {clientName}
                            {project.company && (
                              <span className="block text-xs">{project.company}</span>
                            )}
                            {project.siren && (
                              <span className="block text-xs text-muted-foreground/80">
                                SIREN : {project.siren}
                              </span>
                            )}
                            {project.source && (
                              <span className="block text-xs text-muted-foreground/80">
                                Source : {project.source}
                              </span>
                            )}
                          </span>
                          {project.phone && (
                            <span className="flex items-center gap-1 text-xs text-muted-foreground/80">
                              <Phone className="w-3.5 h-3.5" />
                              {project.phone}
                            </span>
                          )}
                          {projectEmail && (
                            <span className="flex items-center gap-1 text-xs text-muted-foreground/80">
                              <Mail className="w-3.5 h-3.5" />
                              {projectEmail}
                            </span>
                          )}
                        </p>
                      </div>
                      <div className="flex items-center gap-2">
                        <Badge variant="outline" style={badgeStyle}>
                          {statusLabel}
                        </Badge>
                        <AddProjectDialog
                          mode="edit"
                          projectId={project.id}
                          projectRef={project.project_ref}
                          initialValues={editInitialValues}
                          onProjectUpdated={() => void refetch()}
                          trigger={(
                            <Button
                              type="button"
                              variant="ghost"
                              size="sm"
                              className="gap-1 text-muted-foreground hover:text-primary"
                            >
                              <Pencil className="w-4 h-4" />
                              Modifier
                            </Button>
                          )}
                        />
                      </div>
                    </div>
                  </CardHeader>

                <CardContent className="space-y-4">
                  {/* Product & Location */}
                  <div className="space-y-2">
                    <div className="flex flex-wrap gap-2">
                      {displayedProducts.length ? (
                        displayedProducts.map((item, index) => (
                          <Badge
                            key={`${project.id}-${item.product?.code}-${index}`}
                            variant="secondary"
                            className="text-xs font-medium"
                          >
                            {item.product?.code}
                          </Badge>
                        ))
                      ) : (
                        <span className="text-sm text-muted-foreground">
                          Aucun produit à afficher
                        </span>
                      )}
                    </div>
                    <div className="flex items-center gap-2 text-sm text-muted-foreground">
                      <MapPin className="w-4 h-4" />
                      {(project as Project & { address?: string }).address
                        ? `${(project as Project & { address?: string }).address} • ${project.postal_code} ${project.city}`
                        : `${project.city} (${project.postal_code})`}
                    </div>

                    {displayedProducts.map((item, index) => {
                      const dynamicFields = dynamicFieldEntries[index];

                      if (!dynamicFields?.length) {
                        return null;
                      }

                      return (
                        <div
                          key={`${project.id}-dynamic-${index}`}
                          className="space-y-1 text-xs text-muted-foreground"
                        >
                          {dynamicFields.map((field) => (
=======
        {filteredProjects.length > 0 ? (
          viewMode === "card" ? (
            <div className="grid grid-cols-1 lg:grid-cols-2 xl:grid-cols-3 gap-6">
              {filteredProjects.map(
                ({
                  project,
                  displayedProducts,
                  dynamicFieldEntries,
                  displayedValorisationEntries,
                  clientName,
                  projectEmail,
                  surfaceFacturee,
                }) => {
                  const statusConfig = statusMap[project.status ?? ""];
                  const badgeStyle = getProjectStatusBadgeStyle(statusConfig?.color);
                  const statusLabel = statusConfig?.label ?? project.status ?? "Statut";
                  const projectCostValue = project.estimated_value ?? null;

                  return (
                    <Card
                      key={project.id}
                      className="shadow-card bg-gradient-card border border-black/10 transition-all duration-300 hover:shadow-elevated dark:border-white/10"
                    >
                      <CardHeader className="pb-3">
                        <div className="flex items-start justify-between">
                          <div>
                            <CardTitle className="text-lg font-bold text-primary">
                              {project.project_ref}
                            </CardTitle>
                            <p className="text-sm text-muted-foreground mt-1 space-y-1">
                              <span className="block">
                                {clientName}
                                {project.company && (
                                  <span className="block text-xs">{project.company}</span>
                                )}
                                {project.siren && (
                                  <span className="block text-xs text-muted-foreground/80">
                                    SIREN : {project.siren}
                                  </span>
                                )}
                                {project.source && (
                                  <span className="block text-xs text-muted-foreground/80">
                                    Source : {project.source}
                                  </span>
                                )}
                              </span>
                              {project.phone && (
                                <span className="flex items-center gap-1 text-xs text-muted-foreground/80">
                                  <Phone className="w-3.5 h-3.5" />
                                  {project.phone}
                                </span>
                              )}
                              {projectEmail && (
                                <span className="flex items-center gap-1 text-xs text-muted-foreground/80">
                                  <Mail className="w-3.5 h-3.5" />
                                  {projectEmail}
                                </span>
                              )}
                            </p>
                          </div>
                          <Badge variant="outline" style={badgeStyle}>
                            {statusLabel}
                          </Badge>
                        </div>
                      </CardHeader>

                      <CardContent className="space-y-4">
                        {/* Product & Location */}
                        <div className="space-y-2">
                          <div className="flex flex-wrap gap-2">
                            {displayedProducts.length ? (
                              displayedProducts.map((item, index) => (
                                <Badge
                                  key={`${project.id}-${item.product?.code}-${index}`}
                                  variant="secondary"
                                  className="text-xs font-medium"
                                >
                                  {item.product?.code}
                                </Badge>
                              ))
                            ) : (
                              <span className="text-sm text-muted-foreground">
                                Aucun produit à afficher
                              </span>
                            )}
                          </div>
                          <div className="flex items-center gap-2 text-sm text-muted-foreground">
                            <MapPin className="w-4 h-4" />
                            {(project as Project & { address?: string }).address
                              ? `${(project as Project & { address?: string }).address} • ${project.postal_code} ${project.city}`
                              : `${project.city} (${project.postal_code})`}
                          </div>

                          {displayedProducts.map((item, index) => {
                            const dynamicFields = dynamicFieldEntries[index];

                            if (!dynamicFields?.length) {
                              return null;
                            }

                            return (
                              <div
                                key={`${project.id}-dynamic-${index}`}
                                className="space-y-1 text-xs text-muted-foreground"
                              >
                                {dynamicFields.map((field) => (
                                  <div
                                    key={`${project.id}-${item.product?.code}-${field.label}`}
                                    className="flex items-center justify-between gap-2"
                                  >
                                    <span>{field.label}</span>
                                    <span className="font-medium text-foreground">
                                      {String(formatDynamicFieldValue(field))}
                                    </span>
                                  </div>
                                ))}
                              </div>
                            );
                          })}
                        </div>

                        {/* Technical Details */}
                        {(project.surface_batiment_m2 || project.surface_isolee_m2) && (
                          <div className="space-y-2">
                            {project.surface_batiment_m2 && (
                              <div className="flex justify-between text-sm">
                                <span className="text-muted-foreground">Surface bâtiment:</span>
                                <span className="font-medium">{project.surface_batiment_m2} m²</span>
                              </div>
                            )}
                            {project.surface_isolee_m2 && (
                              <div className="flex justify-between text-sm">
                                <span className="text-muted-foreground">Surface isolée:</span>
                                <span className="font-medium">{project.surface_isolee_m2} m²</span>
                              </div>
                            )}
                          </div>
                        )}

                        {/* Timeline */}
                        {project.date_debut_prevue && (
                          <div className="space-y-2">
                            <div className="flex items-center gap-2 text-sm">
                              <Calendar className="w-4 h-4 text-muted-foreground" />
                              <span className="text-muted-foreground">Début:</span>
                              <span className="font-medium">
                                {new Date(project.date_debut_prevue).toLocaleDateString("fr-FR")}
                              </span>
                            </div>
                            {project.date_fin_prevue && (
                              <div className="flex items-center gap-2 text-sm ml-6">
                                <span className="text-muted-foreground">Fin prévue:</span>
                                <span className="font-medium">
                                  {new Date(project.date_fin_prevue).toLocaleDateString("fr-FR")}
                                </span>
                              </div>
                            )}
                          </div>
                        )}

                        {/* Value & Assignment */}
                        <div className="pt-2 border-t space-y-2">
                          {typeof projectCostValue === "number" && (
                            <div className="flex items-center justify-between">
                              <span className="text-sm text-muted-foreground">Coût du chantier:</span>
                              <div className="flex items-center gap-1 text-sm font-bold text-primary">
                                <Euro className="w-4 h-4" />
                                {formatCurrency(projectCostValue)}
                              </div>
                            </div>
                          )}
                          {typeof project.prime_cee === "number" && (
                            <div className="flex items-center justify-between">
                              <span className="text-sm text-muted-foreground">Prime CEE:</span>
                              <div className="flex items-center gap-1 text-sm font-bold text-emerald-600">
                                <HandCoins className="w-4 h-4" />
                                {formatCurrency(project.prime_cee)}
                              </div>
                            </div>
                          )}
                          {displayedValorisationEntries.map((entry) => {
                            const valorisationLabel = (entry.valorisationLabel || "Valorisation m²/LED").trim();
                            return (
                              <div
                                key={`${project.id}-valorisation-${entry.projectProductId}`}
                                className="space-y-1"
                              >
                                <div className="flex items-start justify-between gap-3">
                                  <span className="text-xs uppercase tracking-wide text-muted-foreground">
                                    {valorisationLabel}
                                    {entry.productCode ? ` (${entry.productCode})` : ""}
                                  </span>
                                  <span className="text-sm font-semibold text-emerald-600 text-right">
                                    {formatCurrency(entry.valorisationPerUnitEur ?? 0)} / {entry.multiplierLabel}
                                  </span>
                                </div>
                                <div className="flex items-start justify-between gap-3 text-xs text-muted-foreground">
                                  <span>
                                    {`${formatDecimal(entry.valorisationPerUnitMwh)} MWh × ${entry.multiplierLabel} = ${formatDecimal(
                                      entry.valorisationTotalMwh,
                                    )} MWh`}
                                  </span>
                                  <span className="font-semibold text-amber-600 text-right">
                                    Prime calculée : {formatCurrency(entry.valorisationTotalEur ?? entry.totalPrime ?? 0)}
                                  </span>
                                </div>
                              </div>
                            );
                          })}
                          {displayedValorisationEntries.map((entry) => (
>>>>>>> c9e3f055
                            <div
                              key={`${project.id}-valorisation-summary-${entry.projectProductId}`}
                              className="flex items-center justify-between"
                            >
                              <span className="text-sm text-muted-foreground">
                                Valorisation CEE
                                {entry.productCode ? ` (${entry.productCode})` : ""}:
                              </span>
                              <span className="text-sm font-semibold text-amber-600 text-right">
                                {formatCurrency(entry.valorisationPerUnitEur ?? 0)} / {getValorisationLabel(entry)}
                              </span>
                            </div>
                          ))}
                          <div className="flex items-center justify-between text-sm">
                            <span className="text-muted-foreground flex items-center gap-1">
                              <UserRound className="w-4 h-4" />
                              Délégataire:
                            </span>
                            <span className="font-medium flex items-center gap-1 text-right">
                              {project.delegate ? (
                                <>
                                  {project.delegate.name}
                                  {typeof project.delegate.price_eur_per_mwh === "number" ? (
                                    <span className="text-xs text-muted-foreground">
                                      ({formatCurrency(project.delegate.price_eur_per_mwh)} / MWh)
                                    </span>
                                  ) : null}
                                </>
                              ) : (
                                "Non défini"
                              )}
                            </span>
                          </div>
                          <div className="flex items-center justify-between text-sm">
                            <span className="text-muted-foreground">Source:</span>
                            <span className="font-medium">
                              {project.source && project.source.trim().length > 0
                                ? project.source
                                : "Non renseigné"}
                            </span>
                          </div>
                          {surfaceFacturee > 0 && (
                            <div className="flex items-center justify-between text-sm">
                              <span className="text-muted-foreground">Surface facturée:</span>
                              <span className="font-medium">{formatDecimal(surfaceFacturee)} m²</span>
                            </div>
                          )}
                          <div className="flex items-center justify-between text-sm">
                            <span className="text-muted-foreground">Assigné à:</span>
                            <span className="font-medium">{project.assigned_to}</span>
                          </div>
                        </div>

                        {/* Actions */}
                        <div className="flex gap-2 pt-2 flex-wrap">
                          <Button
                            size="sm"
                            variant="outline"
                            className="flex-1"
                            onClick={() => handleViewProject(project.id)}
                          >
                            <Eye className="w-4 h-4 mr-1" />
                            Voir
                          </Button>
                          <Button
                            size="sm"
                            variant="outline"
                            onClick={() => handleCreateQuote(project)}
                          >
                            <FileText className="w-4 h-4" />
                          </Button>
                          <Button
                            size="sm"
                            variant="secondary"
                            className="flex-1"
                            onClick={() => handleCreateSite(project)}
                          >
                            <Hammer className="w-4 h-4 mr-1" />
                            Créer chantier
                          </Button>
                        </div>
                      </CardContent>
                    </Card>
                  );
                },
              )}
            </div>
          ) : (
            <Card className="shadow-card bg-gradient-card border border-black/10">
              <CardContent className="p-0">
                <Table>
                  <TableHeader>
                    <TableRow className="bg-muted/40">
                      <TableHead className="w-[160px]">Référence</TableHead>
                      <TableHead>Client</TableHead>
                      <TableHead>Produits</TableHead>
                      <TableHead>Localisation</TableHead>
                      <TableHead>Statut</TableHead>
                      <TableHead>Finances</TableHead>
                      <TableHead>Assigné</TableHead>
                      <TableHead className="text-right">Actions</TableHead>
                    </TableRow>
                  </TableHeader>
                  <TableBody>
                    {filteredProjects.map(
                      ({
                        project,
                        displayedProducts,
                        displayedValorisationEntries,
                        clientName,
                        projectEmail,
                        surfaceFacturee,
                      }) => {
                        const statusConfig = statusMap[project.status ?? ""];
                        const badgeStyle = getProjectStatusBadgeStyle(statusConfig?.color);
                        const statusLabel = statusConfig?.label ?? project.status ?? "Statut";
                        const projectCostValue = project.estimated_value ?? null;
                        const valorisationSummary = displayedValorisationEntries[0];

                        return (
                          <TableRow
                            key={project.id}
                            className="bg-background/60 transition-colors hover:bg-muted/40"
                          >
                            <TableCell className="align-top">
                              <div className="font-semibold text-primary">{project.project_ref}</div>
                              {project.source && (
                                <div className="mt-1 text-xs text-muted-foreground">
                                  Source : {project.source}
                                </div>
                              )}
                            </TableCell>
                            <TableCell className="align-top">
                              <div className="font-medium text-foreground">{clientName}</div>
                              {project.company && (
                                <div className="text-xs text-muted-foreground">{project.company}</div>
                              )}
                              {(project.phone || projectEmail) && (
                                <div className="mt-2 space-y-1 text-xs text-muted-foreground">
                                  {project.phone && (
                                    <div className="flex items-center gap-1">
                                      <Phone className="h-3.5 w-3.5" />
                                      {project.phone}
                                    </div>
                                  )}
                                  {projectEmail && (
                                    <div className="flex items-center gap-1">
                                      <Mail className="h-3.5 w-3.5" />
                                      {projectEmail}
                                    </div>
                                  )}
                                </div>
                              )}
                            </TableCell>
                            <TableCell className="align-top">
                              {displayedProducts.length ? (
                                <div className="flex flex-wrap gap-1">
                                  {displayedProducts.map((item, index) => (
                                    <Badge
                                      key={`${project.id}-${item.product?.code}-${index}`}
                                      variant="secondary"
                                      className="text-xs font-medium"
                                    >
                                      {item.product?.code}
                                    </Badge>
                                  ))}
                                </div>
                              ) : (
                                <span className="text-xs text-muted-foreground">Aucun produit</span>
                              )}
                            </TableCell>
                            <TableCell className="align-top">
                              <div className="flex items-center gap-2 text-sm text-muted-foreground">
                                <MapPin className="h-4 w-4" />
                                {(project as Project & { address?: string }).address
                                  ? `${(project as Project & { address?: string }).address} • ${project.postal_code} ${project.city}`
                                  : `${project.city} (${project.postal_code})`}
                              </div>
                              {surfaceFacturee > 0 && (
                                <div className="mt-2 text-xs text-muted-foreground">
                                  Surface facturée :{" "}
                                  <span className="font-medium text-foreground">
                                    {formatDecimal(surfaceFacturee)} m²
                                  </span>
                                </div>
                              )}
                            </TableCell>
                            <TableCell className="align-top">
                              <Badge variant="outline" style={badgeStyle}>
                                {statusLabel}
                              </Badge>
                              {project.delegate && (
                                <div className="mt-2 text-xs text-muted-foreground">
                                  {project.delegate.name}
                                  {typeof project.delegate.price_eur_per_mwh === "number" && (
                                    <span className="block text-muted-foreground/80">
                                      {formatCurrency(project.delegate.price_eur_per_mwh)} / MWh
                                    </span>
                                  )}
                                </div>
                              )}
                            </TableCell>
                            <TableCell className="align-top space-y-2">
                              {typeof projectCostValue === "number" && (
                                <div className="flex items-center gap-1 text-sm font-semibold text-primary">
                                  <Euro className="h-4 w-4" />
                                  {formatCurrency(projectCostValue)}
                                </div>
                              )}
                              {typeof project.prime_cee === "number" && (
                                <div className="flex items-center gap-1 text-sm font-semibold text-emerald-600">
                                  <HandCoins className="h-4 w-4" />
                                  {formatCurrency(project.prime_cee)}
                                </div>
                              )}
                              {valorisationSummary && (
                                <div className="text-xs text-muted-foreground">
                                  Valorisation :{" "}
                                  <span className="font-semibold text-amber-600">
                                    {formatCurrency(
                                      valorisationSummary.valorisationTotalEur ??
                                        valorisationSummary.totalPrime ??
                                        0,
                                    )}
                                  </span>
                                  {valorisationSummary.productCode && (
                                    <span className="block text-muted-foreground/80">
                                      {valorisationSummary.productCode}
                                    </span>
                                  )}
                                </div>
                              )}
                            </TableCell>
                            <TableCell className="align-top text-sm font-medium text-foreground">
                              {project.assigned_to || "—"}
                            </TableCell>
                            <TableCell className="align-top min-w-[220px] text-right">
                              <div className="flex flex-wrap justify-end gap-2">
                                <Button
                                  size="sm"
                                  variant="outline"
                                  onClick={() => handleViewProject(project.id)}
                                >
                                  <Eye className="h-4 w-4 mr-1" />
                                  Voir
                                </Button>
                                <Button
                                  size="sm"
                                  variant="outline"
                                  onClick={() => handleCreateQuote(project)}
                                >
                                  <FileText className="h-4 w-4" />
                                </Button>
                                <Button
                                  size="sm"
                                  variant="secondary"
                                  onClick={() => handleCreateSite(project)}
                                >
                                  <Hammer className="h-4 w-4 mr-1" />
                                  Chantier
                                </Button>
                              </div>
                            </TableCell>
                          </TableRow>
                        );
                      },
                    )}
                  </TableBody>
                </Table>
              </CardContent>
            </Card>
          )
        ) : (
          <Card className="shadow-card bg-gradient-card border border-dashed border-muted">
            <CardContent className="py-10 text-center space-y-2">
              <CardTitle className="text-lg">Aucun projet trouvé</CardTitle>
              <p className="text-muted-foreground">
                Essayez d'élargir votre recherche ou de réinitialiser vos filtres.
              </p>
            </CardContent>
          </Card>
        )}
      </div>
      <AddQuoteDialog
        open={quoteDialogOpen}
        onOpenChange={(open) => {
          setQuoteDialogOpen(open);
          if (!open) {
            setQuoteInitialValues({});
          }
        }}
        initialValues={quoteInitialValues}
      />
      <SiteDialog
        open={siteDialogOpen}
        mode="create"
        onOpenChange={(open) => {
          setSiteDialogOpen(open);
          if (!open) {
            setSiteInitialValues(undefined);
          }
        }}
        onSubmit={handleSubmitSite}
        initialValues={siteInitialValues}
        orgId={currentOrgId}
        projects={projectOptions}
      />
    </Layout>
  );
};

export default Projects;<|MERGE_RESOLUTION|>--- conflicted
+++ resolved
@@ -36,12 +36,9 @@
   HandCoins,
   Mail,
   UserRound,
-<<<<<<< HEAD
   Pencil,
-=======
   LayoutGrid,
   List,
->>>>>>> c9e3f055
 } from "lucide-react";
 import { Search, Calendar, MapPin, Euro, FileText, Eye, Phone, Hammer, HandCoins, Mail, UserRound } from "lucide-react";
 import { useOrg } from "@/features/organizations/OrgContext";
@@ -867,7 +864,6 @@
           </CardContent>
         </Card>
 
-<<<<<<< HEAD
         {/* Projects Grid */}
         <div className="grid grid-cols-1 lg:grid-cols-2 xl:grid-cols-3 gap-6">
           {filteredProjects.map(
@@ -1030,7 +1026,6 @@
                           className="space-y-1 text-xs text-muted-foreground"
                         >
                           {dynamicFields.map((field) => (
-=======
         {filteredProjects.length > 0 ? (
           viewMode === "card" ? (
             <div className="grid grid-cols-1 lg:grid-cols-2 xl:grid-cols-3 gap-6">
@@ -1241,7 +1236,6 @@
                             );
                           })}
                           {displayedValorisationEntries.map((entry) => (
->>>>>>> c9e3f055
                             <div
                               key={`${project.id}-valorisation-summary-${entry.projectProductId}`}
                               className="flex items-center justify-between"
