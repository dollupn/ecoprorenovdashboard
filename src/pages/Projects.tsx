import { useCallback, useEffect, useMemo, useState } from "react";
import { useNavigate } from "react-router-dom";
import { useQuery } from "@tanstack/react-query";
import { supabase } from "@/integrations/supabase/client";
import { useAuth } from "@/hooks/useAuth";
import { Layout } from "@/components/layout/Layout";
import { Card, CardContent, CardHeader, CardTitle } from "@/components/ui/card";
import { Button } from "@/components/ui/button";
import { Badge } from "@/components/ui/badge";
import { Input } from "@/components/ui/input";
import { AddProjectDialog } from "@/components/projects/AddProjectDialog";
import {
  AddQuoteDialog,
  type QuoteFormValues,
} from "@/components/quotes/AddQuoteDialog";
import { 
  SiteDialog, 
  type SiteFormValues 
} from "@/components/sites/SiteDialog";
import { toast as showToast } from "sonner";
import type { Tables } from "@/integrations/supabase/types";
import {
  getProjectClientName,
  getProjectStatusBadgeStyle,
  type ProjectStatusSetting,
} from "@/lib/projects";
import {
  Search,
  Filter,
  Calendar,
  MapPin,
  Euro,
  FileText,
  Eye,
  Phone,
  Hammer,
  HandCoins,
  Mail,
  UserRound,
} from "lucide-react";
import { useOrg } from "@/features/organizations/OrgContext";
import { useMembers } from "@/features/members/api";
import { useToast } from "@/hooks/use-toast";
import type { SiteProjectOption } from "@/components/sites/SiteDialog";
import {
  Select,
  SelectContent,
  SelectItem,
  SelectTrigger,
  SelectValue,
} from "@/components/ui/select";
import {
  getDynamicFieldEntries,
  formatDynamicFieldValue,
  getDynamicFieldNumericValue,
} from "@/lib/product-params";
import { useProjectStatuses } from "@/hooks/useProjectStatuses";
import { useOrganizationPrimeSettings } from "@/features/organizations/useOrganizationPrimeSettings";
import {
  computePrimeCee,
  type PrimeCeeComputation,
  type PrimeCeeProductResult,
  type PrimeCeeProductCatalogEntry,
  type PrimeProductInput,
} from "@/lib/prime-cee-unified";

type Project = Tables<"projects">;
type ProductSummary = Pick<
  Tables<"product_catalog">,
  "id" | "code" | "name" | "category" | "params_schema" | "is_active" | "default_params"
> & {
  kwh_cumac_values?: Pick<Tables<"product_kwh_cumac">, "id" | "building_type" | "kwh_cumac">[];
};
type ProjectProduct = Pick<
  Tables<"project_products">,
  "id" | "product_id" | "quantity" | "dynamic_params"
> & {
  product: ProductSummary | null;
};

type ProjectWithRelations = Project & {
  project_products: ProjectProduct[];
  lead?: Pick<Tables<"leads">, "email"> | null;
  delegate?: Pick<Tables<"delegates">, "id" | "name" | "price_eur_per_mwh"> | null;
};

// Show all products except those whose code starts with "ECO"
const getDisplayedProducts = (projectProducts?: ProjectProduct[]) =>
  (projectProducts ?? []).filter((item) => {
    const code = (item.product?.code ?? "").toUpperCase();
    return !code.startsWith("ECO");
  });

const formatCurrency = (value: number) =>
  new Intl.NumberFormat("fr-FR", { style: "currency", currency: "EUR" }).format(value);

const SURFACE_FACTUREE_TARGETS = ["surface_facturee", "surface facturée"] as const;

const Projects = () => {
  const navigate = useNavigate();
  const { user } = useAuth();
  const { currentOrgId } = useOrg();
  const { data: members = [], isLoading: membersLoading } = useMembers(currentOrgId);
  const projectStatuses = useProjectStatuses();
  const { primeBonification } = useOrganizationPrimeSettings();
  const [searchTerm, setSearchTerm] = useState("");
  const [assignedFilter, setAssignedFilter] = useState<string>("all");
  const [quoteDialogOpen, setQuoteDialogOpen] = useState(false);
  const [quoteInitialValues, setQuoteInitialValues] =
    useState<Partial<QuoteFormValues>>({});

  const currentMember = members.find((member) => member.user_id === user?.id);
  const isAdmin = currentMember?.role === "admin" || currentMember?.role === "owner";

  const { data: projects = [], isLoading, refetch } = useQuery<ProjectWithRelations[]>({
    queryKey: ["projects", user?.id, currentOrgId, isAdmin],
    queryFn: async () => {
      if (!user) return [];

      let query = supabase
        .from("projects")
        .select(
          "*, delegate:delegates(id, name, price_eur_per_mwh), lead:leads(email), project_products(id, product_id, quantity, dynamic_params, product:product_catalog(id, code, name, category, params_schema, kwh_cumac_values:product_kwh_cumac(id, building_type, kwh_cumac)))"
        )
        .order("created_at", { ascending: false });

      if (currentOrgId) {
        query = query.eq("org_id", currentOrgId);
      }

      if (!isAdmin) {
        query = query.eq("user_id", user.id);
      }

      const { data, error } = await query;

      if (error) throw error;
      return (data ?? []) as ProjectWithRelations[];
    },
    enabled: !!user && (!currentOrgId || !membersLoading),
  });

  const assignedOptions = useMemo(() => {
    const unique = new Set<string>();
    projects.forEach((project) => {
      if (project.assigned_to) {
        unique.add(project.assigned_to);
      }
    });
    return Array.from(unique).sort((a, b) => a.localeCompare(b));
  }, [projects]);

  useEffect(() => {
    if (assignedFilter !== "all" && !assignedOptions.includes(assignedFilter)) {
      setAssignedFilter("all");
    }
  }, [assignedFilter, assignedOptions]);

  const statusMap = useMemo(() => {
    return projectStatuses.reduce<Record<string, ProjectStatusSetting>>((acc, status) => {
      acc[status.value] = status;
      return acc;
    }, {});
  }, [projectStatuses]);

  type ProjectValorisationSummary = PrimeCeeComputation & {
    productMap: Record<string, PrimeCeeProductResult>;
  };

  const projectValorisationSummaries = useMemo(() => {
    return projects.reduce<Record<string, ProjectValorisationSummary>>((acc, project) => {
      const projectProducts = project.project_products.reduce<PrimeProductInput[]>((pAcc, pp) => {
        pAcc.push({
          id: pp.id,
          product_id: pp.product_id,
          quantity: pp.quantity,
          dynamic_params: (pp.dynamic_params as Record<string, unknown>) ?? {},
        });
        return pAcc;
      }, []);

      const productMap = project.project_products.reduce<Record<string, PrimeCeeProductCatalogEntry>>((pMap, pp) => {
        if (pp.product) {
          pMap[pp.product_id] = pp.product;
        }
        return pMap;
      }, {});

      const result = computePrimeCee({
        products: projectProducts,
        productMap,
        buildingType: project.building_type,
        delegate: project.delegate,
        primeBonification,
      });

      const resultProductMap = (result?.products ?? []).reduce<Record<string, PrimeCeeProductResult>>(
        (map, product) => {
          map[product.projectProductId] = product;
          return map;
        },
        {}
      );

      acc[project.id] = {
        totalPrime: result?.totalPrime ?? 0,
        totalValorisationMwh: result?.totalValorisationMwh ?? 0,
        delegatePrice: result?.delegatePrice ?? 0,
        products: result?.products ?? [],
        productMap: resultProductMap,
      };

      return acc;
    }, {});
  }, [projects, primeBonification]);

  const surfaceFactureeByProject = useMemo(() => {
    return projects.reduce<Record<string, number>>((acc, project) => {
      const total = (project.project_products ?? []).reduce((sum, projectProduct) => {
        const product = projectProduct.product;
        if (!product) {
          return sum;
        }

        const surfaceValue = getDynamicFieldNumericValue(
          product.params_schema,
          projectProduct.dynamic_params,
          [...SURFACE_FACTUREE_TARGETS],
        );

        if (typeof surfaceValue === "number" && surfaceValue > 0) {
          return sum + surfaceValue;
        }

        return sum;
      }, 0);

      if (total > 0 && project.id) {
        acc[project.id] = total;
      }

      return acc;
    }, {});
  }, [projects]);

  const filteredProjects = useMemo(() => {
    const normalizedSearch = searchTerm.trim().toLowerCase();

    let base = projects;

    if (assignedFilter !== "all") {
      base = base.filter((project) => project.assigned_to === assignedFilter);
    }

    if (!normalizedSearch) {
      return base;
    }

    return base.filter((project) => {
      const clientName = getProjectClientName(project);
      const displayedProducts = getDisplayedProducts(project.project_products);

      const productCodes = displayedProducts
        .map((item) => item.product?.code ?? "")
        .join(" ");

      const dynamicValues = displayedProducts
        .flatMap((item) =>
          getDynamicFieldEntries(
            item.product?.params_schema ?? null,
            item.dynamic_params
          ).map((entry) => entry.value?.toString().toLowerCase())
        )
        .join(" ");

      const searchable = [
        project.project_ref,
        clientName,
        project.client_first_name ?? "",
        project.client_last_name ?? "",
        project.company ?? "",
        project.siren ?? "",
        project.city,
        project.postal_code,
        productCodes,
        project.assigned_to,
        project.source ?? "",
        project.lead?.email ?? "",
        project.delegate?.name ?? "",
        dynamicValues,
      ]
        .join(" ")
        .toLowerCase();

      return searchable.includes(normalizedSearch);
    });
  }, [searchTerm, projects, assignedFilter]);

  const handleViewProject = (projectId: string) => {
    navigate(`/projects/${projectId}`);
  };

  const handleCreateQuote = (project: ProjectWithRelations) => {
    const displayedProducts = getDisplayedProducts(project.project_products);
    const firstProduct = displayedProducts[0]?.product ?? project.project_products?.[0]?.product;
    const clientName = getProjectClientName(project);

    setQuoteInitialValues({
      client_name: clientName,
      project_id: project.id,
      product_name:
        firstProduct?.name ||
        firstProduct?.code ||
        (project as Project & { product_name?: string }).product_name ||
        "",
      amount: project.estimated_value ?? undefined,
      quote_ref: project.project_ref
        ? `${project.project_ref}-DEV`
        : undefined,
      client_phone: project.phone ?? "",
      site_address: "", // Will be derived from city/postal_code if needed
      site_city: project.city ?? "",
      site_postal_code: project.postal_code ?? "",
    });
    setQuoteDialogOpen(true);
  };

  const [siteDialogOpen, setSiteDialogOpen] = useState(false);
  const [siteInitialValues, setSiteInitialValues] = useState<Partial<SiteFormValues>>();

  const handleCreateSite = async (project: ProjectWithRelations) => {
    const clientName = getProjectClientName(project);
    const displayedProducts = getDisplayedProducts(project.project_products);
    const firstProduct = displayedProducts[0]?.product ?? project.project_products?.[0]?.product;
    const productLabel = firstProduct?.code || project.product_name || "";
    const address = (project as Project & { address?: string | null }).address ?? "";

    const valorisationSummary = projectValorisationSummaries[project.id];
    const valorisationEntries = displayedProducts
      .map((item) => (item.id ? valorisationSummary?.productMap[item.id] : undefined))
      .filter((entry): entry is PrimeCeeProductResult => Boolean(entry && entry.valorisationTotalMwh));
    const fallbackValorisation = valorisationSummary?.products.find(
      (entry) => typeof entry.valorisationTotalMwh === "number" && entry.valorisationTotalMwh > 0
    );
    const selectedValorisation = valorisationEntries[0] ?? fallbackValorisation;
<<<<<<< HEAD
    const valorisationMwh = selectedValorisation?.valorisationTotalMwh ?? 0;
=======
    const valorisationBase = selectedValorisation?.valorisationPerUnit ?? 0;
    const surfaceFacturee = surfaceFactureeByProject[project.id] ?? 0;
>>>>>>> 263a3653

    // Generate unique site ref
    const today = new Date();
    const datePrefix = `SITE-${today.getFullYear()}${String(today.getMonth() + 1).padStart(2, "0")}${String(today.getDate()).padStart(2, "0")}`;
    
    const { data: existingSites } = await supabase
      .from("sites")
      .select("site_ref")
      .eq("org_id", currentOrgId)
      .like("site_ref", `${datePrefix}-%`)
      .order("created_at", { ascending: false })
      .limit(1);

    let nextNumber = 1;
    if (existingSites && existingSites.length > 0) {
      const lastRef = existingSites[0].site_ref;
      const lastNumber = parseInt(lastRef.split("-").pop() || "0");
      nextNumber = lastNumber + 1;
    }

    const site_ref = `${datePrefix}-${String(nextNumber).padStart(3, "0")}`;

    setSiteInitialValues({
      site_ref,
      project_ref: project.project_ref ?? "",
      client_name: clientName,
      product_name: productLabel,
      address,
      city: project.city ?? "",
      postal_code: project.postal_code ?? "",
      date_debut: new Date().toISOString().slice(0, 10),
      status: "PLANIFIE",
      cofrac_status: "EN_ATTENTE",
      progress_percentage: 0,
      revenue: 0,
      profit_margin: 0,
      surface_facturee: surfaceFacturee,
      cout_main_oeuvre_m2_ht: 0,
      cout_isolation_m2: 0,
      isolation_utilisee_m2: 0,
      montant_commission: 0,
      valorisation_cee: valorisationMwh,
      team_members: [{ name: "" }],
      additional_costs: [],
    });
    setSiteDialogOpen(true);
  };

  const projectOptions = useMemo<SiteProjectOption[]>(() => {
    return projects.map((project) => {
      const clientName = getProjectClientName(project);
      const displayedProducts = getDisplayedProducts(project.project_products);
      const firstProduct = displayedProducts[0]?.product ?? project.project_products?.[0]?.product;
      const productLabel = firstProduct?.code || project.product_name || "";
      const address = (project as Project & { address?: string | null }).address ?? "";
      const surfaceFacturee = surfaceFactureeByProject[project.id] ?? undefined;

      return {
        id: project.id,
        project_ref: project.project_ref ?? "",
        client_name: clientName,
        product_name: productLabel,
        address,
        city: project.city ?? "",
        postal_code: project.postal_code ?? "",
        surface_facturee: surfaceFacturee && surfaceFacturee > 0 ? surfaceFacturee : undefined,
      } satisfies SiteProjectOption;
    });
  }, [projects, surfaceFactureeByProject]);

  const handleSubmitSite = useCallback(async (values: SiteFormValues) => {
    if (!user || !currentOrgId) return;

    const sanitizedTeam = values.team_members.map((member) => member.name.trim()).filter(Boolean);
    const sanitizedCosts = values.additional_costs
      ? values.additional_costs
          .filter((cost) => cost.label.trim().length > 0)
          .map((cost) => {
            const attachment = cost.attachment ? cost.attachment.trim() : "";

            return {
              label: cost.label.trim(),
              amount_ht: Number.isFinite(cost.amount_ht) ? cost.amount_ht : 0,
              taxes: Number.isFinite(cost.taxes) ? cost.taxes : 0,
              attachment: attachment.length > 0 ? attachment : null,
            };
          })
      : [];

    const siteData = {
      site_ref: values.site_ref,
      project_ref: values.project_ref,
      client_name: values.client_name,
      product_name: values.product_name?.trim() || "",
      address: values.address,
      city: values.city,
      postal_code: values.postal_code,
      status: values.status,
      cofrac_status: values.cofrac_status,
      date_debut: values.date_debut,
      date_fin_prevue: values.date_fin_prevue || null,
      progress_percentage: values.progress_percentage,
      revenue: values.revenue,
      profit_margin: values.profit_margin,
      surface_facturee: values.surface_facturee,
      cout_main_oeuvre_m2_ht: values.cout_main_oeuvre_m2_ht,
      cout_isolation_m2: values.cout_isolation_m2,
      isolation_utilisee_m2: values.isolation_utilisee_m2,
      montant_commission: values.montant_commission,
      valorisation_cee: values.valorisation_cee,
      notes: values.notes?.trim() || null,
      team_members: sanitizedTeam.length > 0 ? sanitizedTeam : null,
      additional_costs: sanitizedCosts.length > 0 ? sanitizedCosts : [],
      user_id: user.id,
      org_id: currentOrgId,
    };

    try {
      const { error } = await supabase.from("sites").insert([siteData]);

      if (error) throw error;

      showToast("Chantier créé", {
        description: `${siteData.site_ref} a été ajouté à la liste des chantiers.`,
      });

      setSiteDialogOpen(false);
      setSiteInitialValues(undefined);
      
      // Navigate to sites page
      navigate("/sites");
    } catch (error) {
      console.error("Error saving site:", error);
      showToast("Erreur", {
        description: "Impossible de créer le chantier.",
      });
    }
  }, [user, currentOrgId, navigate]);

  if (isLoading || membersLoading) {
    return (
      <Layout>
        <div className="flex items-center justify-center h-96">
          <p className="text-muted-foreground">Chargement des projets...</p>
        </div>
      </Layout>
    );
  }

  return (
    <Layout>
      <div className="space-y-6">
        {/* Header */}
        <div className="flex items-center justify-between">
          <div>
            <h1 className="text-3xl font-bold bg-gradient-to-r from-primary to-accent bg-clip-text text-transparent">
              Gestion des Projets
            </h1>
            <p className="text-muted-foreground mt-1">
              Suivi et gestion de vos projets de rénovation énergétique
            </p>
          </div>
          <AddProjectDialog onProjectAdded={() => void refetch()} />
        </div>

        {/* Filters */}
        <Card className="shadow-card bg-gradient-card border-0">
          <CardContent className="pt-6">
            <div className="flex flex-col xl:flex-row gap-4">
              <div className="relative flex-1">
                <Search className="absolute left-3 top-1/2 transform -translate-y-1/2 w-4 h-4 text-muted-foreground" />
                <Input
                  placeholder="Rechercher par référence, client, SIREN, ville..."
                  className="pl-10"
                  value={searchTerm}
                  onChange={(event) => setSearchTerm(event.target.value)}
                />
              </div>
              <div className="flex flex-col md:flex-row gap-4">
                <Select
                  value={assignedFilter}
                  onValueChange={(value) => setAssignedFilter(value)}
                >
                  <SelectTrigger className="md:w-[220px]">
                    <SelectValue placeholder="Toutes les assignations" />
                  </SelectTrigger>
                  <SelectContent>
                    <SelectItem value="all">Toutes les assignations</SelectItem>
                    {assignedOptions.map((option) => (
                      <SelectItem key={option} value={option}>
                        {option}
                      </SelectItem>
                    ))}
                  </SelectContent>
                </Select>
                <Button variant="outline">
                  <Filter className="w-4 h-4 mr-2" />
                  Filtres
                </Button>
              </div>
            </div>
          </CardContent>
        </Card>

        {/* Projects Grid */}
        <div className="grid grid-cols-1 lg:grid-cols-2 xl:grid-cols-3 gap-6">
          {filteredProjects.map((project) => {
            const displayedProducts = getDisplayedProducts(project.project_products);
            const statusConfig = statusMap[project.status ?? ""];
            const badgeStyle = getProjectStatusBadgeStyle(statusConfig?.color);
            const statusLabel = statusConfig?.label ?? project.status ?? "Statut";
            const clientName = getProjectClientName(project);
            const projectEmail =
              (project as Project & { email?: string | null; client_email?: string | null }).email ??
              (project as Project & { email?: string | null; client_email?: string | null }).client_email ??
              project.lead?.email ??
              null;
            const projectCostValue = project.estimated_value ?? null;
            const valorisationSummary = projectValorisationSummaries[project.id];
            const valorisationEntries = displayedProducts
              .map((item) => (item.id ? valorisationSummary?.productMap[item.id] : undefined))
              .filter((entry): entry is PrimeCeeProductResult =>
                Boolean(entry && entry.valorisationPerUnit && entry.valorisationPerUnit > 0)
              );

            return (
              <Card
                key={project.id}
                className="shadow-card bg-gradient-card border border-black/10 transition-all duration-300 hover:shadow-elevated dark:border-white/10"
              >
                <CardHeader className="pb-3">
                  <div className="flex items-start justify-between">
                    <div>
                      <CardTitle className="text-lg font-bold text-primary">
                        {project.project_ref}
                      </CardTitle>
                      <p className="text-sm text-muted-foreground mt-1 space-y-1">
                        <span className="block">
                          {clientName}
                          {project.company && (
                            <span className="block text-xs">{project.company}</span>
                          )}
                          {project.siren && (
                            <span className="block text-xs text-muted-foreground/80">
                              SIREN : {project.siren}
                            </span>
                          )}
                          {project.source && (
                            <span className="block text-xs text-muted-foreground/80">
                              Source : {project.source}
                            </span>
                          )}
                        </span>
                        {project.phone && (
                          <span className="flex items-center gap-1 text-xs text-muted-foreground/80">
                            <Phone className="w-3.5 h-3.5" />
                            {project.phone}
                          </span>
                        )}
                        {projectEmail && (
                          <span className="flex items-center gap-1 text-xs text-muted-foreground/80">
                            <Mail className="w-3.5 h-3.5" />
                            {projectEmail}
                          </span>
                        )}
                      </p>
                    </div>
                    <Badge variant="outline" style={badgeStyle}>
                      {statusLabel}
                    </Badge>
                  </div>
                </CardHeader>

                <CardContent className="space-y-4">
                  {/* Product & Location */}
                  <div className="space-y-2">
                    <div className="flex flex-wrap gap-2">
                      {displayedProducts.length ? (
                        displayedProducts.map((item, index) => (
                          <Badge
                            key={`${project.id}-${item.product?.code}-${index}`}
                            variant="secondary"
                            className="text-xs font-medium"
                          >
                            {item.product?.code}
                          </Badge>
                        ))
                      ) : (
                        <span className="text-sm text-muted-foreground">
                          Aucun produit à afficher
                        </span>
                      )}
                    </div>
                    <div className="flex items-center gap-2 text-sm text-muted-foreground">
                      <MapPin className="w-4 h-4" />
                      {(project as Project & { address?: string }).address
                        ? `${(project as Project & { address?: string }).address} • ${project.postal_code} ${project.city}`
                        : `${project.city} (${project.postal_code})`}
                    </div>

                    {displayedProducts.map((item, index) => {
                      const dynamicFields = getDynamicFieldEntries(
                        item.product?.params_schema ?? null,
                        item.dynamic_params
                      );

                      if (!dynamicFields.length) {
                        return null;
                      }

                      return (
                        <div
                          key={`${project.id}-dynamic-${index}`}
                          className="space-y-1 text-xs text-muted-foreground"
                        >
                          {dynamicFields.map((field) => (
                            <div
                              key={`${project.id}-${item.product?.code}-${field.label}`}
                              className="flex items-center justify-between gap-2"
                            >
                              <span>{field.label}</span>
                              <span className="font-medium text-foreground">
                                {String(formatDynamicFieldValue(field))}
                              </span>
                            </div>
                          ))}
                        </div>
                      );
                    })}
                  </div>

                  {/* Technical Details */}
                  {(project.surface_batiment_m2 || project.surface_isolee_m2) && (
                    <div className="space-y-2">
                      {project.surface_batiment_m2 && (
                        <div className="flex justify-between text-sm">
                          <span className="text-muted-foreground">Surface bâtiment:</span>
                          <span className="font-medium">{project.surface_batiment_m2} m²</span>
                        </div>
                      )}
                      {project.surface_isolee_m2 && (
                        <div className="flex justify-between text-sm">
                          <span className="text-muted-foreground">Surface isolée:</span>
                          <span className="font-medium">{project.surface_isolee_m2} m²</span>
                        </div>
                      )}
                    </div>
                  )}

                  {/* Timeline */}
                  {project.date_debut_prevue && (
                    <div className="space-y-2">
                      <div className="flex items-center gap-2 text-sm">
                        <Calendar className="w-4 h-4 text-muted-foreground" />
                        <span className="text-muted-foreground">Début:</span>
                        <span className="font-medium">
                          {new Date(project.date_debut_prevue).toLocaleDateString("fr-FR")}
                        </span>
                      </div>
                      {project.date_fin_prevue && (
                        <div className="flex items-center gap-2 text-sm ml-6">
                          <span className="text-muted-foreground">Fin prévue:</span>
                          <span className="font-medium">
                            {new Date(project.date_fin_prevue).toLocaleDateString("fr-FR")}
                          </span>
                        </div>
                      )}
                    </div>
                  )}

                  {/* Value & Assignment */}
                  <div className="pt-2 border-t space-y-2">
                    {typeof projectCostValue === "number" && (
                      <div className="flex items-center justify-between">
                        <span className="text-sm text-muted-foreground">Coût du chantier:</span>
                        <div className="flex items-center gap-1 text-sm font-bold text-primary">
                          <Euro className="w-4 h-4" />
                          {formatCurrency(projectCostValue)}
                        </div>
                      </div>
                    )}
                    {typeof project.prime_cee === "number" && (
                      <div className="flex items-center justify-between">
                        <span className="text-sm text-muted-foreground">Prime CEE:</span>
                        <div className="flex items-center gap-1 text-sm font-bold text-emerald-600">
                          <HandCoins className="w-4 h-4" />
                          {formatCurrency(project.prime_cee)}
                        </div>
                      </div>
                    )}
                    {valorisationEntries.map((entry) => (
                      <div
                        key={`${project.id}-valorisation-${entry.projectProductId}`}
                        className="flex items-center justify-between"
                      >
                        <span className="text-sm text-muted-foreground">
                          Valorisation CEE
                          {entry.productCode ? ` (${entry.productCode})` : ""}:
                        </span>
                        <span className="text-sm font-semibold text-amber-600 text-right">
                          {formatCurrency(entry.valorisationPerUnit ?? 0)} / {entry.multiplierLabel}
                        </span>
                      </div>
                    ))}
                    <div className="flex items-center justify-between text-sm">
                      <span className="text-muted-foreground flex items-center gap-1">
                        <UserRound className="w-4 h-4" />
                        Délégataire:
                      </span>
                      <span className="font-medium flex items-center gap-1 text-right">
                        {project.delegate ? (
                          <>
                            {project.delegate.name}
                            {typeof project.delegate.price_eur_per_mwh === "number" ? (
                              <span className="text-xs text-muted-foreground">
                                ({formatCurrency(project.delegate.price_eur_per_mwh)} / MWh)
                              </span>
                            ) : null}
                          </>
                        ) : (
                          "Non défini"
                        )}
                      </span>
                    </div>
                    <div className="flex items-center justify-between text-sm">
                      <span className="text-muted-foreground">Source:</span>
                      <span className="font-medium">
                        {project.source && project.source.trim().length > 0
                          ? project.source
                          : "Non renseigné"}
                      </span>
                    </div>
                    <div className="flex items-center justify-between text-sm">
                      <span className="text-muted-foreground">Assigné à:</span>
                      <span className="font-medium">{project.assigned_to}</span>
                    </div>
                  </div>

                  {/* Actions */}
                  <div className="flex gap-2 pt-2 flex-wrap">
                    <Button
                      size="sm"
                      variant="outline"
                      className="flex-1"
                      onClick={() => handleViewProject(project.id)}
                    >
                      <Eye className="w-4 h-4 mr-1" />
                      Voir
                    </Button>
                    <Button
                      size="sm"
                      variant="outline"
                      onClick={() => handleCreateQuote(project)}
                    >
                      <FileText className="w-4 h-4" />
                    </Button>
                    <Button
                      size="sm"
                      variant="secondary"
                      className="flex-1"
                      onClick={() => handleCreateSite(project)}
                    >
                      <Hammer className="w-4 h-4 mr-1" />
                      Créer chantier
                    </Button>
                  </div>
                </CardContent>
              </Card>
            );
          })}
        </div>

        {filteredProjects.length === 0 && (
          <Card className="shadow-card bg-gradient-card border border-dashed border-muted">
            <CardContent className="py-10 text-center space-y-2">
              <CardTitle className="text-lg">Aucun projet trouvé</CardTitle>
              <p className="text-muted-foreground">
                Essayez d'élargir votre recherche ou de réinitialiser vos filtres.
              </p>
            </CardContent>
          </Card>
        )}
      </div>
      <AddQuoteDialog
        open={quoteDialogOpen}
        onOpenChange={(open) => {
          setQuoteDialogOpen(open);
          if (!open) {
            setQuoteInitialValues({});
          }
        }}
        initialValues={quoteInitialValues}
      />
      <SiteDialog
        open={siteDialogOpen}
        mode="create"
        onOpenChange={(open) => {
          setSiteDialogOpen(open);
          if (!open) {
            setSiteInitialValues(undefined);
          }
        }}
        onSubmit={handleSubmitSite}
        initialValues={siteInitialValues}
        orgId={currentOrgId}
        projects={projectOptions}
      />
    </Layout>
  );
};

export default Projects;<|MERGE_RESOLUTION|>--- conflicted
+++ resolved
@@ -343,12 +343,9 @@
       (entry) => typeof entry.valorisationTotalMwh === "number" && entry.valorisationTotalMwh > 0
     );
     const selectedValorisation = valorisationEntries[0] ?? fallbackValorisation;
-<<<<<<< HEAD
     const valorisationMwh = selectedValorisation?.valorisationTotalMwh ?? 0;
-=======
     const valorisationBase = selectedValorisation?.valorisationPerUnit ?? 0;
     const surfaceFacturee = surfaceFactureeByProject[project.id] ?? 0;
->>>>>>> 263a3653
 
     // Generate unique site ref
     const today = new Date();
