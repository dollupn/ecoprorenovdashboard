--- conflicted
+++ resolved
@@ -233,10 +233,7 @@
   const navigate = useNavigate();
   const [searchParams, setSearchParams] = useSearchParams();
   const { user, session } = useAuth();
-<<<<<<< HEAD
   const accessToken = session?.access_token ?? null;
-=======
->>>>>>> c2eec8e5
   const { currentOrgId } = useOrg();
   const { data: members = [], isLoading: membersLoading } = useMembers(currentOrgId);
   const {
@@ -484,19 +481,16 @@
 
       try {
         const response = await fetch(`/api/projects/${projectId}/status`, {
-          method: "PATCH",
-          headers: {
-            "Content-Type": "application/json",
-<<<<<<< HEAD
-            Authorization: `Bearer ${accessToken}`,
-            "X-Organization-Id": currentOrgId,
-=======
-            Authorization: `Bearer ${session.access_token}`,
-            "x-organization-id": currentOrgId,
->>>>>>> c2eec8e5
-          },
-          body: JSON.stringify({ status }),
-        });
+  method: "PATCH",
+  headers: {
+    "Content-Type": "application/json",
+    Authorization: `Bearer ${accessToken ?? session?.access_token ?? ""}`,
+    "x-organization-id": currentOrgId ?? "",
+  },
+  body: JSON.stringify({ status }),
+});
+
+    
 
         if (!response.ok) {
           const payload = await response.json().catch(() => ({}));
@@ -518,15 +512,9 @@
           description: error instanceof Error ? error.message : undefined,
         });
       } finally {
-        setStatusUpdating((previous) => ({ ...previous, [projectId]: false }));
-      }
-    },
-<<<<<<< HEAD
-    [accessToken, currentOrgId, refetch, statusMap],
-=======
-    [currentOrgId, refetch, session?.access_token, statusMap],
->>>>>>> c2eec8e5
-  );
+       
+setStatusUpdating((previous) => ({ ...previous, [projectId]: false }));
+  }, [accessToken, currentOrgId, refetch, session?.access_token, statusMap]);
 
   type ProjectValorisationSummary = {
     computation: PrimeCeeComputation | null;
