import { useCallback, useEffect, useMemo, useState } from "react";
import { useNavigate, useSearchParams } from "react-router-dom";
import { useQuery } from "@tanstack/react-query";
import { supabase } from "@/integrations/supabase/client";
import { useAuth } from "@/hooks/useAuth";
import { Layout } from "@/components/layout/Layout";
import { Card, CardContent, CardHeader, CardTitle } from "@/components/ui/card";
import { Badge } from "@/components/ui/badge";
import { Input } from "@/components/ui/input";
import { AddProjectDialog } from "@/components/projects/AddProjectDialog";
import {
  AddQuoteDialog,
  type QuoteFormValues,
} from "@/components/quotes/AddQuoteDialog";
import { 
  SiteDialog, 
  type SiteFormValues 
} from "@/components/sites/SiteDialog";
import { toast as showToast } from "sonner";
import type { Tables } from "@/integrations/supabase/types";
import {
  getProjectClientName,
  getProjectStatusBadgeStyle,
  type ProjectStatusSetting,
} from "@/lib/projects";
<<<<<<< HEAD
import {
  Search,
  Filter,
  Calendar,
  MapPin,
  Euro,
  FileText,
  Eye,
  Phone,
  Hammer,
  HandCoins,
  Mail,
  UserRound,
  LayoutGrid,
  List,
} from "lucide-react";
=======
import { Search, Calendar, MapPin, Euro, FileText, Eye, Phone, Hammer, HandCoins, Mail, UserRound } from "lucide-react";
>>>>>>> 55401517
import { useOrg } from "@/features/organizations/OrgContext";
import { useMembers } from "@/features/members/api";
import { useToast } from "@/hooks/use-toast";
import type { SiteProjectOption } from "@/components/sites/SiteDialog";
import {
  Select,
  SelectContent,
  SelectItem,
  SelectTrigger,
  SelectValue,
} from "@/components/ui/select";
import {
  getDynamicFieldEntries,
  formatDynamicFieldValue,
  getDynamicFieldNumericValue,
} from "@/lib/product-params";
import { useProjectStatuses } from "@/hooks/useProjectStatuses";
import { useOrganizationPrimeSettings } from "@/features/organizations/useOrganizationPrimeSettings";
import { ToggleGroup, ToggleGroupItem } from "@/components/ui/toggle-group";
<<<<<<< HEAD
import {
  Table,
  TableBody,
  TableCell,
  TableHead,
  TableHeader,
  TableRow,
} from "@/components/ui/table";
=======
>>>>>>> 55401517
import {
  buildPrimeCeeEntries,
  computePrimeCee,
  getValorisationLabel,
  withDefaultProductCeeConfig,
  type PrimeCeeComputation,
  type PrimeCeeProductCatalogEntry,
  type PrimeCeeProductDisplayMap,
  type PrimeCeeProductResult,
  type PrimeCeeValorisationEntry,
  type PrimeProductInput,
  type ProductCeeConfig,
} from "@/lib/prime-cee-unified";

type Project = Tables<"projects">;
type ProductSummary = Pick<
  Tables<"product_catalog">,
  | "id"
  | "code"
  | "name"
  | "category"
  | "params_schema"
  | "is_active"
  | "default_params"
  | "cee_config"
> & {
  cee_config: ProductCeeConfig;
  kwh_cumac_values?: Pick<Tables<"product_kwh_cumac">, "id" | "building_type" | "kwh_cumac">[];
};
type ProjectProduct = Pick<
  Tables<"project_products">,
  "id" | "product_id" | "quantity" | "dynamic_params"
> & {
  product: ProductSummary | null;
};

type ProjectWithRelations = Project & {
  project_products: ProjectProduct[];
  lead?: Pick<Tables<"leads">, "email"> | null;
  delegate?: Pick<Tables<"delegates">, "id" | "name" | "price_eur_per_mwh"> | null;
};

// Show all products except those whose code starts with "ECO"
const getDisplayedProducts = (projectProducts?: ProjectProduct[]) =>
  (projectProducts ?? []).filter((item) => {
    const code = (item.product?.code ?? "").toUpperCase();
    return !code.startsWith("ECO");
  });

const currencyFormatter = new Intl.NumberFormat("fr-FR", { style: "currency", currency: "EUR" });
const decimalFormatter = new Intl.NumberFormat("fr-FR", {
  minimumFractionDigits: 0,
  maximumFractionDigits: 2,
});

const formatCurrency = (value: number) => currencyFormatter.format(value);
const formatDecimal = (value: number) => decimalFormatter.format(value);

const SURFACE_FACTUREE_TARGETS = ["surface_facturee", "surface facturée"] as const;

<<<<<<< HEAD
type ViewMode = "card" | "list";
const VIEW_MODE_STORAGE_KEY = "projects:view-mode";
=======
const PROJECT_CATEGORY_VALUES = ["EQ", "EN"] as const;

type ProjectCategoryValue = (typeof PROJECT_CATEGORY_VALUES)[number];
type CategoryFilterValue = "all" | ProjectCategoryValue;
type StatusFilterValue = "active" | "all";

const normalizeCategorySource = (value: string) =>
  value
    .normalize("NFD")
    .replace(/[\u0300-\u036f]/g, "")
    .toUpperCase();

const detectCategoryFromValue = (value?: string | null): ProjectCategoryValue | null => {
  if (!value) {
    return null;
  }

  const normalized = normalizeCategorySource(value);
  const directMatch = normalized.match(/\b(EQ|EN)\b/);
  if (directMatch) {
    return directMatch[1] as ProjectCategoryValue;
  }

  const hyphenMatch = normalized.match(/BAT-(EQ|EN)/);
  if (hyphenMatch) {
    return hyphenMatch[1] as ProjectCategoryValue;
  }

  const segments = normalized.split(/[^A-Z]/).filter(Boolean);
  for (const segment of segments) {
    if (segment === "EQ" || segment === "EN") {
      return segment as ProjectCategoryValue;
    }
  }

  return null;
};

const deriveProjectCategory = (
  project: ProjectWithRelations,
  projectProducts: ProjectProduct[],
): ProjectCategoryValue | null => {
  const candidates: Array<string | null | undefined> = [
    project.usage,
    project.project_ref,
    project.product_name,
    ...projectProducts.map((item) => item.product?.code),
    ...projectProducts.map((item) => item.product?.name),
  ];

  for (const candidate of candidates) {
    const detected = detectCategoryFromValue(candidate);
    if (detected) {
      return detected;
    }
  }

  return null;
};
>>>>>>> 55401517

const buildProjectProductDisplayMap = (
  projectProducts?: ProjectProduct[],
): PrimeCeeProductDisplayMap => {
  return (projectProducts ?? []).reduce<PrimeCeeProductDisplayMap>((acc, item) => {
    const key = item.id ?? item.product_id;
    if (!key) {
      return acc;
    }

    acc[key] = {
      productCode: item.product?.code ?? null,
      productName: item.product?.name ?? null,
    };

    return acc;
  }, {});
};

const Projects = () => {
  const navigate = useNavigate();
  const [searchParams, setSearchParams] = useSearchParams();
  const { user } = useAuth();
  const { currentOrgId } = useOrg();
  const { data: members = [], isLoading: membersLoading } = useMembers(currentOrgId);
  const projectStatuses = useProjectStatuses();
  const { primeBonification } = useOrganizationPrimeSettings();
  const [searchTerm, setSearchTerm] = useState("");
  const [assignedFilter, setAssignedFilter] = useState<string>("all");
  const [categoryFilter, setCategoryFilter] = useState<CategoryFilterValue>("all");
  const [statusFilter, setStatusFilter] = useState<StatusFilterValue>(() => {
    const statusParam = searchParams.get("status");
    return statusParam === "all" ? "all" : "active";
  });
  const [quoteDialogOpen, setQuoteDialogOpen] = useState(false);
  const [quoteInitialValues, setQuoteInitialValues] =
    useState<Partial<QuoteFormValues>>({});
  const [viewMode, setViewMode] = useState<ViewMode>(() => {
    if (typeof window === "undefined") {
      return "card";
    }
    const stored = localStorage.getItem(VIEW_MODE_STORAGE_KEY);
    return stored === "list" ? "list" : "card";
  });

  useEffect(() => {
    if (typeof window === "undefined") {
      return;
    }
    localStorage.setItem(VIEW_MODE_STORAGE_KEY, viewMode);
  }, [viewMode]);

  const currentMember = members.find((member) => member.user_id === user?.id);
  const isAdmin = currentMember?.role === "admin" || currentMember?.role === "owner";

  const { data: projects = [], isLoading, refetch } = useQuery<ProjectWithRelations[]>({
    queryKey: ["projects", user?.id, currentOrgId, isAdmin],
    queryFn: async () => {
      if (!user) return [];

      let query = supabase
        .from("projects")
        .select(
          "*, delegate:delegates(id, name, price_eur_per_mwh), lead:leads(email), project_products(id, product_id, quantity, dynamic_params, product:product_catalog(id, code, name, category, params_schema, cee_config, kwh_cumac_values:product_kwh_cumac(id, building_type, kwh_cumac)))"
        )
        .order("created_at", { ascending: false });

      if (currentOrgId) {
        query = query.eq("org_id", currentOrgId);
      }

      if (!isAdmin) {
        query = query.eq("user_id", user.id);
      }

      const { data, error } = await query;

      if (error) throw error;

      const sanitized = (data ?? []).map((project) => ({
        ...project,
        project_products: (project.project_products ?? []).map((pp) => ({
          ...pp,
          product: pp.product
            ? withDefaultProductCeeConfig(pp.product)
            : null,
        })),
      }));

      return sanitized as ProjectWithRelations[];
    },
    enabled: !!user && (!currentOrgId || !membersLoading),
  });

  const assignedOptions = useMemo(() => {
    const unique = new Set<string>();
    projects.forEach((project) => {
      if (project.assigned_to) {
        unique.add(project.assigned_to);
      }
    });
    return Array.from(unique).sort((a, b) => a.localeCompare(b));
  }, [projects]);

  useEffect(() => {
    const statusParam = searchParams.get("status");
    const nextStatus: StatusFilterValue = statusParam === "all" ? "all" : "active";
    setStatusFilter((previous) => (previous === nextStatus ? previous : nextStatus));
  }, [searchParams]);

  useEffect(() => {
    if (assignedFilter !== "all" && !assignedOptions.includes(assignedFilter)) {
      setAssignedFilter("all");
    }
  }, [assignedFilter, assignedOptions]);

  const statusMap = useMemo(() => {
    return projectStatuses.reduce<Record<string, ProjectStatusSetting>>((acc, status) => {
      acc[status.value] = status;
      return acc;
    }, {});
  }, [projectStatuses]);

  type ProjectValorisationSummary = {
    computation: PrimeCeeComputation | null;
    totalPrime: number;
    totalValorisationMwh: number;
    totalValorisationEur: number;
    delegatePrice: number;
    products: PrimeCeeProductResult[];
    displayedPrimeEntries: PrimeCeeValorisationEntry[];
    fallbackPrimeEntries: PrimeCeeValorisationEntry[];
    valorisationProductEntries: PrimeCeeProductResult[];
    fallbackProductEntry?: PrimeCeeProductResult;
  };

  const projectValorisationSummaries = useMemo(() => {
    return projects.reduce<Record<string, ProjectValorisationSummary>>((acc, project) => {
      const displayedProducts = getDisplayedProducts(project.project_products);
      const projectProducts = project.project_products.reduce<PrimeProductInput[]>((pAcc, pp) => {
        pAcc.push({
          id: pp.id,
          product_id: pp.product_id,
          quantity: pp.quantity,
          dynamic_params: (pp.dynamic_params as Record<string, unknown>) ?? {},
        });
        return pAcc;
      }, []);

      const productMap = project.project_products.reduce<Record<string, PrimeCeeProductCatalogEntry>>((pMap, pp) => {
        if (pp.product) {
          pMap[pp.product_id] = pp.product;
        }
        return pMap;
      }, {});

      const displayedProductMap = buildProjectProductDisplayMap(displayedProducts);
      const fullProductMap = buildProjectProductDisplayMap(project.project_products);

      const result = computePrimeCee({
        products: projectProducts,
        productMap,
        buildingType: project.building_type,
        delegate: project.delegate,
        primeBonification,
      });

      const displayedPrimeEntries = buildPrimeCeeEntries({
        computation: result ?? null,
        productMap: displayedProductMap,
      });

      const fallbackPrimeEntries = displayedPrimeEntries.length
        ? displayedPrimeEntries
        : buildPrimeCeeEntries({
            computation: result ?? null,
            productMap: fullProductMap,
          });

      const valorisationProductEntries = (result?.products ?? []).filter(
        (entry): entry is PrimeCeeProductResult =>
          Boolean(entry && entry.valorisationTotalEur && entry.valorisationTotalEur > 0),
      );

      const fallbackProductEntry =
        valorisationProductEntries[0] ??
        (result?.products ?? []).find(
          (entry) => typeof entry.valorisationTotalMwh === "number" && entry.valorisationTotalMwh > 0,
        );

      acc[project.id] = {
        computation: result ?? null,
        totalPrime: result?.totalPrime ?? 0,
        totalValorisationMwh: result?.totalValorisationMwh ?? 0,
        totalValorisationEur: result?.totalValorisationEur ?? 0,
        delegatePrice: result?.delegatePrice ?? 0,
        products: result?.products ?? [],
        displayedPrimeEntries,
        fallbackPrimeEntries,
        valorisationProductEntries,
        fallbackProductEntry,
      };

      return acc;
    }, {});
  }, [projects, primeBonification]);

  const surfaceFactureeByProject = useMemo(() => {
    return projects.reduce<Record<string, number>>((acc, project) => {
      const total = (project.project_products ?? []).reduce((sum, projectProduct) => {
        const product = projectProduct.product;
        if (!product) {
          return sum;
        }

        const surfaceValue = getDynamicFieldNumericValue(
          product.params_schema,
          projectProduct.dynamic_params,
          [...SURFACE_FACTUREE_TARGETS],
        );

        if (typeof surfaceValue === "number" && surfaceValue > 0) {
          return sum + surfaceValue;
        }

        return sum;
      }, 0);

      if (total > 0 && project.id) {
        acc[project.id] = total;
      }

      return acc;
    }, {});
  }, [projects]);

  type ProcessedProject = {
    project: ProjectWithRelations;
    displayedProducts: ProjectProduct[];
    dynamicFieldEntries: ReturnType<typeof getDynamicFieldEntries>[];
    searchableText: string;
    displayedValorisationEntries: PrimeCeeProductResult[];
    clientName: string;
    projectEmail: string | null;
    surfaceFacturee: number;
    category: ProjectCategoryValue | null;
  };

  const processedProjects = useMemo<ProcessedProject[]>(() => {
    return projects.map((project) => {
      const displayedProducts = getDisplayedProducts(project.project_products);
      const dynamicFieldEntries = displayedProducts.map((item) =>
        getDynamicFieldEntries(item.product?.params_schema ?? null, item.dynamic_params),
      );

      const clientName = getProjectClientName(project);
      const projectEmail =
        (project as Project & { email?: string | null; client_email?: string | null }).email ??
        (project as Project & { email?: string | null; client_email?: string | null }).client_email ??
        project.lead?.email ??
        null;

      const valorisationSummary = projectValorisationSummaries[project.id];
      const valorisationPrimeEntries = valorisationSummary?.displayedPrimeEntries ?? [];
      const valorisationProductEntries = valorisationSummary?.valorisationProductEntries ?? [];
      const displayedValorisationEntries =
        valorisationPrimeEntries.length > 0 ? valorisationPrimeEntries : valorisationProductEntries;

      const dynamicValues = dynamicFieldEntries
        .flatMap((entries) =>
          entries
            .map((entry) => {
              if (entry.value === undefined || entry.value === null) {
                return null;
              }
              return String(entry.value).toLowerCase();
            })
            .filter((value): value is string => Boolean(value)),
        )
        .join(" ");

      const searchable = [
        project.project_ref,
        clientName,
        project.client_first_name ?? "",
        project.client_last_name ?? "",
        project.company ?? "",
        project.siren ?? "",
        project.city,
        project.postal_code,
        displayedProducts.map((item) => item.product?.code ?? "").join(" "),
        project.assigned_to,
        project.source ?? "",
        projectEmail ?? "",
        project.delegate?.name ?? "",
        dynamicValues,
      ]
        .join(" ")
        .toLowerCase();

      return {
        project,
        displayedProducts,
        dynamicFieldEntries,
        displayedValorisationEntries,
        searchableText: searchable,
        clientName,
        projectEmail,
        surfaceFacturee: surfaceFactureeByProject[project.id] ?? 0,
        category: deriveProjectCategory(project, project.project_products ?? []),
      } satisfies ProcessedProject;
    });
  }, [projects, projectValorisationSummaries, surfaceFactureeByProject]);

  const filteredProjects = useMemo(() => {
    const normalizedSearch = searchTerm.trim().toLowerCase();

    let base = processedProjects;

    if (statusFilter === "active") {
      base = base.filter((item) => item.project.status !== "LIVRE");
    }

    if (categoryFilter !== "all") {
      base = base.filter((item) => item.category === categoryFilter);
    }

    if (assignedFilter !== "all") {
      base = base.filter((item) => item.project.assigned_to === assignedFilter);
    }

    if (!normalizedSearch) {
      return base;
    }

    return base.filter((item) => item.searchableText.includes(normalizedSearch));
  }, [searchTerm, processedProjects, assignedFilter, statusFilter, categoryFilter]);

  const handleStatusFilterChange = useCallback(
    (value: string) => {
      const next: StatusFilterValue = value === "all" ? "all" : "active";
      setStatusFilter(next);
      setSearchParams(
        (previous) => {
          const params = new URLSearchParams(previous);
          if (next === "all") {
            params.set("status", "all");
          } else {
            params.delete("status");
          }
          return params;
        },
        { replace: true },
      );
    },
    [setSearchParams],
  );

  const handleCategoryFilterChange = useCallback((value: string) => {
    if (value === "EQ" || value === "EN") {
      setCategoryFilter(value);
      return;
    }
    setCategoryFilter("all");
  }, []);

  const handleViewProject = (projectId: string) => {
    navigate(`/projects/${projectId}`);
  };

  const handleCreateQuote = (project: ProjectWithRelations) => {
    const displayedProducts = getDisplayedProducts(project.project_products);
    const firstProduct = displayedProducts[0]?.product ?? project.project_products?.[0]?.product;
    const clientName = getProjectClientName(project);

    setQuoteInitialValues({
      client_name: clientName,
      project_id: project.id,
      product_name:
        firstProduct?.name ||
        firstProduct?.code ||
        (project as Project & { product_name?: string }).product_name ||
        "",
      amount: project.estimated_value ?? undefined,
      quote_ref: project.project_ref
        ? `${project.project_ref}-DEV`
        : undefined,
      client_phone: project.phone ?? "",
      site_address: "", // Will be derived from city/postal_code if needed
      site_city: project.city ?? "",
      site_postal_code: project.postal_code ?? "",
    });
    setQuoteDialogOpen(true);
  };

  const [siteDialogOpen, setSiteDialogOpen] = useState(false);
  const [siteInitialValues, setSiteInitialValues] = useState<Partial<SiteFormValues>>();

  const handleCreateSite = async (project: ProjectWithRelations) => {
    const clientName = getProjectClientName(project);
    const displayedProducts = getDisplayedProducts(project.project_products);
    const firstProduct = displayedProducts[0]?.product ?? project.project_products?.[0]?.product;
    const productLabel = firstProduct?.code || project.product_name || "";
    const address = (project as Project & { address?: string | null }).address ?? "";

    const valorisationSummary = projectValorisationSummaries[project.id];
    const valorisationProductEntries = valorisationSummary?.valorisationProductEntries ?? [];
    const fallbackValorisation = valorisationSummary?.fallbackProductEntry;
    const selectedValorisation = valorisationProductEntries[0] ?? fallbackValorisation;
    const valorisationTotalEur =
      selectedValorisation?.valorisationTotalEur ?? selectedValorisation?.totalPrime ?? 0;
    const primeEntries = valorisationSummary?.displayedPrimeEntries ?? [];
    const fallbackPrimeEntries = valorisationSummary?.fallbackPrimeEntries ?? [];
    const selectedPrimeValorisation = (primeEntries.length ? primeEntries : fallbackPrimeEntries)[0];
    const valorisationMwh = selectedPrimeValorisation?.valorisationTotalMwh ?? 0;
    const valorisationBase = selectedPrimeValorisation?.valorisationPerUnitEur ?? 0;
    const surfaceFacturee = surfaceFactureeByProject[project.id] ?? 0;

    // Generate unique site ref
    const today = new Date();
    const datePrefix = `SITE-${today.getFullYear()}${String(today.getMonth() + 1).padStart(2, "0")}${String(today.getDate()).padStart(2, "0")}`;
    
    const { data: existingSites } = await supabase
      .from("sites")
      .select("site_ref")
      .eq("org_id", currentOrgId)
      .like("site_ref", `${datePrefix}-%`)
      .order("created_at", { ascending: false })
      .limit(1);

    let nextNumber = 1;
    if (existingSites && existingSites.length > 0) {
      const lastRef = existingSites[0].site_ref;
      const lastNumber = parseInt(lastRef.split("-").pop() || "0");
      nextNumber = lastNumber + 1;
    }

    const site_ref = `${datePrefix}-${String(nextNumber).padStart(3, "0")}`;

    setSiteInitialValues({
      site_ref,
      project_ref: project.project_ref ?? "",
      client_name: clientName,
      product_name: productLabel,
      address,
      city: project.city ?? "",
      postal_code: project.postal_code ?? "",
      date_debut: new Date().toISOString().slice(0, 10),
      status: "PLANIFIE",
      cofrac_status: "EN_ATTENTE",
      progress_percentage: 0,
      revenue: 0,
      profit_margin: 0,
      surface_facturee: surfaceFacturee,
      cout_main_oeuvre_m2_ht: 0,
      cout_isolation_m2: 0,
      isolation_utilisee_m2: 0,
      montant_commission: 0,
      valorisation_cee: valorisationTotalEur,
      team_members: [{ name: "" }],
      additional_costs: [],
    });
    setSiteDialogOpen(true);
  };

  const projectOptions = useMemo<SiteProjectOption[]>(() => {
    return processedProjects.map(({ project, displayedProducts, clientName, surfaceFacturee }) => {
      const firstProduct = displayedProducts[0]?.product ?? project.project_products?.[0]?.product;
      const productLabel = firstProduct?.code || project.product_name || "";
      const address = (project as Project & { address?: string | null }).address ?? "";

      return {
        id: project.id,
        project_ref: project.project_ref ?? "",
        client_name: clientName,
        product_name: productLabel,
        address,
        city: project.city ?? "",
        postal_code: project.postal_code ?? "",
        surface_facturee: surfaceFacturee > 0 ? surfaceFacturee : undefined,
      } satisfies SiteProjectOption;
    });
  }, [processedProjects]);

  const handleSubmitSite = useCallback(async (values: SiteFormValues) => {
    if (!user || !currentOrgId) return;

    const sanitizedTeam = values.team_members.map((member) => member.name.trim()).filter(Boolean);
    const sanitizedCosts = values.additional_costs
      ? values.additional_costs
          .filter((cost) => cost.label.trim().length > 0)
          .map((cost) => {
            const attachment = cost.attachment ? cost.attachment.trim() : "";

            return {
              label: cost.label.trim(),
              amount_ht: Number.isFinite(cost.amount_ht) ? cost.amount_ht : 0,
              taxes: Number.isFinite(cost.taxes) ? cost.taxes : 0,
              attachment: attachment.length > 0 ? attachment : null,
            };
          })
      : [];

    const siteData = {
      site_ref: values.site_ref,
      project_ref: values.project_ref,
      client_name: values.client_name,
      product_name: values.product_name?.trim() || "",
      address: values.address,
      city: values.city,
      postal_code: values.postal_code,
      status: values.status,
      cofrac_status: values.cofrac_status,
      date_debut: values.date_debut,
      date_fin_prevue: values.date_fin_prevue || null,
      progress_percentage: values.progress_percentage,
      revenue: values.revenue,
      profit_margin: values.profit_margin,
      surface_facturee: values.surface_facturee,
      cout_main_oeuvre_m2_ht: values.cout_main_oeuvre_m2_ht,
      cout_isolation_m2: values.cout_isolation_m2,
      isolation_utilisee_m2: values.isolation_utilisee_m2,
      montant_commission: values.montant_commission,
      valorisation_cee: values.valorisation_cee,
      notes: values.notes?.trim() || null,
      team_members: sanitizedTeam.length > 0 ? sanitizedTeam : null,
      additional_costs: sanitizedCosts.length > 0 ? sanitizedCosts : [],
      user_id: user.id,
      org_id: currentOrgId,
    };

    try {
      const { error } = await supabase.from("sites").insert([siteData]);

      if (error) throw error;

      showToast("Chantier créé", {
        description: `${siteData.site_ref} a été ajouté à la liste des chantiers.`,
      });

      setSiteDialogOpen(false);
      setSiteInitialValues(undefined);
      
      // Navigate to sites page
      navigate("/sites");
    } catch (error) {
      console.error("Error saving site:", error);
      showToast("Erreur", {
        description: "Impossible de créer le chantier.",
      });
    }
  }, [user, currentOrgId, navigate]);

  if (isLoading || membersLoading) {
    return (
      <Layout>
        <div className="flex items-center justify-center h-96">
          <p className="text-muted-foreground">Chargement des projets...</p>
        </div>
      </Layout>
    );
  }

  return (
    <Layout>
      <div className="space-y-6">
        {/* Header */}
        <div className="flex items-center justify-between">
          <div>
            <h1 className="text-3xl font-bold bg-gradient-to-r from-primary to-accent bg-clip-text text-transparent">
              Gestion des Projets
            </h1>
            <p className="text-muted-foreground mt-1">
              Suivi et gestion de vos projets de rénovation énergétique
            </p>
          </div>
          <AddProjectDialog onProjectAdded={() => void refetch()} />
        </div>

        {/* Filters */}
        <Card className="shadow-card bg-gradient-card border-0">
          <CardContent className="pt-6">
            <div className="flex flex-col gap-4 xl:flex-row xl:items-center xl:justify-between">
              <div className="flex flex-col gap-4 md:flex-row md:items-center md:gap-6 xl:flex-1">
                <div className="relative flex-1">
                  <Search className="absolute left-3 top-1/2 transform -translate-y-1/2 w-4 h-4 text-muted-foreground" />
                  <Input
                    placeholder="Rechercher par référence, client, SIREN, ville..."
                    className="pl-10"
                    value={searchTerm}
                    onChange={(event) => setSearchTerm(event.target.value)}
                  />
                </div>
                <ToggleGroup
                  type="single"
                  value={viewMode}
                  onValueChange={(value) => {
                    if (value === "card" || value === "list") {
                      setViewMode(value);
                    }
                  }}
                  variant="outline"
                  size="sm"
                  className="rounded-lg border bg-background p-1 shadow-sm"
                  aria-label="Mode d'affichage des projets"
                >
                  <ToggleGroupItem value="card" aria-label="Vue en cartes" className="h-9 w-9">
                    <LayoutGrid className="h-4 w-4" />
                  </ToggleGroupItem>
                  <ToggleGroupItem value="list" aria-label="Vue en liste" className="h-9 w-9">
                    <List className="h-4 w-4" />
                  </ToggleGroupItem>
                </ToggleGroup>
              </div>
              <div className="flex flex-col md:flex-row md:items-center gap-4">
                <Select
                  value={assignedFilter}
                  onValueChange={(value) => setAssignedFilter(value)}
                >
                  <SelectTrigger className="md:w-[220px]">
                    <SelectValue placeholder="Toutes les assignations" />
                  </SelectTrigger>
                  <SelectContent>
                    <SelectItem value="all">Toutes les assignations</SelectItem>
                    {assignedOptions.map((option) => (
                      <SelectItem key={option} value={option}>
                        {option}
                      </SelectItem>
                    ))}
                  </SelectContent>
                </Select>
                <div className="flex flex-col gap-2">
                  <span className="text-xs font-semibold uppercase tracking-wider text-muted-foreground">
                    Catégorie
                  </span>
                  <ToggleGroup
                    type="single"
                    value={categoryFilter}
                    onValueChange={handleCategoryFilterChange}
                    className="flex-wrap justify-start"
                  >
                    <ToggleGroupItem value="all" className="px-3 py-1 text-xs font-semibold uppercase">
                      ALL
                    </ToggleGroupItem>
                    <ToggleGroupItem value="EQ" className="px-3 py-1 text-xs font-semibold uppercase">
                      EQ
                    </ToggleGroupItem>
                    <ToggleGroupItem value="EN" className="px-3 py-1 text-xs font-semibold uppercase">
                      EN
                    </ToggleGroupItem>
                  </ToggleGroup>
                </div>
                <div className="flex flex-col gap-2">
                  <span className="text-xs font-semibold uppercase tracking-wider text-muted-foreground">
                    Statut
                  </span>
                  <ToggleGroup
                    type="single"
                    value={statusFilter}
                    onValueChange={handleStatusFilterChange}
                    className="flex-wrap justify-start"
                  >
                    <ToggleGroupItem value="active" className="px-3 py-1 text-xs font-medium">
                      Actifs
                    </ToggleGroupItem>
                    <ToggleGroupItem value="all" className="px-3 py-1 text-xs font-medium">
                      Inclure LIVRÉ
                    </ToggleGroupItem>
                  </ToggleGroup>
                </div>
              </div>
            </div>
          </CardContent>
        </Card>

        {filteredProjects.length > 0 ? (
          viewMode === "card" ? (
            <div className="grid grid-cols-1 lg:grid-cols-2 xl:grid-cols-3 gap-6">
              {filteredProjects.map(
                ({
                  project,
                  displayedProducts,
                  dynamicFieldEntries,
                  displayedValorisationEntries,
                  clientName,
                  projectEmail,
                  surfaceFacturee,
                }) => {
                  const statusConfig = statusMap[project.status ?? ""];
                  const badgeStyle = getProjectStatusBadgeStyle(statusConfig?.color);
                  const statusLabel = statusConfig?.label ?? project.status ?? "Statut";
                  const projectCostValue = project.estimated_value ?? null;

                  return (
                    <Card
                      key={project.id}
                      className="shadow-card bg-gradient-card border border-black/10 transition-all duration-300 hover:shadow-elevated dark:border-white/10"
                    >
                      <CardHeader className="pb-3">
                        <div className="flex items-start justify-between">
                          <div>
                            <CardTitle className="text-lg font-bold text-primary">
                              {project.project_ref}
                            </CardTitle>
                            <p className="text-sm text-muted-foreground mt-1 space-y-1">
                              <span className="block">
                                {clientName}
                                {project.company && (
                                  <span className="block text-xs">{project.company}</span>
                                )}
                                {project.siren && (
                                  <span className="block text-xs text-muted-foreground/80">
                                    SIREN : {project.siren}
                                  </span>
                                )}
                                {project.source && (
                                  <span className="block text-xs text-muted-foreground/80">
                                    Source : {project.source}
                                  </span>
                                )}
                              </span>
                              {project.phone && (
                                <span className="flex items-center gap-1 text-xs text-muted-foreground/80">
                                  <Phone className="w-3.5 h-3.5" />
                                  {project.phone}
                                </span>
                              )}
                              {projectEmail && (
                                <span className="flex items-center gap-1 text-xs text-muted-foreground/80">
                                  <Mail className="w-3.5 h-3.5" />
                                  {projectEmail}
                                </span>
                              )}
                            </p>
                          </div>
                          <Badge variant="outline" style={badgeStyle}>
                            {statusLabel}
                          </Badge>
                        </div>
                      </CardHeader>

                      <CardContent className="space-y-4">
                        {/* Product & Location */}
                        <div className="space-y-2">
                          <div className="flex flex-wrap gap-2">
                            {displayedProducts.length ? (
                              displayedProducts.map((item, index) => (
                                <Badge
                                  key={`${project.id}-${item.product?.code}-${index}`}
                                  variant="secondary"
                                  className="text-xs font-medium"
                                >
                                  {item.product?.code}
                                </Badge>
                              ))
                            ) : (
                              <span className="text-sm text-muted-foreground">
                                Aucun produit à afficher
                              </span>
                            )}
                          </div>
                          <div className="flex items-center gap-2 text-sm text-muted-foreground">
                            <MapPin className="w-4 h-4" />
                            {(project as Project & { address?: string }).address
                              ? `${(project as Project & { address?: string }).address} • ${project.postal_code} ${project.city}`
                              : `${project.city} (${project.postal_code})`}
                          </div>

                          {displayedProducts.map((item, index) => {
                            const dynamicFields = dynamicFieldEntries[index];

                            if (!dynamicFields?.length) {
                              return null;
                            }

                            return (
                              <div
                                key={`${project.id}-dynamic-${index}`}
                                className="space-y-1 text-xs text-muted-foreground"
                              >
                                {dynamicFields.map((field) => (
                                  <div
                                    key={`${project.id}-${item.product?.code}-${field.label}`}
                                    className="flex items-center justify-between gap-2"
                                  >
                                    <span>{field.label}</span>
                                    <span className="font-medium text-foreground">
                                      {String(formatDynamicFieldValue(field))}
                                    </span>
                                  </div>
                                ))}
                              </div>
                            );
                          })}
                        </div>

                        {/* Technical Details */}
                        {(project.surface_batiment_m2 || project.surface_isolee_m2) && (
                          <div className="space-y-2">
                            {project.surface_batiment_m2 && (
                              <div className="flex justify-between text-sm">
                                <span className="text-muted-foreground">Surface bâtiment:</span>
                                <span className="font-medium">{project.surface_batiment_m2} m²</span>
                              </div>
                            )}
                            {project.surface_isolee_m2 && (
                              <div className="flex justify-between text-sm">
                                <span className="text-muted-foreground">Surface isolée:</span>
                                <span className="font-medium">{project.surface_isolee_m2} m²</span>
                              </div>
                            )}
                          </div>
                        )}

                        {/* Timeline */}
                        {project.date_debut_prevue && (
                          <div className="space-y-2">
                            <div className="flex items-center gap-2 text-sm">
                              <Calendar className="w-4 h-4 text-muted-foreground" />
                              <span className="text-muted-foreground">Début:</span>
                              <span className="font-medium">
                                {new Date(project.date_debut_prevue).toLocaleDateString("fr-FR")}
                              </span>
                            </div>
                            {project.date_fin_prevue && (
                              <div className="flex items-center gap-2 text-sm ml-6">
                                <span className="text-muted-foreground">Fin prévue:</span>
                                <span className="font-medium">
                                  {new Date(project.date_fin_prevue).toLocaleDateString("fr-FR")}
                                </span>
                              </div>
                            )}
                          </div>
                        )}

                        {/* Value & Assignment */}
                        <div className="pt-2 border-t space-y-2">
                          {typeof projectCostValue === "number" && (
                            <div className="flex items-center justify-between">
                              <span className="text-sm text-muted-foreground">Coût du chantier:</span>
                              <div className="flex items-center gap-1 text-sm font-bold text-primary">
                                <Euro className="w-4 h-4" />
                                {formatCurrency(projectCostValue)}
                              </div>
                            </div>
                          )}
                          {typeof project.prime_cee === "number" && (
                            <div className="flex items-center justify-between">
                              <span className="text-sm text-muted-foreground">Prime CEE:</span>
                              <div className="flex items-center gap-1 text-sm font-bold text-emerald-600">
                                <HandCoins className="w-4 h-4" />
                                {formatCurrency(project.prime_cee)}
                              </div>
                            </div>
                          )}
                          {displayedValorisationEntries.map((entry) => {
                            const valorisationLabel = (entry.valorisationLabel || "Valorisation m²/LED").trim();
                            return (
                              <div
                                key={`${project.id}-valorisation-${entry.projectProductId}`}
                                className="space-y-1"
                              >
                                <div className="flex items-start justify-between gap-3">
                                  <span className="text-xs uppercase tracking-wide text-muted-foreground">
                                    {valorisationLabel}
                                    {entry.productCode ? ` (${entry.productCode})` : ""}
                                  </span>
                                  <span className="text-sm font-semibold text-emerald-600 text-right">
                                    {formatCurrency(entry.valorisationPerUnitEur ?? 0)} / {entry.multiplierLabel}
                                  </span>
                                </div>
                                <div className="flex items-start justify-between gap-3 text-xs text-muted-foreground">
                                  <span>
                                    {`${formatDecimal(entry.valorisationPerUnitMwh)} MWh × ${entry.multiplierLabel} = ${formatDecimal(
                                      entry.valorisationTotalMwh,
                                    )} MWh`}
                                  </span>
                                  <span className="font-semibold text-amber-600 text-right">
                                    Prime calculée : {formatCurrency(entry.valorisationTotalEur ?? entry.totalPrime ?? 0)}
                                  </span>
                                </div>
                              </div>
                            );
                          })}
                          {displayedValorisationEntries.map((entry) => (
                            <div
                              key={`${project.id}-valorisation-summary-${entry.projectProductId}`}
                              className="flex items-center justify-between"
                            >
                              <span className="text-sm text-muted-foreground">
                                Valorisation CEE
                                {entry.productCode ? ` (${entry.productCode})` : ""}:
                              </span>
                              <span className="text-sm font-semibold text-amber-600 text-right">
                                {formatCurrency(entry.valorisationPerUnitEur ?? 0)} / {getValorisationLabel(entry)}
                              </span>
                            </div>
                          ))}
                          <div className="flex items-center justify-between text-sm">
                            <span className="text-muted-foreground flex items-center gap-1">
                              <UserRound className="w-4 h-4" />
                              Délégataire:
                            </span>
                            <span className="font-medium flex items-center gap-1 text-right">
                              {project.delegate ? (
                                <>
                                  {project.delegate.name}
                                  {typeof project.delegate.price_eur_per_mwh === "number" ? (
                                    <span className="text-xs text-muted-foreground">
                                      ({formatCurrency(project.delegate.price_eur_per_mwh)} / MWh)
                                    </span>
                                  ) : null}
                                </>
                              ) : (
                                "Non défini"
                              )}
                            </span>
                          </div>
                          <div className="flex items-center justify-between text-sm">
                            <span className="text-muted-foreground">Source:</span>
                            <span className="font-medium">
                              {project.source && project.source.trim().length > 0
                                ? project.source
                                : "Non renseigné"}
                            </span>
                          </div>
                          {surfaceFacturee > 0 && (
                            <div className="flex items-center justify-between text-sm">
                              <span className="text-muted-foreground">Surface facturée:</span>
                              <span className="font-medium">{formatDecimal(surfaceFacturee)} m²</span>
                            </div>
                          )}
                          <div className="flex items-center justify-between text-sm">
                            <span className="text-muted-foreground">Assigné à:</span>
                            <span className="font-medium">{project.assigned_to}</span>
                          </div>
                        </div>

                        {/* Actions */}
                        <div className="flex gap-2 pt-2 flex-wrap">
                          <Button
                            size="sm"
                            variant="outline"
                            className="flex-1"
                            onClick={() => handleViewProject(project.id)}
                          >
                            <Eye className="w-4 h-4 mr-1" />
                            Voir
                          </Button>
                          <Button
                            size="sm"
                            variant="outline"
                            onClick={() => handleCreateQuote(project)}
                          >
                            <FileText className="w-4 h-4" />
                          </Button>
                          <Button
                            size="sm"
                            variant="secondary"
                            className="flex-1"
                            onClick={() => handleCreateSite(project)}
                          >
                            <Hammer className="w-4 h-4 mr-1" />
                            Créer chantier
                          </Button>
                        </div>
                      </CardContent>
                    </Card>
                  );
                },
              )}
            </div>
          ) : (
            <Card className="shadow-card bg-gradient-card border border-black/10">
              <CardContent className="p-0">
                <Table>
                  <TableHeader>
                    <TableRow className="bg-muted/40">
                      <TableHead className="w-[160px]">Référence</TableHead>
                      <TableHead>Client</TableHead>
                      <TableHead>Produits</TableHead>
                      <TableHead>Localisation</TableHead>
                      <TableHead>Statut</TableHead>
                      <TableHead>Finances</TableHead>
                      <TableHead>Assigné</TableHead>
                      <TableHead className="text-right">Actions</TableHead>
                    </TableRow>
                  </TableHeader>
                  <TableBody>
                    {filteredProjects.map(
                      ({
                        project,
                        displayedProducts,
                        displayedValorisationEntries,
                        clientName,
                        projectEmail,
                        surfaceFacturee,
                      }) => {
                        const statusConfig = statusMap[project.status ?? ""];
                        const badgeStyle = getProjectStatusBadgeStyle(statusConfig?.color);
                        const statusLabel = statusConfig?.label ?? project.status ?? "Statut";
                        const projectCostValue = project.estimated_value ?? null;
                        const valorisationSummary = displayedValorisationEntries[0];

                        return (
                          <TableRow
                            key={project.id}
                            className="bg-background/60 transition-colors hover:bg-muted/40"
                          >
                            <TableCell className="align-top">
                              <div className="font-semibold text-primary">{project.project_ref}</div>
                              {project.source && (
                                <div className="mt-1 text-xs text-muted-foreground">
                                  Source : {project.source}
                                </div>
                              )}
                            </TableCell>
                            <TableCell className="align-top">
                              <div className="font-medium text-foreground">{clientName}</div>
                              {project.company && (
                                <div className="text-xs text-muted-foreground">{project.company}</div>
                              )}
                              {(project.phone || projectEmail) && (
                                <div className="mt-2 space-y-1 text-xs text-muted-foreground">
                                  {project.phone && (
                                    <div className="flex items-center gap-1">
                                      <Phone className="h-3.5 w-3.5" />
                                      {project.phone}
                                    </div>
                                  )}
                                  {projectEmail && (
                                    <div className="flex items-center gap-1">
                                      <Mail className="h-3.5 w-3.5" />
                                      {projectEmail}
                                    </div>
                                  )}
                                </div>
                              )}
                            </TableCell>
                            <TableCell className="align-top">
                              {displayedProducts.length ? (
                                <div className="flex flex-wrap gap-1">
                                  {displayedProducts.map((item, index) => (
                                    <Badge
                                      key={`${project.id}-${item.product?.code}-${index}`}
                                      variant="secondary"
                                      className="text-xs font-medium"
                                    >
                                      {item.product?.code}
                                    </Badge>
                                  ))}
                                </div>
                              ) : (
                                <span className="text-xs text-muted-foreground">Aucun produit</span>
                              )}
                            </TableCell>
                            <TableCell className="align-top">
                              <div className="flex items-center gap-2 text-sm text-muted-foreground">
                                <MapPin className="h-4 w-4" />
                                {(project as Project & { address?: string }).address
                                  ? `${(project as Project & { address?: string }).address} • ${project.postal_code} ${project.city}`
                                  : `${project.city} (${project.postal_code})`}
                              </div>
                              {surfaceFacturee > 0 && (
                                <div className="mt-2 text-xs text-muted-foreground">
                                  Surface facturée :{" "}
                                  <span className="font-medium text-foreground">
                                    {formatDecimal(surfaceFacturee)} m²
                                  </span>
                                </div>
                              )}
                            </TableCell>
                            <TableCell className="align-top">
                              <Badge variant="outline" style={badgeStyle}>
                                {statusLabel}
                              </Badge>
                              {project.delegate && (
                                <div className="mt-2 text-xs text-muted-foreground">
                                  {project.delegate.name}
                                  {typeof project.delegate.price_eur_per_mwh === "number" && (
                                    <span className="block text-muted-foreground/80">
                                      {formatCurrency(project.delegate.price_eur_per_mwh)} / MWh
                                    </span>
                                  )}
                                </div>
                              )}
                            </TableCell>
                            <TableCell className="align-top space-y-2">
                              {typeof projectCostValue === "number" && (
                                <div className="flex items-center gap-1 text-sm font-semibold text-primary">
                                  <Euro className="h-4 w-4" />
                                  {formatCurrency(projectCostValue)}
                                </div>
                              )}
                              {typeof project.prime_cee === "number" && (
                                <div className="flex items-center gap-1 text-sm font-semibold text-emerald-600">
                                  <HandCoins className="h-4 w-4" />
                                  {formatCurrency(project.prime_cee)}
                                </div>
                              )}
                              {valorisationSummary && (
                                <div className="text-xs text-muted-foreground">
                                  Valorisation :{" "}
                                  <span className="font-semibold text-amber-600">
                                    {formatCurrency(
                                      valorisationSummary.valorisationTotalEur ??
                                        valorisationSummary.totalPrime ??
                                        0,
                                    )}
                                  </span>
                                  {valorisationSummary.productCode && (
                                    <span className="block text-muted-foreground/80">
                                      {valorisationSummary.productCode}
                                    </span>
                                  )}
                                </div>
                              )}
                            </TableCell>
                            <TableCell className="align-top text-sm font-medium text-foreground">
                              {project.assigned_to || "—"}
                            </TableCell>
                            <TableCell className="align-top min-w-[220px] text-right">
                              <div className="flex flex-wrap justify-end gap-2">
                                <Button
                                  size="sm"
                                  variant="outline"
                                  onClick={() => handleViewProject(project.id)}
                                >
                                  <Eye className="h-4 w-4 mr-1" />
                                  Voir
                                </Button>
                                <Button
                                  size="sm"
                                  variant="outline"
                                  onClick={() => handleCreateQuote(project)}
                                >
                                  <FileText className="h-4 w-4" />
                                </Button>
                                <Button
                                  size="sm"
                                  variant="secondary"
                                  onClick={() => handleCreateSite(project)}
                                >
                                  <Hammer className="h-4 w-4 mr-1" />
                                  Chantier
                                </Button>
                              </div>
                            </TableCell>
                          </TableRow>
                        );
                      },
                    )}
                  </TableBody>
                </Table>
              </CardContent>
            </Card>
          )
        ) : (
          <Card className="shadow-card bg-gradient-card border border-dashed border-muted">
            <CardContent className="py-10 text-center space-y-2">
              <CardTitle className="text-lg">Aucun projet trouvé</CardTitle>
              <p className="text-muted-foreground">
                Essayez d'élargir votre recherche ou de réinitialiser vos filtres.
              </p>
            </CardContent>
          </Card>
        )}
      </div>
      <AddQuoteDialog
        open={quoteDialogOpen}
        onOpenChange={(open) => {
          setQuoteDialogOpen(open);
          if (!open) {
            setQuoteInitialValues({});
          }
        }}
        initialValues={quoteInitialValues}
      />
      <SiteDialog
        open={siteDialogOpen}
        mode="create"
        onOpenChange={(open) => {
          setSiteDialogOpen(open);
          if (!open) {
            setSiteInitialValues(undefined);
          }
        }}
        onSubmit={handleSubmitSite}
        initialValues={siteInitialValues}
        orgId={currentOrgId}
        projects={projectOptions}
      />
    </Layout>
  );
};

export default Projects;<|MERGE_RESOLUTION|>--- conflicted
+++ resolved
@@ -23,7 +23,6 @@
   getProjectStatusBadgeStyle,
   type ProjectStatusSetting,
 } from "@/lib/projects";
-<<<<<<< HEAD
 import {
   Search,
   Filter,
@@ -40,9 +39,7 @@
   LayoutGrid,
   List,
 } from "lucide-react";
-=======
 import { Search, Calendar, MapPin, Euro, FileText, Eye, Phone, Hammer, HandCoins, Mail, UserRound } from "lucide-react";
->>>>>>> 55401517
 import { useOrg } from "@/features/organizations/OrgContext";
 import { useMembers } from "@/features/members/api";
 import { useToast } from "@/hooks/use-toast";
@@ -62,7 +59,6 @@
 import { useProjectStatuses } from "@/hooks/useProjectStatuses";
 import { useOrganizationPrimeSettings } from "@/features/organizations/useOrganizationPrimeSettings";
 import { ToggleGroup, ToggleGroupItem } from "@/components/ui/toggle-group";
-<<<<<<< HEAD
 import {
   Table,
   TableBody,
@@ -71,8 +67,6 @@
   TableHeader,
   TableRow,
 } from "@/components/ui/table";
-=======
->>>>>>> 55401517
 import {
   buildPrimeCeeEntries,
   computePrimeCee,
@@ -133,10 +127,8 @@
 
 const SURFACE_FACTUREE_TARGETS = ["surface_facturee", "surface facturée"] as const;
 
-<<<<<<< HEAD
 type ViewMode = "card" | "list";
 const VIEW_MODE_STORAGE_KEY = "projects:view-mode";
-=======
 const PROJECT_CATEGORY_VALUES = ["EQ", "EN"] as const;
 
 type ProjectCategoryValue = (typeof PROJECT_CATEGORY_VALUES)[number];
@@ -196,7 +188,6 @@
 
   return null;
 };
->>>>>>> 55401517
 
 const buildProjectProductDisplayMap = (
   projectProducts?: ProjectProduct[],
