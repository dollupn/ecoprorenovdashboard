--- conflicted
+++ resolved
@@ -1333,66 +1333,6 @@
                                   {project.project_ref || "Sans référence"}
                                 </h3>
                               </button>
-<<<<<<< HEAD
-                              <div className="flex items-center gap-2 mt-1">
-                                <DropdownMenu>
-                                  <DropdownMenuTrigger asChild>
-                                    <button
-                                      type="button"
-                                      className={cn(
-                                        "inline-flex items-center gap-1 rounded-full border px-2.5 py-0.5 text-xs font-medium transition-all focus:outline-none focus:ring-2 focus:ring-ring focus:ring-offset-2",
-                                        isStatusUpdating
-                                          ? "cursor-wait opacity-70"
-                                          : "hover:opacity-80",
-                                      )}
-                                      style={badgeStyle}
-                                      disabled={isStatusUpdating}
-                                      aria-busy={isStatusUpdating}
-                                      onClick={(event) => event.stopPropagation()}
-                                      onPointerDown={(event) => event.stopPropagation()}
-                                      onKeyDown={(event) => event.stopPropagation()}
-                                    >
-                                      {isStatusUpdating && (
-                                        <Loader2 className="h-3 w-3 animate-spin" aria-hidden="true" />
-                                      )}
-                                      <span>{statusLabel}</span>
-                                    </button>
-                                  </DropdownMenuTrigger>
-                                  <DropdownMenuContent
-                                    align="start"
-                                    className="w-48"
-                                    onClick={(event) => event.stopPropagation()}
-                                  >
-                                    {projectStatuses.map((statusOption) => {
-                                      const optionBadgeStyle = getProjectStatusBadgeStyle(statusOption.color);
-                                      const isCurrentStatus = statusOption.value === project.status;
-
-                                      return (
-                                        <DropdownMenuItem
-                                          key={statusOption.value}
-                                          disabled={isStatusUpdating || isCurrentStatus}
-                                          className="flex items-center justify-between gap-2 text-xs"
-                                          onClick={(event) => event.stopPropagation()}
-                                          onSelect={() => {
-                                            if (!isCurrentStatus) {
-                                              void handleProjectStatusChange(project.id, statusOption.value);
-                                            }
-                                          }}
-                                        >
-                                          <span className="truncate">{statusOption.label}</span>
-                                          <Badge
-                                            variant="outline"
-                                            style={optionBadgeStyle}
-                                            className="border-none text-[10px] font-medium"
-                                          >
-                                            {statusOption.label}
-                                          </Badge>
-                                        </DropdownMenuItem>
-                                      );
-                                    })}
-                                  </DropdownMenuContent>
-                                </DropdownMenu>
-=======
                               <div className="flex items-center gap-2 mt-1.5">
                                 <Badge 
                                   variant="outline" 
@@ -1401,7 +1341,6 @@
                                 >
                                   {statusLabel}
                                 </Badge>
->>>>>>> bcc2355f
                               </div>
                             </div>
                           </div>
@@ -1618,68 +1557,7 @@
                         </div>
 
                           {/* Action Buttons */}
-<<<<<<< HEAD
                           <div className="flex gap-2 pt-2">
-=======
-                          <div className="flex gap-2 pt-3">
-                            <DropdownMenu>
-                              <DropdownMenuTrigger asChild>
-                                <Button
-                                  size="sm"
-                                  variant="outline"
-                                  className="flex-1 h-8 justify-between gap-2 text-xs"
-                                  disabled={isStatusUpdating}
-                                  onClick={(event) => event.stopPropagation()}
-                                  onPointerDown={(event) => event.stopPropagation()}
-                                  onKeyDown={(event) => event.stopPropagation()}
-                                >
-                                  <span className="flex items-center gap-1">
-                                    Statut
-                                    <Badge
-                                      variant="outline"
-                                      style={badgeStyle}
-                                      className="border-none text-[10px] font-medium"
-                                    >
-                                      {statusLabel}
-                                    </Badge>
-                                  </span>
-                                </Button>
-                              </DropdownMenuTrigger>
-                              <DropdownMenuContent
-                                align="start"
-                                className="w-48"
-                                onClick={(event) => event.stopPropagation()}
-                              >
-                                {projectStatuses.map((statusOption) => {
-                                  const optionBadgeStyle = getProjectStatusBadgeStyle(statusOption.color);
-                                  const isCurrentStatus = statusOption.value === project.status;
-
-                                  return (
-                                    <DropdownMenuItem
-                                      key={statusOption.value}
-                                      disabled={isStatusUpdating || isCurrentStatus}
-                                      className="flex items-center justify-between gap-2 text-xs"
-                                      onClick={(event) => event.stopPropagation()}
-                                      onSelect={() => {
-                                        if (!isCurrentStatus) {
-                                          void handleProjectStatusChange(project.id, statusOption.value);
-                                        }
-                                      }}
-                                    >
-                                      <span className="truncate">{statusOption.label}</span>
-                                      <Badge
-                                        variant="outline"
-                                        style={optionBadgeStyle}
-                                        className="border-none text-[10px] font-medium"
-                                      >
-                                        {statusOption.label}
-                                      </Badge>
-                                    </DropdownMenuItem>
-                                  );
-                                })}
-                              </DropdownMenuContent>
-                            </DropdownMenu>
->>>>>>> bcc2355f
                             <Button
                               size="sm"
                               variant="outline"
