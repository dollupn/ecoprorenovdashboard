import { useCallback, useEffect, useMemo, useState } from "react";
import { useNavigate } from "react-router-dom";
import { useQuery } from "@tanstack/react-query";
import { supabase } from "@/integrations/supabase/client";
import { useAuth } from "@/hooks/useAuth";
import { Layout } from "@/components/layout/Layout";
import { Card, CardContent, CardHeader, CardTitle } from "@/components/ui/card";
import { Button } from "@/components/ui/button";
import { Badge } from "@/components/ui/badge";
import { Input } from "@/components/ui/input";
import { AddProjectDialog } from "@/components/projects/AddProjectDialog";
import {
  AddQuoteDialog,
  type QuoteFormValues,
} from "@/components/quotes/AddQuoteDialog";
import { 
  SiteDialog, 
  type SiteFormValues 
} from "@/components/sites/SiteDialog";
import { toast as showToast } from "sonner";
import type { Tables } from "@/integrations/supabase/types";
import {
  getProjectClientName,
  getProjectStatusBadgeStyle,
  type ProjectStatusSetting,
} from "@/lib/projects";
import {
  Search,
  Filter,
  Calendar,
  MapPin,
  Euro,
  FileText,
  Eye,
  Phone,
  Hammer,
  HandCoins,
  Mail,
  UserRound,
} from "lucide-react";
import { useOrg } from "@/features/organizations/OrgContext";
import { useMembers } from "@/features/members/api";
import { useToast } from "@/hooks/use-toast";
import type { SiteProjectOption } from "@/components/sites/SiteDialog";
import {
  Select,
  SelectContent,
  SelectItem,
  SelectTrigger,
  SelectValue,
} from "@/components/ui/select";
import {
  getDynamicFieldEntries,
  formatDynamicFieldValue,
  getDynamicFieldNumericValue,
} from "@/lib/product-params";
import { useProjectStatuses } from "@/hooks/useProjectStatuses";
import { useOrganizationPrimeSettings } from "@/features/organizations/useOrganizationPrimeSettings";
import {
  buildPrimeCeeEntries,
  computePrimeCee,
  getValorisationLabel,
  type PrimeCeeComputation,
  type PrimeCeeProductCatalogEntry,
  type PrimeCeeProductDisplayMap,
  type PrimeCeeProductResult,
  type PrimeCeeValorisationEntry,
  type PrimeProductInput,
} from "@/lib/prime-cee-unified";

type Project = Tables<"projects">;
type ProductSummary = Pick<
  Tables<"product_catalog">,
  "id" | "code" | "name" | "category" | "params_schema" | "is_active" | "default_params"
> & {
  kwh_cumac_values?: Pick<Tables<"product_kwh_cumac">, "id" | "building_type" | "kwh_cumac">[];
};
type ProjectProduct = Pick<
  Tables<"project_products">,
  "id" | "product_id" | "quantity" | "dynamic_params"
> & {
  product: ProductSummary | null;
};

type ProjectWithRelations = Project & {
  project_products: ProjectProduct[];
  lead?: Pick<Tables<"leads">, "email"> | null;
  delegate?: Pick<Tables<"delegates">, "id" | "name" | "price_eur_per_mwh"> | null;
};

// Show all products except those whose code starts with "ECO"
const getDisplayedProducts = (projectProducts?: ProjectProduct[]) =>
  (projectProducts ?? []).filter((item) => {
    const code = (item.product?.code ?? "").toUpperCase();
    return !code.startsWith("ECO");
  });

const currencyFormatter = new Intl.NumberFormat("fr-FR", { style: "currency", currency: "EUR" });
const decimalFormatter = new Intl.NumberFormat("fr-FR", {
  minimumFractionDigits: 0,
  maximumFractionDigits: 2,
});

const formatCurrency = (value: number) => currencyFormatter.format(value);
const formatDecimal = (value: number) => decimalFormatter.format(value);

const SURFACE_FACTUREE_TARGETS = ["surface_facturee", "surface facturée"] as const;

const buildProjectProductDisplayMap = (
  projectProducts?: ProjectProduct[],
): PrimeCeeProductDisplayMap => {
  return (projectProducts ?? []).reduce<PrimeCeeProductDisplayMap>((acc, item) => {
    const key = item.id ?? item.product_id;
    if (!key) {
      return acc;
    }

    acc[key] = {
      productCode: item.product?.code ?? null,
      productName: item.product?.name ?? null,
    };

    return acc;
  }, {});
};

const Projects = () => {
  const navigate = useNavigate();
  const { user } = useAuth();
  const { currentOrgId } = useOrg();
  const { data: members = [], isLoading: membersLoading } = useMembers(currentOrgId);
  const projectStatuses = useProjectStatuses();
  const { primeBonification } = useOrganizationPrimeSettings();
  const [searchTerm, setSearchTerm] = useState("");
  const [assignedFilter, setAssignedFilter] = useState<string>("all");
  const [quoteDialogOpen, setQuoteDialogOpen] = useState(false);
  const [quoteInitialValues, setQuoteInitialValues] =
    useState<Partial<QuoteFormValues>>({});

  const currentMember = members.find((member) => member.user_id === user?.id);
  const isAdmin = currentMember?.role === "admin" || currentMember?.role === "owner";

  const { data: projects = [], isLoading, refetch } = useQuery<ProjectWithRelations[]>({
    queryKey: ["projects", user?.id, currentOrgId, isAdmin],
    queryFn: async () => {
      if (!user) return [];

      let query = supabase
        .from("projects")
        .select(
          "*, delegate:delegates(id, name, price_eur_per_mwh), lead:leads(email), project_products(id, product_id, quantity, dynamic_params, product:product_catalog(id, code, name, category, params_schema, kwh_cumac_values:product_kwh_cumac(id, building_type, kwh_cumac)))"
        )
        .order("created_at", { ascending: false });

      if (currentOrgId) {
        query = query.eq("org_id", currentOrgId);
      }

      if (!isAdmin) {
        query = query.eq("user_id", user.id);
      }

      const { data, error } = await query;

      if (error) throw error;
      return (data ?? []) as ProjectWithRelations[];
    },
    enabled: !!user && (!currentOrgId || !membersLoading),
  });

  const assignedOptions = useMemo(() => {
    const unique = new Set<string>();
    projects.forEach((project) => {
      if (project.assigned_to) {
        unique.add(project.assigned_to);
      }
    });
    return Array.from(unique).sort((a, b) => a.localeCompare(b));
  }, [projects]);

  useEffect(() => {
    if (assignedFilter !== "all" && !assignedOptions.includes(assignedFilter)) {
      setAssignedFilter("all");
    }
  }, [assignedFilter, assignedOptions]);

  const statusMap = useMemo(() => {
    return projectStatuses.reduce<Record<string, ProjectStatusSetting>>((acc, status) => {
      acc[status.value] = status;
      return acc;
    }, {});
  }, [projectStatuses]);

  type ProjectValorisationSummary = {
    computation: PrimeCeeComputation | null;
    totalPrime: number;
    totalValorisationMwh: number;
    delegatePrice: number;
    products: PrimeCeeProductResult[];
  };

  const projectValorisationSummaries = useMemo(() => {
    return projects.reduce<Record<string, ProjectValorisationSummary>>((acc, project) => {
      const projectProducts = project.project_products.reduce<PrimeProductInput[]>((pAcc, pp) => {
        pAcc.push({
          id: pp.id,
          product_id: pp.product_id,
          quantity: pp.quantity,
          dynamic_params: (pp.dynamic_params as Record<string, unknown>) ?? {},
        });
        return pAcc;
      }, []);

      const productMap = project.project_products.reduce<Record<string, PrimeCeeProductCatalogEntry>>((pMap, pp) => {
        if (pp.product) {
          pMap[pp.product_id] = pp.product;
        }
        return pMap;
      }, {});

      const result = computePrimeCee({
        products: projectProducts,
        productMap,
        buildingType: project.building_type,
        delegate: project.delegate,
        primeBonification,
      });

      acc[project.id] = {
        computation: result ?? null,
        totalPrime: result?.totalPrime ?? 0,
        totalValorisationMwh: result?.totalValorisationMwh ?? 0,
        totalValorisationEur: result?.totalValorisationEur ?? 0,
        delegatePrice: result?.delegatePrice ?? 0,
        products: result?.products ?? [],
      };

      return acc;
    }, {});
  }, [projects, primeBonification]);

  const surfaceFactureeByProject = useMemo(() => {
    return projects.reduce<Record<string, number>>((acc, project) => {
      const total = (project.project_products ?? []).reduce((sum, projectProduct) => {
        const product = projectProduct.product;
        if (!product) {
          return sum;
        }

        const surfaceValue = getDynamicFieldNumericValue(
          product.params_schema,
          projectProduct.dynamic_params,
          [...SURFACE_FACTUREE_TARGETS],
        );

        if (typeof surfaceValue === "number" && surfaceValue > 0) {
          return sum + surfaceValue;
        }

        return sum;
      }, 0);

      if (total > 0 && project.id) {
        acc[project.id] = total;
      }

      return acc;
    }, {});
  }, [projects]);

  const filteredProjects = useMemo(() => {
    const normalizedSearch = searchTerm.trim().toLowerCase();

    let base = projects;

    if (assignedFilter !== "all") {
      base = base.filter((project) => project.assigned_to === assignedFilter);
    }

    if (!normalizedSearch) {
      return base;
    }

    return base.filter((project) => {
      const clientName = getProjectClientName(project);
      const displayedProducts = getDisplayedProducts(project.project_products);

      const productCodes = displayedProducts
        .map((item) => item.product?.code ?? "")
        .join(" ");

      const dynamicValues = displayedProducts
        .flatMap((item) =>
          getDynamicFieldEntries(
            item.product?.params_schema ?? null,
            item.dynamic_params
          ).map((entry) => entry.value?.toString().toLowerCase())
        )
        .join(" ");

      const searchable = [
        project.project_ref,
        clientName,
        project.client_first_name ?? "",
        project.client_last_name ?? "",
        project.company ?? "",
        project.siren ?? "",
        project.city,
        project.postal_code,
        productCodes,
        project.assigned_to,
        project.source ?? "",
        project.lead?.email ?? "",
        project.delegate?.name ?? "",
        dynamicValues,
      ]
        .join(" ")
        .toLowerCase();

      return searchable.includes(normalizedSearch);
    });
  }, [searchTerm, projects, assignedFilter]);

  const handleViewProject = (projectId: string) => {
    navigate(`/projects/${projectId}`);
  };

  const handleCreateQuote = (project: ProjectWithRelations) => {
    const displayedProducts = getDisplayedProducts(project.project_products);
    const firstProduct = displayedProducts[0]?.product ?? project.project_products?.[0]?.product;
    const clientName = getProjectClientName(project);

    setQuoteInitialValues({
      client_name: clientName,
      project_id: project.id,
      product_name:
        firstProduct?.name ||
        firstProduct?.code ||
        (project as Project & { product_name?: string }).product_name ||
        "",
      amount: project.estimated_value ?? undefined,
      quote_ref: project.project_ref
        ? `${project.project_ref}-DEV`
        : undefined,
      client_phone: project.phone ?? "",
      site_address: "", // Will be derived from city/postal_code if needed
      site_city: project.city ?? "",
      site_postal_code: project.postal_code ?? "",
    });
    setQuoteDialogOpen(true);
  };

  const [siteDialogOpen, setSiteDialogOpen] = useState(false);
  const [siteInitialValues, setSiteInitialValues] = useState<Partial<SiteFormValues>>();

  const handleCreateSite = async (project: ProjectWithRelations) => {
    const clientName = getProjectClientName(project);
    const displayedProducts = getDisplayedProducts(project.project_products);
    const firstProduct = displayedProducts[0]?.product ?? project.project_products?.[0]?.product;
    const productLabel = firstProduct?.code || project.product_name || "";
    const address = (project as Project & { address?: string | null }).address ?? "";

    const valorisationSummary = projectValorisationSummaries[project.id];
<<<<<<< HEAD
    const valorisationEntries = displayedProducts
      .map((item) => (item.id ? valorisationSummary?.productMap[item.id] : undefined))
      .filter(
        (entry): entry is PrimeCeeProductResult =>
          Boolean(entry && entry.valorisationTotalEur && entry.valorisationTotalEur > 0),
      );
    const fallbackValorisation =
      valorisationSummary?.products.find(
        (entry) => typeof entry.valorisationTotalEur === "number" && entry.valorisationTotalEur > 0,
      ) ??
      valorisationSummary?.products.find(
        (entry) => typeof entry.valorisationTotalMwh === "number" && entry.valorisationTotalMwh > 0,
      );
    const selectedValorisation = valorisationEntries[0] ?? fallbackValorisation;
    const valorisationTotalEur = selectedValorisation?.valorisationTotalEur ?? selectedValorisation?.totalPrime ?? 0;
=======
    const valorisationEntries = buildPrimeCeeEntries({
      computation: valorisationSummary?.computation ?? null,
      productMap: buildProjectProductDisplayMap(displayedProducts),
    });
    let fallbackValorisation: PrimeCeeValorisationEntry | undefined;
    if (!valorisationEntries.length) {
      fallbackValorisation = buildPrimeCeeEntries({
        computation: valorisationSummary?.computation ?? null,
        productMap: buildProjectProductDisplayMap(project.project_products),
      }).find((entry) => entry.valorisationTotalMwh > 0);
    }
    const selectedValorisation = valorisationEntries[0] ?? fallbackValorisation;
    const valorisationMwh = selectedValorisation?.valorisationTotalMwh ?? 0;
    const valorisationBase = selectedValorisation?.valorisationPerUnitEur ?? 0;
>>>>>>> 982ed9ee
    const surfaceFacturee = surfaceFactureeByProject[project.id] ?? 0;

    // Generate unique site ref
    const today = new Date();
    const datePrefix = `SITE-${today.getFullYear()}${String(today.getMonth() + 1).padStart(2, "0")}${String(today.getDate()).padStart(2, "0")}`;
    
    const { data: existingSites } = await supabase
      .from("sites")
      .select("site_ref")
      .eq("org_id", currentOrgId)
      .like("site_ref", `${datePrefix}-%`)
      .order("created_at", { ascending: false })
      .limit(1);

    let nextNumber = 1;
    if (existingSites && existingSites.length > 0) {
      const lastRef = existingSites[0].site_ref;
      const lastNumber = parseInt(lastRef.split("-").pop() || "0");
      nextNumber = lastNumber + 1;
    }

    const site_ref = `${datePrefix}-${String(nextNumber).padStart(3, "0")}`;

    setSiteInitialValues({
      site_ref,
      project_ref: project.project_ref ?? "",
      client_name: clientName,
      product_name: productLabel,
      address,
      city: project.city ?? "",
      postal_code: project.postal_code ?? "",
      date_debut: new Date().toISOString().slice(0, 10),
      status: "PLANIFIE",
      cofrac_status: "EN_ATTENTE",
      progress_percentage: 0,
      revenue: 0,
      profit_margin: 0,
      surface_facturee: surfaceFacturee,
      cout_main_oeuvre_m2_ht: 0,
      cout_isolation_m2: 0,
      isolation_utilisee_m2: 0,
      montant_commission: 0,
      valorisation_cee: valorisationTotalEur,
      team_members: [{ name: "" }],
      additional_costs: [],
    });
    setSiteDialogOpen(true);
  };

  const projectOptions = useMemo<SiteProjectOption[]>(() => {
    return projects.map((project) => {
      const clientName = getProjectClientName(project);
      const displayedProducts = getDisplayedProducts(project.project_products);
      const firstProduct = displayedProducts[0]?.product ?? project.project_products?.[0]?.product;
      const productLabel = firstProduct?.code || project.product_name || "";
      const address = (project as Project & { address?: string | null }).address ?? "";
      const surfaceFacturee = surfaceFactureeByProject[project.id] ?? undefined;

      return {
        id: project.id,
        project_ref: project.project_ref ?? "",
        client_name: clientName,
        product_name: productLabel,
        address,
        city: project.city ?? "",
        postal_code: project.postal_code ?? "",
        surface_facturee: surfaceFacturee && surfaceFacturee > 0 ? surfaceFacturee : undefined,
      } satisfies SiteProjectOption;
    });
  }, [projects, surfaceFactureeByProject]);

  const handleSubmitSite = useCallback(async (values: SiteFormValues) => {
    if (!user || !currentOrgId) return;

    const sanitizedTeam = values.team_members.map((member) => member.name.trim()).filter(Boolean);
    const sanitizedCosts = values.additional_costs
      ? values.additional_costs
          .filter((cost) => cost.label.trim().length > 0)
          .map((cost) => {
            const attachment = cost.attachment ? cost.attachment.trim() : "";

            return {
              label: cost.label.trim(),
              amount_ht: Number.isFinite(cost.amount_ht) ? cost.amount_ht : 0,
              taxes: Number.isFinite(cost.taxes) ? cost.taxes : 0,
              attachment: attachment.length > 0 ? attachment : null,
            };
          })
      : [];

    const siteData = {
      site_ref: values.site_ref,
      project_ref: values.project_ref,
      client_name: values.client_name,
      product_name: values.product_name?.trim() || "",
      address: values.address,
      city: values.city,
      postal_code: values.postal_code,
      status: values.status,
      cofrac_status: values.cofrac_status,
      date_debut: values.date_debut,
      date_fin_prevue: values.date_fin_prevue || null,
      progress_percentage: values.progress_percentage,
      revenue: values.revenue,
      profit_margin: values.profit_margin,
      surface_facturee: values.surface_facturee,
      cout_main_oeuvre_m2_ht: values.cout_main_oeuvre_m2_ht,
      cout_isolation_m2: values.cout_isolation_m2,
      isolation_utilisee_m2: values.isolation_utilisee_m2,
      montant_commission: values.montant_commission,
      valorisation_cee: values.valorisation_cee,
      notes: values.notes?.trim() || null,
      team_members: sanitizedTeam.length > 0 ? sanitizedTeam : null,
      additional_costs: sanitizedCosts.length > 0 ? sanitizedCosts : [],
      user_id: user.id,
      org_id: currentOrgId,
    };

    try {
      const { error } = await supabase.from("sites").insert([siteData]);

      if (error) throw error;

      showToast("Chantier créé", {
        description: `${siteData.site_ref} a été ajouté à la liste des chantiers.`,
      });

      setSiteDialogOpen(false);
      setSiteInitialValues(undefined);
      
      // Navigate to sites page
      navigate("/sites");
    } catch (error) {
      console.error("Error saving site:", error);
      showToast("Erreur", {
        description: "Impossible de créer le chantier.",
      });
    }
  }, [user, currentOrgId, navigate]);

  if (isLoading || membersLoading) {
    return (
      <Layout>
        <div className="flex items-center justify-center h-96">
          <p className="text-muted-foreground">Chargement des projets...</p>
        </div>
      </Layout>
    );
  }

  return (
    <Layout>
      <div className="space-y-6">
        {/* Header */}
        <div className="flex items-center justify-between">
          <div>
            <h1 className="text-3xl font-bold bg-gradient-to-r from-primary to-accent bg-clip-text text-transparent">
              Gestion des Projets
            </h1>
            <p className="text-muted-foreground mt-1">
              Suivi et gestion de vos projets de rénovation énergétique
            </p>
          </div>
          <AddProjectDialog onProjectAdded={() => void refetch()} />
        </div>

        {/* Filters */}
        <Card className="shadow-card bg-gradient-card border-0">
          <CardContent className="pt-6">
            <div className="flex flex-col xl:flex-row gap-4">
              <div className="relative flex-1">
                <Search className="absolute left-3 top-1/2 transform -translate-y-1/2 w-4 h-4 text-muted-foreground" />
                <Input
                  placeholder="Rechercher par référence, client, SIREN, ville..."
                  className="pl-10"
                  value={searchTerm}
                  onChange={(event) => setSearchTerm(event.target.value)}
                />
              </div>
              <div className="flex flex-col md:flex-row gap-4">
                <Select
                  value={assignedFilter}
                  onValueChange={(value) => setAssignedFilter(value)}
                >
                  <SelectTrigger className="md:w-[220px]">
                    <SelectValue placeholder="Toutes les assignations" />
                  </SelectTrigger>
                  <SelectContent>
                    <SelectItem value="all">Toutes les assignations</SelectItem>
                    {assignedOptions.map((option) => (
                      <SelectItem key={option} value={option}>
                        {option}
                      </SelectItem>
                    ))}
                  </SelectContent>
                </Select>
                <Button variant="outline">
                  <Filter className="w-4 h-4 mr-2" />
                  Filtres
                </Button>
              </div>
            </div>
          </CardContent>
        </Card>

        {/* Projects Grid */}
        <div className="grid grid-cols-1 lg:grid-cols-2 xl:grid-cols-3 gap-6">
          {filteredProjects.map((project) => {
            const displayedProducts = getDisplayedProducts(project.project_products);
            const statusConfig = statusMap[project.status ?? ""];
            const badgeStyle = getProjectStatusBadgeStyle(statusConfig?.color);
            const statusLabel = statusConfig?.label ?? project.status ?? "Statut";
            const clientName = getProjectClientName(project);
            const projectEmail =
              (project as Project & { email?: string | null; client_email?: string | null }).email ??
              (project as Project & { email?: string | null; client_email?: string | null }).client_email ??
              project.lead?.email ??
              null;
            const projectCostValue = project.estimated_value ?? null;
            const valorisationSummary = projectValorisationSummaries[project.id];
            const valorisationEntries = buildPrimeCeeEntries({
              computation: valorisationSummary?.computation ?? null,
              productMap: buildProjectProductDisplayMap(displayedProducts),
            });
            const valorisationEntries = displayedProducts
              .map((item) => (item.id ? valorisationSummary?.productMap[item.id] : undefined))
              .filter((entry): entry is PrimeCeeProductResult =>
                Boolean(entry && entry.valorisationPerUnitEur && entry.valorisationPerUnitEur > 0)
              );

            return (
              <Card
                key={project.id}
                className="shadow-card bg-gradient-card border border-black/10 transition-all duration-300 hover:shadow-elevated dark:border-white/10"
              >
                <CardHeader className="pb-3">
                  <div className="flex items-start justify-between">
                    <div>
                      <CardTitle className="text-lg font-bold text-primary">
                        {project.project_ref}
                      </CardTitle>
                      <p className="text-sm text-muted-foreground mt-1 space-y-1">
                        <span className="block">
                          {clientName}
                          {project.company && (
                            <span className="block text-xs">{project.company}</span>
                          )}
                          {project.siren && (
                            <span className="block text-xs text-muted-foreground/80">
                              SIREN : {project.siren}
                            </span>
                          )}
                          {project.source && (
                            <span className="block text-xs text-muted-foreground/80">
                              Source : {project.source}
                            </span>
                          )}
                        </span>
                        {project.phone && (
                          <span className="flex items-center gap-1 text-xs text-muted-foreground/80">
                            <Phone className="w-3.5 h-3.5" />
                            {project.phone}
                          </span>
                        )}
                        {projectEmail && (
                          <span className="flex items-center gap-1 text-xs text-muted-foreground/80">
                            <Mail className="w-3.5 h-3.5" />
                            {projectEmail}
                          </span>
                        )}
                      </p>
                    </div>
                    <Badge variant="outline" style={badgeStyle}>
                      {statusLabel}
                    </Badge>
                  </div>
                </CardHeader>

                <CardContent className="space-y-4">
                  {/* Product & Location */}
                  <div className="space-y-2">
                    <div className="flex flex-wrap gap-2">
                      {displayedProducts.length ? (
                        displayedProducts.map((item, index) => (
                          <Badge
                            key={`${project.id}-${item.product?.code}-${index}`}
                            variant="secondary"
                            className="text-xs font-medium"
                          >
                            {item.product?.code}
                          </Badge>
                        ))
                      ) : (
                        <span className="text-sm text-muted-foreground">
                          Aucun produit à afficher
                        </span>
                      )}
                    </div>
                    <div className="flex items-center gap-2 text-sm text-muted-foreground">
                      <MapPin className="w-4 h-4" />
                      {(project as Project & { address?: string }).address
                        ? `${(project as Project & { address?: string }).address} • ${project.postal_code} ${project.city}`
                        : `${project.city} (${project.postal_code})`}
                    </div>

                    {displayedProducts.map((item, index) => {
                      const dynamicFields = getDynamicFieldEntries(
                        item.product?.params_schema ?? null,
                        item.dynamic_params
                      );

                      if (!dynamicFields.length) {
                        return null;
                      }

                      return (
                        <div
                          key={`${project.id}-dynamic-${index}`}
                          className="space-y-1 text-xs text-muted-foreground"
                        >
                          {dynamicFields.map((field) => (
                            <div
                              key={`${project.id}-${item.product?.code}-${field.label}`}
                              className="flex items-center justify-between gap-2"
                            >
                              <span>{field.label}</span>
                              <span className="font-medium text-foreground">
                                {String(formatDynamicFieldValue(field))}
                              </span>
                            </div>
                          ))}
                        </div>
                      );
                    })}
                  </div>

                  {/* Technical Details */}
                  {(project.surface_batiment_m2 || project.surface_isolee_m2) && (
                    <div className="space-y-2">
                      {project.surface_batiment_m2 && (
                        <div className="flex justify-between text-sm">
                          <span className="text-muted-foreground">Surface bâtiment:</span>
                          <span className="font-medium">{project.surface_batiment_m2} m²</span>
                        </div>
                      )}
                      {project.surface_isolee_m2 && (
                        <div className="flex justify-between text-sm">
                          <span className="text-muted-foreground">Surface isolée:</span>
                          <span className="font-medium">{project.surface_isolee_m2} m²</span>
                        </div>
                      )}
                    </div>
                  )}

                  {/* Timeline */}
                  {project.date_debut_prevue && (
                    <div className="space-y-2">
                      <div className="flex items-center gap-2 text-sm">
                        <Calendar className="w-4 h-4 text-muted-foreground" />
                        <span className="text-muted-foreground">Début:</span>
                        <span className="font-medium">
                          {new Date(project.date_debut_prevue).toLocaleDateString("fr-FR")}
                        </span>
                      </div>
                      {project.date_fin_prevue && (
                        <div className="flex items-center gap-2 text-sm ml-6">
                          <span className="text-muted-foreground">Fin prévue:</span>
                          <span className="font-medium">
                            {new Date(project.date_fin_prevue).toLocaleDateString("fr-FR")}
                          </span>
                        </div>
                      )}
                    </div>
                  )}

                  {/* Value & Assignment */}
                  <div className="pt-2 border-t space-y-2">
                    {typeof projectCostValue === "number" && (
                      <div className="flex items-center justify-between">
                        <span className="text-sm text-muted-foreground">Coût du chantier:</span>
                        <div className="flex items-center gap-1 text-sm font-bold text-primary">
                          <Euro className="w-4 h-4" />
                          {formatCurrency(projectCostValue)}
                        </div>
                      </div>
                    )}
                    {typeof project.prime_cee === "number" && (
                      <div className="flex items-center justify-between">
                        <span className="text-sm text-muted-foreground">Prime CEE:</span>
                        <div className="flex items-center gap-1 text-sm font-bold text-emerald-600">
                          <HandCoins className="w-4 h-4" />
                          {formatCurrency(project.prime_cee)}
                        </div>
                      </div>
                    )}
<<<<<<< HEAD
                    {valorisationEntries.map((entry) => {
                      const valorisationLabel = (entry.valorisationLabel || "Valorisation m²/LED").trim();
                      return (
                        <div
                          key={`${project.id}-valorisation-${entry.projectProductId}`}
                          className="space-y-1"
                        >
                          <div className="flex items-start justify-between gap-3">
                            <span className="text-xs uppercase tracking-wide text-muted-foreground">
                              {valorisationLabel}
                              {entry.productCode ? ` (${entry.productCode})` : ""}
                            </span>
                            <span className="text-sm font-semibold text-emerald-600 text-right">
                              {formatCurrency(entry.valorisationPerUnitEur ?? 0)} / {entry.multiplierLabel}
                            </span>
                          </div>
                          <div className="flex items-start justify-between gap-3 text-xs text-muted-foreground">
                            <span>
                              {`${formatDecimal(entry.valorisationPerUnitMwh)} MWh × ${entry.multiplierLabel} = ${formatDecimal(
                                entry.valorisationTotalMwh,
                              )} MWh`}
                            </span>
                            <span className="font-semibold text-amber-600 text-right">
                              Prime calculée : {formatCurrency(entry.valorisationTotalEur ?? entry.totalPrime ?? 0)}
                            </span>
                          </div>
                        </div>
                      );
                    })}
=======
                    {valorisationEntries.map((entry) => (
                      <div
                        key={`${project.id}-valorisation-${entry.projectProductId}`}
                        className="flex items-center justify-between"
                      >
                        <span className="text-sm text-muted-foreground">
                          Valorisation CEE
                          {entry.productCode ? ` (${entry.productCode})` : ""}:
                        </span>
                        <span className="text-sm font-semibold text-amber-600 text-right">
                          {formatCurrency(entry.valorisationPerUnitEur ?? 0)} / {getValorisationLabel(entry)}
                        </span>
                      </div>
                    ))}
>>>>>>> 982ed9ee
                    <div className="flex items-center justify-between text-sm">
                      <span className="text-muted-foreground flex items-center gap-1">
                        <UserRound className="w-4 h-4" />
                        Délégataire:
                      </span>
                      <span className="font-medium flex items-center gap-1 text-right">
                        {project.delegate ? (
                          <>
                            {project.delegate.name}
                            {typeof project.delegate.price_eur_per_mwh === "number" ? (
                              <span className="text-xs text-muted-foreground">
                                ({formatCurrency(project.delegate.price_eur_per_mwh)} / MWh)
                              </span>
                            ) : null}
                          </>
                        ) : (
                          "Non défini"
                        )}
                      </span>
                    </div>
                    <div className="flex items-center justify-between text-sm">
                      <span className="text-muted-foreground">Source:</span>
                      <span className="font-medium">
                        {project.source && project.source.trim().length > 0
                          ? project.source
                          : "Non renseigné"}
                      </span>
                    </div>
                    <div className="flex items-center justify-between text-sm">
                      <span className="text-muted-foreground">Assigné à:</span>
                      <span className="font-medium">{project.assigned_to}</span>
                    </div>
                  </div>

                  {/* Actions */}
                  <div className="flex gap-2 pt-2 flex-wrap">
                    <Button
                      size="sm"
                      variant="outline"
                      className="flex-1"
                      onClick={() => handleViewProject(project.id)}
                    >
                      <Eye className="w-4 h-4 mr-1" />
                      Voir
                    </Button>
                    <Button
                      size="sm"
                      variant="outline"
                      onClick={() => handleCreateQuote(project)}
                    >
                      <FileText className="w-4 h-4" />
                    </Button>
                    <Button
                      size="sm"
                      variant="secondary"
                      className="flex-1"
                      onClick={() => handleCreateSite(project)}
                    >
                      <Hammer className="w-4 h-4 mr-1" />
                      Créer chantier
                    </Button>
                  </div>
                </CardContent>
              </Card>
            );
          })}
        </div>

        {filteredProjects.length === 0 && (
          <Card className="shadow-card bg-gradient-card border border-dashed border-muted">
            <CardContent className="py-10 text-center space-y-2">
              <CardTitle className="text-lg">Aucun projet trouvé</CardTitle>
              <p className="text-muted-foreground">
                Essayez d'élargir votre recherche ou de réinitialiser vos filtres.
              </p>
            </CardContent>
          </Card>
        )}
      </div>
      <AddQuoteDialog
        open={quoteDialogOpen}
        onOpenChange={(open) => {
          setQuoteDialogOpen(open);
          if (!open) {
            setQuoteInitialValues({});
          }
        }}
        initialValues={quoteInitialValues}
      />
      <SiteDialog
        open={siteDialogOpen}
        mode="create"
        onOpenChange={(open) => {
          setSiteDialogOpen(open);
          if (!open) {
            setSiteInitialValues(undefined);
          }
        }}
        onSubmit={handleSubmitSite}
        initialValues={siteInitialValues}
        orgId={currentOrgId}
        projects={projectOptions}
      />
    </Layout>
  );
};

export default Projects;<|MERGE_RESOLUTION|>--- conflicted
+++ resolved
@@ -361,7 +361,6 @@
     const address = (project as Project & { address?: string | null }).address ?? "";
 
     const valorisationSummary = projectValorisationSummaries[project.id];
-<<<<<<< HEAD
     const valorisationEntries = displayedProducts
       .map((item) => (item.id ? valorisationSummary?.productMap[item.id] : undefined))
       .filter(
@@ -377,7 +376,6 @@
       );
     const selectedValorisation = valorisationEntries[0] ?? fallbackValorisation;
     const valorisationTotalEur = selectedValorisation?.valorisationTotalEur ?? selectedValorisation?.totalPrime ?? 0;
-=======
     const valorisationEntries = buildPrimeCeeEntries({
       computation: valorisationSummary?.computation ?? null,
       productMap: buildProjectProductDisplayMap(displayedProducts),
@@ -392,7 +390,6 @@
     const selectedValorisation = valorisationEntries[0] ?? fallbackValorisation;
     const valorisationMwh = selectedValorisation?.valorisationTotalMwh ?? 0;
     const valorisationBase = selectedValorisation?.valorisationPerUnitEur ?? 0;
->>>>>>> 982ed9ee
     const surfaceFacturee = surfaceFactureeByProject[project.id] ?? 0;
 
     // Generate unique site ref
@@ -788,7 +785,6 @@
                         </div>
                       </div>
                     )}
-<<<<<<< HEAD
                     {valorisationEntries.map((entry) => {
                       const valorisationLabel = (entry.valorisationLabel || "Valorisation m²/LED").trim();
                       return (
@@ -818,7 +814,6 @@
                         </div>
                       );
                     })}
-=======
                     {valorisationEntries.map((entry) => (
                       <div
                         key={`${project.id}-valorisation-${entry.projectProductId}`}
@@ -833,7 +828,6 @@
                         </span>
                       </div>
                     ))}
->>>>>>> 982ed9ee
                     <div className="flex items-center justify-between text-sm">
                       <span className="text-muted-foreground flex items-center gap-1">
                         <UserRound className="w-4 h-4" />
