import { useEffect, useMemo, useState } from "react";
import { useNavigate } from "react-router-dom";
import { useQuery } from "@tanstack/react-query";
import { supabase } from "@/integrations/supabase/client";
import { useAuth } from "@/hooks/useAuth";
import { Layout } from "@/components/layout/Layout";
import { Card, CardContent, CardHeader, CardTitle } from "@/components/ui/card";
import { Button } from "@/components/ui/button";
import { Badge } from "@/components/ui/badge";
import { Input } from "@/components/ui/input";
import { AddProjectDialog } from "@/components/projects/AddProjectDialog";
import {
  AddQuoteDialog,
  type QuoteFormValues,
} from "@/components/quotes/AddQuoteDialog";
import type { Tables } from "@/integrations/supabase/types";
import { getStatusColor, getStatusLabel } from "@/lib/projects";
import {
  Search,
  Filter,
  Calendar,
  MapPin,
  Euro,
  FileText,
  Eye,
  Phone,
  Hammer,
  HandCoins,
} from "lucide-react";
import { useOrg } from "@/features/organizations/OrgContext";
import { useMembers } from "@/features/members/api";
import {
  Select,
  SelectContent,
  SelectItem,
  SelectTrigger,
  SelectValue,
} from "@/components/ui/select";
import {
  getDynamicFieldEntries,
  formatDynamicFieldValue,
} from "@/lib/product-params";

type Project = Tables<"projects">;
type ProjectProduct = Tables<"project_products"> & {
  product: Pick<Tables<"product_catalog">, "code" | "name" | "params_schema"> | null;
};

type ProjectWithRelations = Project & {
  project_products: ProjectProduct[];
};

<<<<<<< HEAD
const getDisplayedProducts = (projectProducts?: ProjectProduct[]) =>
  (projectProducts ?? []).filter((item) =>
    (item.product?.code ?? "").toUpperCase().startsWith("BAT")
  );
=======
const getDisplayedProductCodes = (projectProducts?: ProjectProduct[]) =>
  (projectProducts ?? [])
    .map((item) => item.product?.code?.trim() ?? "")
    .filter((code) => code && code.toUpperCase().startsWith("BAT"));
>>>>>>> 746d8b7e

const formatCurrency = (value: number) =>
  new Intl.NumberFormat("fr-FR", { style: "currency", currency: "EUR" }).format(value);

const Projects = () => {
  const navigate = useNavigate();
  const { user } = useAuth();
  const { currentOrgId } = useOrg();
  const { data: members = [], isLoading: membersLoading } = useMembers(currentOrgId);
  const [searchTerm, setSearchTerm] = useState("");
  const [assignedFilter, setAssignedFilter] = useState<string>("all");
  const [quoteDialogOpen, setQuoteDialogOpen] = useState(false);
  const [quoteInitialValues, setQuoteInitialValues] =
    useState<Partial<QuoteFormValues>>({});

  const currentMember = members.find((member) => member.user_id === user?.id);
  const isAdmin = currentMember?.role === "admin" || currentMember?.role === "owner";

  const { data: projects = [], isLoading, refetch } = useQuery<ProjectWithRelations[]>({
    queryKey: ["projects", user?.id, currentOrgId, isAdmin],
    queryFn: async () => {
      if (!user) return [];

      let query = supabase
        .from("projects")
        .select(
          "*, project_products(id, quantity, dynamic_params, product:product_catalog(code, name, params_schema))"
        )
        .order("created_at", { ascending: false });

      if (currentOrgId) {
        query = query.eq("org_id", currentOrgId);
      }

      if (!isAdmin) {
        query = query.eq("user_id", user.id);
      }

      const { data, error } = await query;

      if (error) throw error;
      return (data ?? []) as ProjectWithRelations[];
    },
    enabled: !!user && (!currentOrgId || !membersLoading),
  });

  const assignedOptions = useMemo(() => {
    const unique = new Set<string>();
    projects.forEach((project) => {
      if (project.assigned_to) {
        unique.add(project.assigned_to);
      }
    });
    return Array.from(unique).sort((a, b) => a.localeCompare(b));
  }, [projects]);

  useEffect(() => {
    if (assignedFilter !== "all" && !assignedOptions.includes(assignedFilter)) {
      setAssignedFilter("all");
    }
  }, [assignedFilter, assignedOptions]);

  const filteredProjects = useMemo(() => {
    const normalizedSearch = searchTerm.trim().toLowerCase();

    let base = projects;

    if (assignedFilter !== "all") {
      base = base.filter((project) => project.assigned_to === assignedFilter);
    }

    if (!normalizedSearch) {
      return base;
    }

    return base.filter((project) => {
      const displayedProducts = getDisplayedProducts(project.project_products);
      const productCodes = displayedProducts
        .map((item) => item.product?.code ?? "")
        .join(" ");
      const dynamicValues = displayedProducts
        .flatMap((item) =>
          getDynamicFieldEntries(
            item.product?.params_schema ?? null,
            item.dynamic_params
          ).map((entry) => entry.value?.toString().toLowerCase())
        )
        .join(" ");

      const searchable = [
        project.project_ref,
        project.client_name,
        project.company ?? "",
        project.city,
        project.postal_code,
<<<<<<< HEAD
        productCodes,
        project.assigned_to,
        dynamicValues,
=======
        getDisplayedProductCodes(project.project_products).join(" "),
        project.assigned_to
>>>>>>> 746d8b7e
      ]
        .join(" ")
        .toLowerCase();

      return searchable.includes(normalizedSearch);
    });
  }, [searchTerm, projects, assignedFilter]);

  const handleViewProject = (projectId: string) => {
    navigate(`/projects/${projectId}`);
  };

  const handleCreateQuote = (project: ProjectWithRelations) => {
    const firstProduct =
      project.project_products?.find((item) =>
        (item.product?.code ?? "").toUpperCase().startsWith("BAT")
      )?.product ?? project.project_products?.[0]?.product;

    setQuoteInitialValues({
      client_name: project.client_name ?? "",
      project_id: project.id,
      product_name:
        firstProduct?.name ||
        firstProduct?.code ||
        (project as Project & { product_name?: string }).product_name ||
        "",
      amount: project.estimated_value ?? undefined,
      quote_ref: project.project_ref
        ? `${project.project_ref}-DEV`
        : undefined,
    });
    setQuoteDialogOpen(true);
  };

  const handleCreateSite = (project: Project) => {
    navigate(`/sites`, { state: { createSite: { projectId: project.id } } });
  };

  if (isLoading || membersLoading) {
    return (
      <Layout>
        <div className="flex items-center justify-center h-96">
          <p className="text-muted-foreground">Chargement des projets...</p>
        </div>
      </Layout>
    );
  }

  return (
    <Layout>
      <div className="space-y-6">
        {/* Header */}
        <div className="flex items-center justify-between">
          <div>
            <h1 className="text-3xl font-bold bg-gradient-to-r from-primary to-accent bg-clip-text text-transparent">
              Gestion des Projets
            </h1>
            <p className="text-muted-foreground mt-1">
              Suivi et gestion de vos projets de rénovation énergétique
            </p>
          </div>
          <AddProjectDialog onProjectAdded={() => void refetch()} />
        </div>

        {/* Filters */}
        <Card className="shadow-card bg-gradient-card border-0">
          <CardContent className="pt-6">
            <div className="flex flex-col xl:flex-row gap-4">
              <div className="relative flex-1">
                <Search className="absolute left-3 top-1/2 transform -translate-y-1/2 w-4 h-4 text-muted-foreground" />
                <Input
                  placeholder="Rechercher par référence, client, ville..."
                  className="pl-10"
                  value={searchTerm}
                  onChange={(event) => setSearchTerm(event.target.value)}
                />
              </div>
              <div className="flex flex-col md:flex-row gap-4">
                <Select
                  value={assignedFilter}
                  onValueChange={(value) => setAssignedFilter(value)}
                >
                  <SelectTrigger className="md:w-[220px]">
                    <SelectValue placeholder="Toutes les assignations" />
                  </SelectTrigger>
                  <SelectContent>
                    <SelectItem value="all">Toutes les assignations</SelectItem>
                    {assignedOptions.map((option) => (
                      <SelectItem key={option} value={option}>
                        {option}
                      </SelectItem>
                    ))}
                  </SelectContent>
                </Select>
                <Button variant="outline">
                  <Filter className="w-4 h-4 mr-2" />
                  Filtres
                </Button>
              </div>
            </div>
          </CardContent>
        </Card>

        {/* Projects Grid */}
        <div className="grid grid-cols-1 lg:grid-cols-2 xl:grid-cols-3 gap-6">
          {filteredProjects.map((project) => {
<<<<<<< HEAD
            const displayedProducts = getDisplayedProducts(
=======
            const displayedProductCodes = getDisplayedProductCodes(
>>>>>>> 746d8b7e
              project.project_products
            );

            return (
              <Card
                key={project.id}
                className="shadow-card bg-gradient-card border border-black/10 transition-all duration-300 hover:shadow-elevated dark:border-white/10"
              >
                <CardHeader className="pb-3">
                  <div className="flex items-start justify-between">
                    <div>
                      <CardTitle className="text-lg font-bold text-primary">
                        {project.project_ref}
                      </CardTitle>
                      <p className="text-sm text-muted-foreground mt-1 space-y-1">
                        <span className="block">
                          {project.client_name}
                          {project.company && (
                            <span className="block text-xs">{project.company}</span>
                          )}
                        </span>
                        {project.phone && (
                          <span className="flex items-center gap-1 text-xs text-muted-foreground/80">
                            <Phone className="w-3.5 h-3.5" />
                            {project.phone}
                          </span>
                        )}
                      </p>
                    </div>
                    <Badge className={getStatusColor(project.status as any)}>
                      {getStatusLabel(project.status as any)}
                    </Badge>
                  </div>
                </CardHeader>

                <CardContent className="space-y-4">
                  {/* Product & Location */}
                  <div className="space-y-2">
                    <div className="flex flex-wrap gap-2">
<<<<<<< HEAD
                      {displayedProducts.length ? (
                        displayedProducts.map((item, index) => (
=======
                      {displayedProductCodes.length ? (
                        displayedProductCodes.map((code, index) => (
>>>>>>> 746d8b7e
                          <Badge
                            key={`${project.id}-${item.product?.code}-${index}`}
                            variant="secondary"
                            className="text-xs font-medium"
                          >
                            {item.product?.code}
                          </Badge>
                        ))
                      ) : (
                        <span className="text-sm text-muted-foreground">
                          Aucun code produit BAT renseigné
                        </span>
                      )}
                    </div>
                    <div className="flex items-center gap-2 text-sm text-muted-foreground">
                      <MapPin className="w-4 h-4" />
                      {project.city} ({project.postal_code})
                    </div>
<<<<<<< HEAD
                    {displayedProducts.map((item, index) => {
                      const dynamicFields = getDynamicFieldEntries(
                        item.product?.params_schema ?? null,
                        item.dynamic_params
                      );

                      if (!dynamicFields.length) {
                        return null;
                      }

                      return (
                        <div
                          key={`${project.id}-dynamic-${index}`}
                          className="space-y-1 text-xs text-muted-foreground"
                        >
                          {dynamicFields.map((field) => (
                            <div
                              key={`${project.id}-${item.product?.code}-${field.label}`}
                              className="flex items-center justify-between gap-2"
                            >
                              <span>{field.label}</span>
                              <span className="font-medium text-foreground">
                                {String(formatDynamicFieldValue(field))}
                              </span>
                            </div>
                          ))}
                        </div>
                      );
                    })}
=======
>>>>>>> 746d8b7e
                  </div>

                {/* Technical Details */}
                {(project.surface_batiment_m2 || project.surface_isolee_m2) && (
                  <div className="space-y-2">
                    {project.surface_batiment_m2 && (
                      <div className="flex justify-between text-sm">
                        <span className="text-muted-foreground">Surface bâtiment:</span>
                        <span className="font-medium">{project.surface_batiment_m2} m²</span>
                      </div>
                    )}
                    {project.surface_isolee_m2 && (
                      <div className="flex justify-between text-sm">
                        <span className="text-muted-foreground">Surface isolée:</span>
                        <span className="font-medium">{project.surface_isolee_m2} m²</span>
                      </div>
                    )}
                  </div>
                )}

                {/* Timeline */}
                {project.date_debut_prevue && (
                  <div className="space-y-2">
                    <div className="flex items-center gap-2 text-sm">
                      <Calendar className="w-4 h-4 text-muted-foreground" />
                      <span className="text-muted-foreground">Début:</span>
                      <span className="font-medium">
                        {new Date(project.date_debut_prevue).toLocaleDateString('fr-FR')}
                      </span>
                    </div>
                    {project.date_fin_prevue && (
                      <div className="flex items-center gap-2 text-sm ml-6">
                        <span className="text-muted-foreground">Fin prévue:</span>
                        <span className="font-medium">
                          {new Date(project.date_fin_prevue).toLocaleDateString('fr-FR')}
                        </span>
                      </div>
                    )}
                  </div>
                )}

                {/* Value & Assignment */}
                <div className="pt-2 border-t space-y-2">
                  {project.estimated_value && (
                    <div className="flex items-center justify-between">
                      <span className="text-sm text-muted-foreground">Montant estimé:</span>
                      <div className="flex items-center gap-1 text-sm font-bold text-primary">
                        <Euro className="w-4 h-4" />
                        {formatCurrency(project.estimated_value)}
                      </div>
                    </div>
                  )}
                  {typeof project.prime_cee === "number" && (
                    <div className="flex items-center justify-between">
                      <span className="text-sm text-muted-foreground">Prime CEE:</span>
                      <div className="flex items-center gap-1 text-sm font-bold text-emerald-600">
                        <HandCoins className="w-4 h-4" />
                        {formatCurrency(project.prime_cee)}
                      </div>
                    </div>
                  )}
                  <div className="flex items-center justify-between text-sm">
                    <span className="text-muted-foreground">Assigné à:</span>
                    <span className="font-medium">{project.assigned_to}</span>
                  </div>
                </div>

                {/* Actions */}
                <div className="flex gap-2 pt-2 flex-wrap">
                  <Button
                    size="sm"
                    variant="outline"
                    className="flex-1"
                    onClick={() => handleViewProject(project.id)}
                  >
                    <Eye className="w-4 h-4 mr-1" />
                    Voir
                  </Button>
                  <Button
                    size="sm"
                    variant="outline"
                    onClick={() => handleCreateQuote(project)}
                  >
                    <FileText className="w-4 h-4" />
                  </Button>
                  <Button
                    size="sm"
                    variant="secondary"
                    className="flex-1"
                    onClick={() => handleCreateSite(project)}
                  >
                    <Hammer className="w-4 h-4 mr-1" />
                    Créer chantier
                  </Button>
                </div>
              </CardContent>
            </Card>
            );
          })}
        </div>

        {filteredProjects.length === 0 && (
          <Card className="shadow-card bg-gradient-card border border-dashed border-muted">
            <CardContent className="py-10 text-center space-y-2">
              <CardTitle className="text-lg">Aucun projet trouvé</CardTitle>
              <p className="text-muted-foreground">
                Essayez d'élargir votre recherche ou de réinitialiser vos filtres.
              </p>
            </CardContent>
          </Card>
        )}
      </div>
      <AddQuoteDialog
        open={quoteDialogOpen}
        onOpenChange={(open) => {
          setQuoteDialogOpen(open);
          if (!open) {
            setQuoteInitialValues({});
          }
        }}
        initialValues={quoteInitialValues}
      />
    </Layout>
  );
};

export default Projects;<|MERGE_RESOLUTION|>--- conflicted
+++ resolved
@@ -50,17 +50,11 @@
   project_products: ProjectProduct[];
 };
 
-<<<<<<< HEAD
+// Keep items so we can render dynamic fields and codes consistently.
 const getDisplayedProducts = (projectProducts?: ProjectProduct[]) =>
   (projectProducts ?? []).filter((item) =>
     (item.product?.code ?? "").toUpperCase().startsWith("BAT")
   );
-=======
-const getDisplayedProductCodes = (projectProducts?: ProjectProduct[]) =>
-  (projectProducts ?? [])
-    .map((item) => item.product?.code?.trim() ?? "")
-    .filter((code) => code && code.toUpperCase().startsWith("BAT"));
->>>>>>> 746d8b7e
 
 const formatCurrency = (value: number) =>
   new Intl.NumberFormat("fr-FR", { style: "currency", currency: "EUR" }).format(value);
@@ -138,9 +132,11 @@
 
     return base.filter((project) => {
       const displayedProducts = getDisplayedProducts(project.project_products);
+
       const productCodes = displayedProducts
         .map((item) => item.product?.code ?? "")
         .join(" ");
+
       const dynamicValues = displayedProducts
         .flatMap((item) =>
           getDynamicFieldEntries(
@@ -156,14 +152,9 @@
         project.company ?? "",
         project.city,
         project.postal_code,
-<<<<<<< HEAD
         productCodes,
         project.assigned_to,
         dynamicValues,
-=======
-        getDisplayedProductCodes(project.project_products).join(" "),
-        project.assigned_to
->>>>>>> 746d8b7e
       ]
         .join(" ")
         .toLowerCase();
@@ -270,13 +261,7 @@
         {/* Projects Grid */}
         <div className="grid grid-cols-1 lg:grid-cols-2 xl:grid-cols-3 gap-6">
           {filteredProjects.map((project) => {
-<<<<<<< HEAD
-            const displayedProducts = getDisplayedProducts(
-=======
-            const displayedProductCodes = getDisplayedProductCodes(
->>>>>>> 746d8b7e
-              project.project_products
-            );
+            const displayedProducts = getDisplayedProducts(project.project_products);
 
             return (
               <Card
@@ -314,13 +299,8 @@
                   {/* Product & Location */}
                   <div className="space-y-2">
                     <div className="flex flex-wrap gap-2">
-<<<<<<< HEAD
                       {displayedProducts.length ? (
                         displayedProducts.map((item, index) => (
-=======
-                      {displayedProductCodes.length ? (
-                        displayedProductCodes.map((code, index) => (
->>>>>>> 746d8b7e
                           <Badge
                             key={`${project.id}-${item.product?.code}-${index}`}
                             variant="secondary"
@@ -339,7 +319,7 @@
                       <MapPin className="w-4 h-4" />
                       {project.city} ({project.postal_code})
                     </div>
-<<<<<<< HEAD
+
                     {displayedProducts.map((item, index) => {
                       const dynamicFields = getDynamicFieldEntries(
                         item.product?.params_schema ?? null,
@@ -369,105 +349,103 @@
                         </div>
                       );
                     })}
-=======
->>>>>>> 746d8b7e
                   </div>
 
-                {/* Technical Details */}
-                {(project.surface_batiment_m2 || project.surface_isolee_m2) && (
-                  <div className="space-y-2">
-                    {project.surface_batiment_m2 && (
-                      <div className="flex justify-between text-sm">
-                        <span className="text-muted-foreground">Surface bâtiment:</span>
-                        <span className="font-medium">{project.surface_batiment_m2} m²</span>
+                  {/* Technical Details */}
+                  {(project.surface_batiment_m2 || project.surface_isolee_m2) && (
+                    <div className="space-y-2">
+                      {project.surface_batiment_m2 && (
+                        <div className="flex justify-between text-sm">
+                          <span className="text-muted-foreground">Surface bâtiment:</span>
+                          <span className="font-medium">{project.surface_batiment_m2} m²</span>
+                        </div>
+                      )}
+                      {project.surface_isolee_m2 && (
+                        <div className="flex justify-between text-sm">
+                          <span className="text-muted-foreground">Surface isolée:</span>
+                          <span className="font-medium">{project.surface_isolee_m2} m²</span>
+                        </div>
+                      )}
+                    </div>
+                  )}
+
+                  {/* Timeline */}
+                  {project.date_debut_prevue && (
+                    <div className="space-y-2">
+                      <div className="flex items-center gap-2 text-sm">
+                        <Calendar className="w-4 h-4 text-muted-foreground" />
+                        <span className="text-muted-foreground">Début:</span>
+                        <span className="font-medium">
+                          {new Date(project.date_debut_prevue).toLocaleDateString("fr-FR")}
+                        </span>
+                      </div>
+                      {project.date_fin_prevue && (
+                        <div className="flex items-center gap-2 text-sm ml-6">
+                          <span className="text-muted-foreground">Fin prévue:</span>
+                          <span className="font-medium">
+                            {new Date(project.date_fin_prevue).toLocaleDateString("fr-FR")}
+                          </span>
+                        </div>
+                      )}
+                    </div>
+                  )}
+
+                  {/* Value & Assignment */}
+                  <div className="pt-2 border-t space-y-2">
+                    {project.estimated_value && (
+                      <div className="flex items-center justify-between">
+                        <span className="text-sm text-muted-foreground">Montant estimé:</span>
+                        <div className="flex items-center gap-1 text-sm font-bold text-primary">
+                          <Euro className="w-4 h-4" />
+                          {formatCurrency(project.estimated_value)}
+                        </div>
                       </div>
                     )}
-                    {project.surface_isolee_m2 && (
-                      <div className="flex justify-between text-sm">
-                        <span className="text-muted-foreground">Surface isolée:</span>
-                        <span className="font-medium">{project.surface_isolee_m2} m²</span>
+                    {typeof project.prime_cee === "number" && (
+                      <div className="flex items-center justify-between">
+                        <span className="text-sm text-muted-foreground">Prime CEE:</span>
+                        <div className="flex items-center gap-1 text-sm font-bold text-emerald-600">
+                          <HandCoins className="w-4 h-4" />
+                          {formatCurrency(project.prime_cee)}
+                        </div>
                       </div>
                     )}
+                    <div className="flex items-center justify-between text-sm">
+                      <span className="text-muted-foreground">Assigné à:</span>
+                      <span className="font-medium">{project.assigned_to}</span>
+                    </div>
                   </div>
-                )}
-
-                {/* Timeline */}
-                {project.date_debut_prevue && (
-                  <div className="space-y-2">
-                    <div className="flex items-center gap-2 text-sm">
-                      <Calendar className="w-4 h-4 text-muted-foreground" />
-                      <span className="text-muted-foreground">Début:</span>
-                      <span className="font-medium">
-                        {new Date(project.date_debut_prevue).toLocaleDateString('fr-FR')}
-                      </span>
-                    </div>
-                    {project.date_fin_prevue && (
-                      <div className="flex items-center gap-2 text-sm ml-6">
-                        <span className="text-muted-foreground">Fin prévue:</span>
-                        <span className="font-medium">
-                          {new Date(project.date_fin_prevue).toLocaleDateString('fr-FR')}
-                        </span>
-                      </div>
-                    )}
+
+                  {/* Actions */}
+                  <div className="flex gap-2 pt-2 flex-wrap">
+                    <Button
+                      size="sm"
+                      variant="outline"
+                      className="flex-1"
+                      onClick={() => handleViewProject(project.id)}
+                    >
+                      <Eye className="w-4 h-4 mr-1" />
+                      Voir
+                    </Button>
+                    <Button
+                      size="sm"
+                      variant="outline"
+                      onClick={() => handleCreateQuote(project)}
+                    >
+                      <FileText className="w-4 h-4" />
+                    </Button>
+                    <Button
+                      size="sm"
+                      variant="secondary"
+                      className="flex-1"
+                      onClick={() => handleCreateSite(project)}
+                    >
+                      <Hammer className="w-4 h-4 mr-1" />
+                      Créer chantier
+                    </Button>
                   </div>
-                )}
-
-                {/* Value & Assignment */}
-                <div className="pt-2 border-t space-y-2">
-                  {project.estimated_value && (
-                    <div className="flex items-center justify-between">
-                      <span className="text-sm text-muted-foreground">Montant estimé:</span>
-                      <div className="flex items-center gap-1 text-sm font-bold text-primary">
-                        <Euro className="w-4 h-4" />
-                        {formatCurrency(project.estimated_value)}
-                      </div>
-                    </div>
-                  )}
-                  {typeof project.prime_cee === "number" && (
-                    <div className="flex items-center justify-between">
-                      <span className="text-sm text-muted-foreground">Prime CEE:</span>
-                      <div className="flex items-center gap-1 text-sm font-bold text-emerald-600">
-                        <HandCoins className="w-4 h-4" />
-                        {formatCurrency(project.prime_cee)}
-                      </div>
-                    </div>
-                  )}
-                  <div className="flex items-center justify-between text-sm">
-                    <span className="text-muted-foreground">Assigné à:</span>
-                    <span className="font-medium">{project.assigned_to}</span>
-                  </div>
-                </div>
-
-                {/* Actions */}
-                <div className="flex gap-2 pt-2 flex-wrap">
-                  <Button
-                    size="sm"
-                    variant="outline"
-                    className="flex-1"
-                    onClick={() => handleViewProject(project.id)}
-                  >
-                    <Eye className="w-4 h-4 mr-1" />
-                    Voir
-                  </Button>
-                  <Button
-                    size="sm"
-                    variant="outline"
-                    onClick={() => handleCreateQuote(project)}
-                  >
-                    <FileText className="w-4 h-4" />
-                  </Button>
-                  <Button
-                    size="sm"
-                    variant="secondary"
-                    className="flex-1"
-                    onClick={() => handleCreateSite(project)}
-                  >
-                    <Hammer className="w-4 h-4 mr-1" />
-                    Créer chantier
-                  </Button>
-                </div>
-              </CardContent>
-            </Card>
+                </CardContent>
+              </Card>
             );
           })}
         </div>
