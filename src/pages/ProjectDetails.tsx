import { useCallback, useEffect, useMemo, useRef, useState } from "react";
import type { ChangeEvent } from "react";
import {
  Link,
  useLocation,
  useNavigate,
  useParams,
  useSearchParams,
} from "react-router-dom";
import { useMutation, useQuery } from "@tanstack/react-query";
import { Layout } from "@/components/layout/Layout";
import { Badge } from "@/components/ui/badge";
import { Button } from "@/components/ui/button";
import {
  Card,
  CardContent,
  CardDescription,
  CardFooter,
  CardHeader,
  CardTitle,
} from "@/components/ui/card";
import {
  AlertDialog,
  AlertDialogAction,
  AlertDialogCancel,
  AlertDialogContent,
  AlertDialogDescription,
  AlertDialogFooter,
  AlertDialogHeader,
  AlertDialogTitle,
  AlertDialogTrigger,
} from "@/components/ui/alert-dialog";
import { useToast } from "@/components/ui/use-toast";
import { supabase } from "@/integrations/supabase/client";
import type { Database, Tables, ProjectStatus } from "@/integrations/supabase/types";
import { startChantier, updateChantierStatus } from "@/integrations/chantiers";
import { useAuth } from "@/hooks/useAuth";
import {
  getProjectClientName,
  getProjectStatusBadgeStyle,
  type ProjectStatusSetting,
} from "@/lib/projects";
import {
  ArrowLeft,
  Calendar,
  Euro,
  Hammer,
  MapPin,
  Phone,
  UserRound,
  HandCoins,
  Building2,
  FileText,
  Trash2,
  Mail,
  AlertTriangle,
  Users,
  Plus,
  Loader2,
  Share2,
  FolderOpen,
  UploadCloud,
  CircleDot,
  StickyNote,
  Image as ImageIcon,
  Clock,
  ChevronRight,
  NotebookPen,
  CheckCircle2,
  Archive,
  Zap,
} from "lucide-react";
import { useOrg } from "@/features/organizations/OrgContext";
import { useMembers } from "@/features/members/api";
import {
  AddQuoteDialog,
  type QuoteFormValues,
} from "@/components/quotes/AddQuoteDialog";
import { ProjectScheduleDialog } from "@/components/projects/ProjectScheduleDialog";
import {
  SiteDialog,
  type SiteFormValues,
  type SiteProjectOption,
  type SiteSubmitValues,
} from "@/components/sites/SiteDialog";
import { StartChantierDialog } from "@/components/sites/StartChantierDialog";
import {
  TRAVAUX_NON_SUBVENTIONNES_LABELS,
  TRAVAUX_NON_SUBVENTIONNES_OPTIONS,
  type TravauxNonSubventionnesValue,
} from "@/components/sites/travauxNonSubventionnes";
import {
  getDynamicFieldEntries,
  getDynamicFieldNumericValue,
  formatDynamicFieldValue,
} from "@/lib/product-params";
import { parseSiteNotes } from "@/lib/sites";
import { calculateRentability, buildRentabilityInputFromSite } from "@/lib/rentability";
import { useProjectStatuses } from "@/hooks/useProjectStatuses";
import { useOrganizationPrimeSettings } from "@/features/organizations/useOrganizationPrimeSettings";
import {
  computePrimeCeeEur,
  computeProjectCeeTotals,
  type CeeConfig,
  type DynamicParams,
  type PrimeCeeResult,
} from "@/lib/cee";
import {
  withDefaultProductCeeConfig,
  type ProductCeeConfig,
} from "@/lib/prime-cee-unified";
import {
  normalizeValorisationFormula,
  formatFormulaCoefficient,
  getCategoryDefaultMultiplierKey,
  LEGACY_QUANTITY_KEY,
  resolveMultiplierKeyForCategory,
  FORMULA_QUANTITY_KEY,
  type ValorisationFormulaConfig,
} from "@/lib/valorisation-formula";
import {
  Tooltip,
  TooltipContent,
  TooltipTrigger,
} from "@/components/ui/tooltip";
import { Tabs, TabsContent, TabsList, TabsTrigger } from "@/components/ui/tabs";
import { Progress } from "@/components/ui/progress";
import {
  DropdownMenu,
  DropdownMenuContent,
  DropdownMenuItem,
  DropdownMenuTrigger,
} from "@/components/ui/dropdown-menu";
import {
  Select,
  SelectContent,
  SelectItem,
  SelectTrigger,
  SelectValue,
} from "@/components/ui/select";
import {
  Form,
  FormControl,
  FormField,
  FormItem,
  FormLabel,
  FormMessage,
} from "@/components/ui/form";
import { Input } from "@/components/ui/input";
import { Textarea } from "@/components/ui/textarea";
import { useForm } from "react-hook-form";
import { z } from "zod";
import { zodResolver } from "@hookform/resolvers/zod";
import type { PostgrestError } from "@supabase/supabase-js";
import {
  Table,
  TableBody,
  TableCell,
  TableHead,
  TableHeader,
  TableRow,
} from "@/components/ui/table";
import {
  Dialog,
  DialogContent,
  DialogHeader,
  DialogTitle,
} from "@/components/ui/dialog";

type Project = Tables<"projects">;
type ProductSummary = Pick<
  Tables<"product_catalog">,
  | "id"
  | "code"
  | "name"
  | "category"
  | "params_schema"
  | "is_active"
  | "default_params"
  | "cee_config"
> & {
  cee_config: ProductCeeConfig;
  kwh_cumac_values?: Pick<
    Tables<"product_kwh_cumac">,
    "id" | "building_type" | "kwh_cumac"
  >[];
};

type ProjectProduct = Pick<
  Tables<"project_products">,
  "id" | "product_id" | "quantity" | "dynamic_params"
> & {
  product: ProductSummary | null;
};

type ProjectAppointment = Tables<"project_appointments"> & {
  appointment_type?: Pick<Tables<"appointment_types">, "id" | "name"> | null;
};

type DelegateSummary = Pick<
  Tables<"delegates">,
  "id" | "name" | "price_eur_per_mwh"
>;

type UpcomingAppointmentDetail = {
  id: string;
  appointment: ProjectAppointment;
  dateTime: Date;
  formattedDate: string;
  metadata: string | null;
  notes: string | null;
};

type ProjectWithRelations = Project & {
  project_products: ProjectProduct[];
  delegate?: DelegateSummary | null;
  lead?: Pick<Tables<"leads">, "email"> | null;
  project_appointments: ProjectAppointment[];
};

const getDisplayedProducts = (projectProducts?: ProjectProduct[]) =>
  (projectProducts ?? []).filter((item) => {
    const code = (item.product?.code ?? "").toUpperCase();
    // Hide ECO* helper/edge products from display & counts
    return !code.startsWith("ECO");
  });

const currencyFormatter = new Intl.NumberFormat("fr-FR", {
  style: "currency",
  currency: "EUR",
});
const decimalFormatter = new Intl.NumberFormat("fr-FR", {
  minimumFractionDigits: 0,
  maximumFractionDigits: 2,
});

const formatCurrency = (value: number) => currencyFormatter.format(value);
const formatDecimal = (value: number) => decimalFormatter.format(value);
const percentFormatter = new Intl.NumberFormat("fr-FR", {
  style: "percent",
  minimumFractionDigits: 0,
  maximumFractionDigits: 1,
});
const formatPercent = (value: number) => percentFormatter.format(value);

const SURFACE_FACTUREE_TARGETS = [
  "surface_facturee",
  "surface facturée",
] as const;

const ARCHIVED_STATUS_VALUES = new Set(["ARCHIVE", "ARCHIVED"]);
const ARCHIVED_STATUS_VALUE = "ARCHIVED";

type SiteStatus =
  | "PLANIFIE"
  | "EN_PREPARATION"
  | "EN_COURS"
  | "SUSPENDU"
  | "TERMINE"
  | "LIVRE";

type CofracStatus = "EN_ATTENTE" | "CONFORME" | "NON_CONFORME" | "A_PLANIFIER";

type ProjectSite = Tables<"sites"> & {
  subcontractor?: { id: string; name: string } | null;
};

type SiteAdditionalCostFormValue = SiteFormValues["additional_costs"][number];
type SiteTeamMemberFormValue = SiteFormValues["team_members"][number];

type ProjectMediaCategory =
  Database["public"]["Enums"]["project_media_category"];
type ProjectMediaItem = Tables<"project_media">;
type ProjectStatusEvent = Tables<"project_status_events">;
type ProjectNote = Tables<"project_notes">;

const MEDIA_CATEGORIES: { value: ProjectMediaCategory; label: string }[] = [
  { value: "PHOTOS", label: "Photos" },
  { value: "DEVIS", label: "Devis" },
  { value: "FACTURES", label: "Factures" },
  { value: "CONTRATS", label: "Contrats" },
  { value: "PRODUITS", label: "Produits" },
];

const MEDIA_CATEGORY_LABELS: Record<ProjectMediaCategory, string> =
  MEDIA_CATEGORIES.reduce(
    (acc, item) => {
      acc[item.value] = item.label;
      return acc;
    },
    {} as Record<ProjectMediaCategory, string>,
  );

type JournalEntryType = "status" | "rdv" | "note" | "docs" | "chantier";

type JournalEntry = {
  id: string;
  type: JournalEntryType;
  title: string;
  description?: string | null;
  date: string;
  metadata?: string | null;
  actor?: string | null;
  linkUrl?: string | null;
};

type JournalFilter = "all" | "status" | "rdv" | "notes" | "docs" | "chantiers";
type ProjectUpdateRecord = {
  id: string;
  project_id: string;
  content?: string | null;
  status?: string | null;
  next_step?: string | null;
  created_at: string;
  author_id?: string | null;
  org_id?: string | null;
};

type ProjectUpdatesQueryResult = {
  updates: ProjectUpdateRecord[];
  tableAvailable: boolean;
  error?: PostgrestError | null;
};

type HistoryEntry = {
  text: string;
  createdAt?: string | null;
};
type ProjectTabValue = "details" | "chantiers" | "media" | "journal";

const DEFAULT_PROJECT_TAB: ProjectTabValue = "details";

const isValidProjectTab = (
  value: string | null | undefined,
): value is ProjectTabValue =>
  value === "details" ||
  value === "chantiers" ||
  value === "media" ||
  value === "journal";

const isUuid = (value: string) =>
  /^[0-9a-f]{8}-[0-9a-f]{4}-[1-5][0-9a-f]{3}-[89ab][0-9a-f]{3}-[0-9a-f]{12}$/i.test(
    value.trim(),
  );

const createEmptyAdditionalCost = (): SiteAdditionalCostFormValue => ({
  label: "",
  amount_ht: 0,
  montant_tva: 0,
  amount_ttc: 0,
  attachment: null,
});

const computeAdditionalCostTTC = (amountHT: number, montantTVA: number) =>
  Math.round((amountHT + montantTVA) * 100) / 100;

const parseNumber = (value: unknown): number | null => {
  if (typeof value === "number") {
    return Number.isFinite(value) ? value : null;
  }

  if (typeof value === "string") {
    const parsed = Number(value);
    return Number.isFinite(parsed) ? parsed : null;
  }

  return null;
};

type ProductImage = { url: string; alt?: string | null };

const normalizeImageEntry = (value: unknown): ProductImage | null => {
  if (typeof value === "string") {
    const trimmed = value.trim();
    return trimmed.length > 0 ? { url: trimmed, alt: null } : null;
  }

  if (!isRecord(value)) {
    return null;
  }

  const rawUrl =
    typeof value.url === "string"
      ? value.url
      : typeof value.src === "string"
        ? value.src
        : typeof value.href === "string"
          ? value.href
          : null;

  if (!rawUrl) {
    return null;
  }

  const alt =
    typeof value.alt === "string"
      ? value.alt
      : typeof value.label === "string"
        ? value.label
        : typeof value.name === "string"
          ? value.name
          : null;

  return { url: rawUrl, alt };
};

const extractImagesFromValue = (value: unknown, depth = 0): ProductImage[] => {
  if (!value || depth > 3) {
    return [];
  }

  if (Array.isArray(value)) {
    return value
      .map((entry) => normalizeImageEntry(entry))
      .filter((entry): entry is ProductImage => Boolean(entry));
  }

  if (typeof value === "string") {
    const normalized = normalizeImageEntry(value);
    return normalized ? [normalized] : [];
  }

  if (isRecord(value)) {
    if (Array.isArray(value.images)) {
      return extractImagesFromValue(value.images, depth + 1);
    }

    if (Array.isArray(value.items)) {
      return extractImagesFromValue(value.items, depth + 1);
    }

    const normalized = normalizeImageEntry(value);
    if (normalized) {
      return [normalized];
    }

    const nested: ProductImage[] = [];
    for (const nestedValue of Object.values(value)) {
      if (
        typeof nestedValue === "string" ||
        Array.isArray(nestedValue) ||
        isRecord(nestedValue)
      ) {
        nested.push(...extractImagesFromValue(nestedValue, depth + 1));
      }
    }
    return nested;
  }

  return [];
};

const getProductImages = (
  product: ProductSummary | null | undefined,
): ProductImage[] => {
  if (!product) {
    return [];
  }

  const defaults = isRecord(product.default_params)
    ? (product.default_params as Record<string, unknown>)
    : undefined;

  const sources: unknown[] = [];

  const rawImages = (product as unknown as { images?: unknown }).images;
  if (rawImages) {
    sources.push(rawImages);
  }

  if (defaults && defaults["images"]) {
    sources.push(defaults["images"]);
  }

  if (defaults && defaults["medias"]) {
    sources.push(defaults["medias"]);
  }

  const images: ProductImage[] = [];
  const seen = new Set<string>();

  sources.forEach((source) => {
    const entries = extractImagesFromValue(source);
    entries.forEach((entry) => {
      const url = entry.url?.trim?.();
      if (url && !seen.has(url)) {
        seen.add(url);
        images.push({ url, alt: entry.alt ?? null });
      }
    });
  });

  return images;
};

const getProductValorisationFormula = (
  product: ProductSummary | null | undefined,
): ValorisationFormulaConfig | null => {
  if (!product) {
    return null;
  }

  const defaults = isRecord(product.default_params)
    ? (product.default_params as Record<string, unknown>)
    : undefined;

  const ceeDefaults = isRecord(
    (product.cee_config as unknown as Record<string, unknown>)?.defaults,
  )
    ? ((product.cee_config as unknown as Record<string, unknown>)
        .defaults as Record<string, unknown>)
    : undefined;

  const candidates: unknown[] = [];

  if (defaults) {
    candidates.push(defaults["valorisation_formula"]);
    candidates.push(defaults["valorisationFormula"]);
    candidates.push(defaults["valorisation"]);
  }

  if (ceeDefaults) {
    candidates.push(ceeDefaults["valorisation_formula"]);
    candidates.push(ceeDefaults["valorisationFormula"]);
    candidates.push(ceeDefaults["valorisation"]);
  }

  for (const candidate of candidates) {
    const normalized = normalizeValorisationFormula(candidate);
    if (normalized) {
      return normalized;
    }
  }

  return null;
};

const normalizeAdditionalCosts = (
  costs: unknown,
): SiteAdditionalCostFormValue[] => {
  if (!Array.isArray(costs)) {
    return [createEmptyAdditionalCost()];
  }

  const normalized = costs
    .map((cost) => {
      if (!cost || typeof cost !== "object") {
        return null;
      }

      const raw = cost as Record<string, unknown>;
      const label = typeof raw.label === "string" ? raw.label : "";

      const amountHTValue =
        parseNumber(raw.amount_ht) ??
        parseNumber(raw.amount) ??
        parseNumber(raw.amount_ttc) ??
        0;
      const montantTvaValue =
        parseNumber(raw.montant_tva) ??
        parseNumber(raw.taxes) ??
        0;
      const amountTTCValue =
        parseNumber(raw.amount_ttc) ??
        parseNumber(raw.total_ttc) ??
        parseNumber(raw.amount) ??
        computeAdditionalCostTTC(amountHTValue, montantTvaValue);
      const attachmentValue =
        typeof raw.attachment === "string" && raw.attachment.trim().length > 0
          ? raw.attachment.trim()
          : null;

      return {
        label,
        amount_ht: amountHTValue,
        montant_tva: montantTvaValue,
        amount_ttc: amountTTCValue,
        attachment: attachmentValue,
      } as SiteAdditionalCostFormValue;
    })
    .filter((cost) => cost !== null) as SiteAdditionalCostFormValue[];

  return normalized.length > 0 ? normalized : [createEmptyAdditionalCost()];
};

const isTableUnavailableError = (error: PostgrestError | null | undefined) => {
  if (!error) return false;
  return error.code === "42P01" || error.code === "42501";
};

const normalizeHistoryEntries = (raw: unknown): HistoryEntry[] => {
  if (!raw) return [];

  if (Array.isArray(raw)) {
    return raw
      .map((entry) => {
        if (typeof entry === "string") {
          const text = entry.trim();
          return text.length > 0 ? { text } : null;
        }

        if (entry && typeof entry === "object") {
          const value = entry as Record<string, unknown>;
          const candidate =
            typeof value.text === "string"
              ? value.text
              : typeof value.message === "string"
                ? value.message
                : null;

          if (!candidate) {
            return null;
          }

          const createdAt =
            typeof value.created_at === "string"
              ? value.created_at
              : typeof value.date === "string"
                ? value.date
                : undefined;

          return { text: candidate.trim(), createdAt } satisfies HistoryEntry;
        }

        return null;
      })
      .filter((entry) => entry !== null && typeof entry === 'object') as HistoryEntry[];
  }

  if (typeof raw === "string") {
    const trimmed = raw.trim();
    if (trimmed.length === 0) return [];

    try {
      const parsed = JSON.parse(trimmed);
      return normalizeHistoryEntries(parsed);
    } catch (error) {
      const segments = trimmed
        .split(/\r?\n|•|·|\|/)
        .map((segment) => segment.trim())
        .filter((segment) => segment.length > 0);
      return segments.map((segment) => ({ text: segment }));
    }
  }

  if (raw && typeof raw === "object") {
    const record = raw as Record<string, unknown>;
    if (Array.isArray(record.entries)) {
      return normalizeHistoryEntries(record.entries);
    }
    if (Array.isArray(record.items)) {
      return normalizeHistoryEntries(record.items);
    }
  }

  return [];
};

const formatDateTimeLabel = (
  value: string | null | undefined,
  options?: Intl.DateTimeFormatOptions,
): string | null => {
  if (!value) return null;
  const date = new Date(value);
  if (Number.isNaN(date.getTime())) {
    return null;
  }

  return date.toLocaleString(
    "fr-FR",
    options ?? {
      dateStyle: "long",
      timeStyle: "short",
    },
  );
};

const getStatusLabel = (status: SiteStatus) => {
  const labels: Record<SiteStatus, string> = {
    PLANIFIE: "Planifié",
    EN_PREPARATION: "En préparation",
    EN_COURS: "En cours",
    SUSPENDU: "Suspendu",
    TERMINE: "Terminé",
    LIVRE: "Livré",
  };
  return labels[status];
};

const getStatusColor = (status: SiteStatus) => {
  const colors: Record<SiteStatus, string> = {
    PLANIFIE: "bg-blue-500/10 text-blue-700 border-blue-200",
    EN_PREPARATION: "bg-orange-500/10 text-orange-700 border-orange-200",
    EN_COURS: "bg-primary/10 text-primary border-primary/20",
    SUSPENDU: "bg-red-500/10 text-red-700 border-red-200",
    TERMINE: "bg-green-500/10 text-green-700 border-green-200",
    LIVRE: "bg-teal-500/10 text-teal-700 border-teal-200",
  };
  return colors[status];
};

const getCofracStatusLabel = (status: CofracStatus) => {
  const labels: Record<CofracStatus, string> = {
    EN_ATTENTE: "En attente",
    CONFORME: "Conforme",
    NON_CONFORME: "Non conforme",
    A_PLANIFIER: "Audit à planifier",
  };
  return labels[status];
};

const resolvePrimeCeeEuro = (project: Project | null | undefined) => {
  if (!project) return null;

  if (
    typeof project.prime_cee_total_cents === "number" &&
    Number.isFinite(project.prime_cee_total_cents)
  ) {
    return project.prime_cee_total_cents / 100;
  }

  if (
    typeof project.prime_cee === "number" &&
    Number.isFinite(project.prime_cee)
  ) {
    return project.prime_cee;
  }

  return null;
};

type ProjectProductCeeEntry = {
  projectProductId: string;
  productCode: string | null;
  productName: string | null;
  multiplierLabel: string | null;
  multiplierValue: number | null;
  result: PrimeCeeResult | null;
  warnings: {
    missingDynamicParams: boolean;
    missingKwh: boolean;
  };
};

type PrimeCeeLightingDetails = {
  per_led_mwh?: number | string | null;
  per_led_eur?: number | string | null;
  total_mwh?: number | string | null;
  total_eur?: number | string | null;
  missing_base?: boolean | null;
};

const isRecord = (value: unknown): value is Record<string, unknown> =>
  typeof value === "object" && value !== null && !Array.isArray(value);

const toNumber = (value: unknown): number | null => {
  if (typeof value === "number" && Number.isFinite(value)) {
    return value;
  }

  if (typeof value === "string") {
    const parsed = Number(value.replace(/\s+/g, "").replace(",", "."));
    if (Number.isFinite(parsed)) {
      return parsed;
    }
  }

  return null;
};

const toPositiveNumber = (value: unknown): number | null => {
  const numeric = toNumber(value);
  return numeric !== null && numeric > 0 ? numeric : null;
};

const normalizeKey = (value: string | null | undefined) =>
  typeof value === "string" ? value.trim().toLowerCase() : "";

const getSchemaFieldLabel = (
  paramsSchema: ProductSummary["params_schema"],
  key: string,
) => {
  if (!paramsSchema || !key) return null;

  const normalizedKey = normalizeKey(key);
  if (!normalizedKey) return null;

  const fields = Array.isArray(paramsSchema)
    ? paramsSchema
    : isRecord(paramsSchema) && Array.isArray(paramsSchema.fields)
      ? paramsSchema.fields
      : [];

  for (const field of fields as Array<Record<string, unknown>>) {
    if (!isRecord(field)) continue;
    const fieldName = normalizeKey(
      typeof field.name === "string" ? field.name : null,
    );
    if (!fieldName) continue;

    if (fieldName === normalizedKey) {
      if (typeof field.label === "string" && field.label.trim().length > 0) {
        return field.label;
      }

      if (typeof field.name === "string" && field.name.trim().length > 0) {
        return field.name;
      }
    }
  }

  return null;
};

const findKwhEntry = (
  product: ProductSummary | null | undefined,
  buildingType: string | null | undefined,
) => {
  if (!product || !Array.isArray(product.kwh_cumac_values)) return null;

  const normalized = normalizeKey(buildingType);
  if (!normalized) return null;

  return (
    product.kwh_cumac_values.find(
      (entry) => normalizeKey(entry.building_type) === normalized,
    ) ?? null
  );
};

const resolveBonificationValue = (
  primeBonification: number | null | undefined,
) => toPositiveNumber(primeBonification) ?? 2;

const resolveCoefficientValue = () => 1;

const resolveMultiplierDetails = (
  product: ProductSummary,
  projectProduct: ProjectProduct,
): {
  value: number | null;
  label: string | null;
  missingDynamicParams: boolean;
} => {
  const rawMultiplierParam = product.cee_config.primeMultiplierParam;
  const multiplierCoefficient = product.cee_config.primeMultiplierCoefficient;
  const ceeCategory = product.cee_config.category ?? product.category ?? null;
  const defaultMultiplierKey =
    getCategoryDefaultMultiplierKey(ceeCategory) ??
    getCategoryDefaultMultiplierKey(product.category) ??
    null;

  const multiplierParam = resolveMultiplierKeyForCategory(
    rawMultiplierParam,
    ceeCategory,
  );
  const effectiveMultiplierKey =
    multiplierParam === LEGACY_QUANTITY_KEY && defaultMultiplierKey
      ? defaultMultiplierKey
      : multiplierParam;

  const formatLabelWithCoefficient = (
    label: string | null | undefined,
    coefficient: number,
  ) => {
    const normalized =
      typeof label === "string" && label.trim().length > 0
        ? label.trim()
        : null;
    if (!Number.isFinite(coefficient) || coefficient === 1) {
      return normalized ?? null;
    }
    return `${normalized ?? "Multiplicateur"} × ${formatFormulaCoefficient(coefficient)}`;
  };

  if (
    effectiveMultiplierKey &&
    effectiveMultiplierKey !== LEGACY_QUANTITY_KEY
  ) {
    const schemaLabel = getSchemaFieldLabel(
      product.params_schema,
      effectiveMultiplierKey,
    );
    const coefficient = toPositiveNumber(multiplierCoefficient) ?? 1;
    const targets = schemaLabel
      ? [effectiveMultiplierKey, schemaLabel]
      : [effectiveMultiplierKey];
    const dynamicValue = getDynamicFieldNumericValue(
      product.params_schema,
      projectProduct.dynamic_params,
      targets,
    );

    if (dynamicValue !== null && dynamicValue > 0) {
      const labelBase = schemaLabel ?? multiplierParam;
      const label =
        formatLabelWithCoefficient(labelBase, coefficient) ?? labelBase;

      return {
        value: dynamicValue * coefficient,
        label,
        missingDynamicParams: false,
      };
    }

    return {
      value: null,
      label:
        formatLabelWithCoefficient(
          schemaLabel ?? effectiveMultiplierKey,
          coefficient,
        ) ??
        schemaLabel ??
        effectiveMultiplierKey,
      missingDynamicParams: true,
    };
  }

  const formulaConfig = getProductValorisationFormula(product);
  if (formulaConfig) {
    const coefficient = Number.isFinite(formulaConfig.coefficient ?? null)
      ? (formulaConfig.coefficient as number)
      : 1;
    const baseLabel =
      formulaConfig.variableLabel ?? formulaConfig.variableKey ?? null;
    const formattedLabel = formatLabelWithCoefficient(baseLabel, coefficient);

    if (formulaConfig.variableKey === FORMULA_QUANTITY_KEY) {
      const quantityValue = toPositiveNumber(projectProduct.quantity);
      if (quantityValue !== null) {
        return {
          value: quantityValue * (coefficient || 1),
          label: formattedLabel ?? "Quantité",
          missingDynamicParams: false,
        };
      }

      return {
        value: null,
        label: formattedLabel ?? "Quantité",
        missingDynamicParams: true,
      };
    }

    const targets = [formulaConfig.variableKey];
    if (formulaConfig.variableLabel) {
      targets.push(formulaConfig.variableLabel);
    }

    const dynamicValue = getDynamicFieldNumericValue(
      product.params_schema,
      projectProduct.dynamic_params,
      targets,
    );

    if (dynamicValue !== null && dynamicValue > 0) {
      return {
        value: dynamicValue * (coefficient || 1),
        label: formattedLabel ?? formulaConfig.variableKey ?? null,
        missingDynamicParams: false,
      };
    }

    if (
      typeof formulaConfig.variableValue === "number" &&
      formulaConfig.variableValue > 0
    ) {
      return {
        value: formulaConfig.variableValue * (coefficient || 1),
        label: formattedLabel ?? formulaConfig.variableKey ?? null,
        missingDynamicParams: false,
      };
    }

    return {
      value: null,
      label: formattedLabel ?? formulaConfig.variableKey ?? null,
      missingDynamicParams: true,
    };
  }

  const quantityValue = toPositiveNumber(projectProduct.quantity);
  if (quantityValue !== null) {
    return {
      value: quantityValue,
      label: "Quantité",
      missingDynamicParams: false,
    };
  }

  return { value: null, label: null, missingDynamicParams: false };
};

const resolveDelegatePrice = (delegate?: DelegateSummary | null) =>
  toNumber(delegate?.price_eur_per_mwh);

const avantChantierSchema = z.object({
  siteRef: z
    .string()
    .min(3, "La référence chantier doit contenir au moins 3 caractères")
    .max(120, "La référence chantier est trop longue"),
  startDate: z.string().min(1, "La date de début est requise"),
  expectedEndDate: z.string().optional(),
  teamLead: z.string().optional(),
  notes: z.string().optional(),
});

type AvantChantierFormValues = z.infer<typeof avantChantierSchema>;

type AvantChantierFormProps = {
  project: ProjectWithRelations;
  onSubmit: (values: AvantChantierFormValues) => Promise<void> | void;
  isSubmitting: boolean;
};

const AvantChantierForm = ({
  project,
  onSubmit,
  isSubmitting,
}: AvantChantierFormProps) => {
  const form = useForm<AvantChantierFormValues>({
    resolver: zodResolver(avantChantierSchema),
    defaultValues: {
      siteRef: project.project_ref ? `${project.project_ref}-CHANTIER` : "",
      startDate: new Date().toISOString().slice(0, 10),
      expectedEndDate: project.date_fin_prevue ?? undefined,
      teamLead: project.assigned_to ?? "",
      notes: "",
    },
  });

  const handleSubmit = (values: AvantChantierFormValues) => {
    return Promise.resolve(onSubmit(values)).then(() => {
      form.reset({
        ...values,
        notes: "",
      });
    });
  };

  return (
    <Form {...form}>
      <form className="space-y-6" onSubmit={form.handleSubmit(handleSubmit)}>
        <div className="grid grid-cols-1 md:grid-cols-2 gap-4">
          <FormField
            control={form.control}
            name="siteRef"
            render={({ field }) => (
              <FormItem>
                <FormLabel>Référence chantier</FormLabel>
                <FormControl>
                  <Input placeholder="CHANTIER-2024-001" {...field} />
                </FormControl>
                <FormMessage />
              </FormItem>
            )}
          />
          <FormField
            control={form.control}
            name="teamLead"
            render={({ field }) => (
              <FormItem>
                <FormLabel>Responsable chantier</FormLabel>
                <FormControl>
                  <Input placeholder="Nom du responsable" {...field} />
                </FormControl>
                <FormMessage />
              </FormItem>
            )}
          />
          <FormField
            control={form.control}
            name="startDate"
            render={({ field }) => (
              <FormItem>
                <FormLabel>Date de démarrage</FormLabel>
                <FormControl>
                  <Input type="date" {...field} />
                </FormControl>
                <FormMessage />
              </FormItem>
            )}
          />
          <FormField
            control={form.control}
            name="expectedEndDate"
            render={({ field }) => (
              <FormItem>
                <FormLabel>Date de fin estimée</FormLabel>
                <FormControl>
                  <Input type="date" {...field} />
                </FormControl>
                <FormMessage />
              </FormItem>
            )}
          />
        </div>
        <FormField
          control={form.control}
          name="notes"
          render={({ field }) => (
            <FormItem>
              <FormLabel>Instructions & notes</FormLabel>
              <FormControl>
                <Textarea
                  rows={4}
                  placeholder="Décrivez les points importants avant le démarrage..."
                  {...field}
                />
              </FormControl>
              <FormMessage />
            </FormItem>
          )}
        />
        <div className="flex justify-end">
          <Button type="submit" disabled={isSubmitting}>
            {isSubmitting ? (
              <Loader2 className="mr-2 h-4 w-4 animate-spin" />
            ) : (
              <Hammer className="mr-2 h-4 w-4" />
            )}
            {isSubmitting ? "Initialisation..." : "Démarrer le chantier"}
          </Button>
        </div>
      </form>
    </Form>
  );
};

type InformationsGeneralesTabProps = {
  project: ProjectWithRelations;
  projectEmail: string | null;
  projectCostValue: number | null;
  displayedPrimeValue: number | null;
  onSubmitAvantChantier: (
    values: AvantChantierFormValues,
  ) => Promise<void> | void;
  isStartingChantier: boolean;
};

const InformationsGeneralesTab = ({
  project,
  projectEmail,
  projectCostValue,
  displayedPrimeValue,
  onSubmitAvantChantier,
  isStartingChantier,
}: InformationsGeneralesTabProps) => {
  return (
    <div className="space-y-6">
      <Card className="shadow-card bg-gradient-card border-0">
        <CardHeader>
          <CardTitle>Informations générales</CardTitle>
        </CardHeader>
        <CardContent className="space-y-6">
          <div className="grid gap-4 md:grid-cols-2">
            <div className="space-y-2">
              <p className="text-sm text-muted-foreground">Client</p>
              <p className="font-medium flex items-center gap-2">
                <UserRound className="w-4 h-4 text-primary" />
                {getProjectClientName(project)}
              </p>
              {project.company && (
                <p className="text-sm text-muted-foreground">
                  {project.company}
                </p>
              )}
              {project.siren && (
                <p className="flex items-center gap-2 font-medium">
                  <span className="text-xs uppercase tracking-wide text-muted-foreground">
                    SIREN
                  </span>
                  <span>{project.siren}</span>
                </p>
              )}
            </div>
            <div className="space-y-2">
              <p className="text-sm text-muted-foreground">Téléphone</p>
              <p className="font-medium flex items-center gap-2">
                <Phone className="w-4 h-4 text-primary" />
                {project.phone ?? "Non renseigné"}
              </p>
            </div>
            {projectEmail && (
              <div className="space-y-2">
                <p className="text-sm text-muted-foreground">Email</p>
                <p className="font-medium flex items-center gap-2">
                  <Mail className="w-4 h-4 text-primary" />
                  {projectEmail}
                </p>
              </div>
            )}
            <div className="space-y-2">
              <p className="text-sm text-muted-foreground">Adresse</p>
              <p className="font-medium flex items-center gap-2">
                <MapPin className="w-4 h-4 text-primary" />
                {(project as Project & { address?: string }).address
                  ? [
                      (project as Project & { address?: string }).address,
                      [project.postal_code, project.city]
                        .filter(Boolean)
                        .join(" "),
                    ]
                      .filter(
                        (part) => part && part.toString().trim().length > 0,
                      )
                      .join(", ")
                  : `${project.city} (${project.postal_code})`}
              </p>
            </div>
            <div className="space-y-2">
              <p className="text-sm text-muted-foreground">Source</p>
              <p className="font-medium flex items-center gap-2">
                <UserRound className="w-4 h-4 text-primary" />
                {project.source && project.source.trim().length > 0
                  ? project.source
                  : "Non renseigné"}
              </p>
            </div>
            <div className="space-y-2">
              <p className="text-sm text-muted-foreground">Assigné à</p>
              <p className="font-medium">{project.assigned_to}</p>
            </div>
          </div>

          <div className="grid gap-4 md:grid-cols-2">
            <div className="space-y-2">
              <p className="text-sm text-muted-foreground">Type de bâtiment</p>
              <p className="font-medium flex items-center gap-2">
                <Building2 className="w-4 h-4 text-primary" />
                {project.building_type ?? "Non renseigné"}
              </p>
            </div>
            <div className="space-y-2">
              <p className="text-sm text-muted-foreground">Usage</p>
              <p className="font-medium">{project.usage ?? "Non renseigné"}</p>
            </div>
            <div className="space-y-2">
              <p className="text-sm text-muted-foreground">Surface bâtiment</p>
              <p className="font-medium">
                {typeof project.surface_batiment_m2 === "number"
                  ? `${project.surface_batiment_m2} m²`
                  : "Non renseigné"}
              </p>
            </div>
            <div className="space-y-2">
              <p className="text-sm text-muted-foreground">Surface isolée</p>
              <p className="font-medium">
                {typeof project.surface_isolee_m2 === "number"
                  ? `${project.surface_isolee_m2} m²`
                  : "Non renseigné"}
              </p>
            </div>
          </div>
        </CardContent>
      </Card>

      <Card className="shadow-card border border-dashed border-primary/20">
        <CardHeader>
          <CardTitle>Démarrer le chantier</CardTitle>
        </CardHeader>
        <CardContent>
          <p className="text-sm text-muted-foreground mb-6">
            Initialisez le chantier directement depuis le projet. Les
            informations du projet seront synchronisées avec le suivi
            opérationnel.
          </p>
          <AvantChantierForm
            project={project}
            onSubmit={onSubmitAvantChantier}
            isSubmitting={isStartingChantier}
          />
        </CardContent>
      </Card>

      <Card className="shadow-card bg-gradient-card border-0">
        <CardHeader>
          <CardTitle>Finances & planning</CardTitle>
        </CardHeader>
        <CardContent className="space-y-4 text-sm">
          <div className="flex items-center gap-2">
            <Euro className="w-4 h-4 text-primary" />
            <span className="text-muted-foreground">Coût du chantier:</span>
            <span className="font-medium">
              {typeof projectCostValue === "number"
                ? formatCurrency(projectCostValue)
                : "Non défini"}
            </span>
          </div>
          <div className="flex items-center gap-2">
            <HandCoins className="w-4 h-4 text-emerald-600" />
            <span className="text-muted-foreground">Prime CEE:</span>
            <span className="font-medium">
              {typeof displayedPrimeValue === "number"
                ? formatCurrency(displayedPrimeValue)
                : "Non définie"}
            </span>
          </div>
          <div className="flex items-center gap-2">
            <UserRound className="w-4 h-4 text-primary" />
            <span className="text-muted-foreground">Délégataire:</span>
            <span className="font-medium flex items-center gap-2">
              {project.delegate ? (
                <>
                  {project.delegate.name}
                  {typeof project.delegate.price_eur_per_mwh === "number" ? (
                    <span className="text-xs text-muted-foreground">
                      ({formatCurrency(project.delegate.price_eur_per_mwh)} /
                      MWh)
                    </span>
                  ) : null}
                </>
              ) : (
                "Non défini"
              )}
            </span>
          </div>
          <div className="flex items-center gap-2">
            <Calendar className="w-4 h-4 text-primary" />
            <span className="text-muted-foreground">Début prévu:</span>
            <span className="font-medium">
              {project.date_debut_prevue
                ? new Date(project.date_debut_prevue).toLocaleDateString(
                    "fr-FR",
                  )
                : "Non défini"}
            </span>
          </div>
          <div className="flex items-center gap-2">
            <Calendar className="w-4 h-4 text-primary" />
            <span className="text-muted-foreground">Fin prévue:</span>
            <span className="font-medium">
              {project.date_fin_prevue
                ? new Date(project.date_fin_prevue).toLocaleDateString("fr-FR")
                : "Non définie"}
            </span>
          </div>
          <div className="flex items-center gap-2">
            <span className="text-muted-foreground">Créé le:</span>
            <span className="font-medium">
              {new Date(project.created_at).toLocaleDateString("fr-FR")}
            </span>
          </div>
        </CardContent>
      </Card>
    </div>
  );
};

type ProjectMediaTabProps = {
  project: ProjectWithRelations;
  mediaItems: ProjectMediaItem[];
  selectedCategory: ProjectMediaCategory;
  onCategoryChange: (category: ProjectMediaCategory) => void;
  onUpload: (file: File) => Promise<void>;
  isUploading: boolean;
  isLoading: boolean;
  driveFolderUrl?: string | null;
};

const ProjectMediaTab = ({
  project,
  mediaItems,
  selectedCategory,
  onCategoryChange,
  onUpload,
  isUploading,
  isLoading,
  driveFolderUrl,
}: ProjectMediaTabProps) => {
  const fileInputRef = useRef<HTMLInputElement | null>(null);
  const [lightboxItem, setLightboxItem] = useState<ProjectMediaItem | null>(
    null,
  );

  const filteredItems = useMemo(
    () => mediaItems.filter((item) => item.category === selectedCategory),
    [mediaItems, selectedCategory],
  );

  const { imageItems, documentItems } = useMemo(() => {
    const images: ProjectMediaItem[] = [];
    const documents: ProjectMediaItem[] = [];

    filteredItems.forEach((item) => {
      const mime = item.mime_type?.toLowerCase() ?? "";
      const looksLikeImage =
        mime.startsWith("image/") || Boolean(item.thumbnail_url);
      if (looksLikeImage) {
        images.push(item);
      } else {
        documents.push(item);
      }
    });

    return { imageItems: images, documentItems: documents };
  }, [filteredItems]);

  const handleFileChange = useCallback(
    async (event: ChangeEvent<HTMLInputElement>) => {
      const files = Array.from(event.target.files ?? []);
      for (const file of files) {
        await onUpload(file);
      }
      event.target.value = "";
    },
    [onUpload],
  );

  return (
    <Card className="shadow-card bg-gradient-card border-0">
      <CardHeader className="flex flex-col gap-4 lg:flex-row lg:items-start lg:justify-between">
        <div>
          <CardTitle>Media du projet</CardTitle>
          <CardDescription>
            Gérez les documents et images rattachés à {project.project_ref} par
            catégorie.
          </CardDescription>
        </div>
        <div className="flex flex-wrap gap-2">
          {MEDIA_CATEGORIES.map((category) => (
            <Button
              key={category.value}
              variant={
                category.value === selectedCategory ? "secondary" : "outline"
              }
              size="sm"
              onClick={() => {
                onCategoryChange(category.value);
              }}
            >
              {category.label}
            </Button>
          ))}
        </div>
      </CardHeader>
      <CardContent className="space-y-6">
        <div className="flex flex-wrap items-center gap-3">
          <Button
            onClick={() => fileInputRef.current?.click()}
            disabled={isUploading}
            className="inline-flex items-center gap-2"
          >
            {isUploading ? (
              <Loader2 className="h-4 w-4 animate-spin" />
            ) : (
              <UploadCloud className="h-4 w-4" />
            )}
            {isUploading ? "Téléversement..." : "Ajouter un fichier"}
          </Button>
          <input
            ref={fileInputRef}
            type="file"
            className="hidden"
            onChange={(event) => {
              void handleFileChange(event);
            }}
          />
          {driveFolderUrl ? (
            <Button asChild variant="outline" size="sm">
              <a href={driveFolderUrl} target="_blank" rel="noreferrer">
                Ouvrir le dossier Drive
              </a>
            </Button>
          ) : null}
        </div>

        {isLoading ? (
          <div className="py-10 text-center text-sm text-muted-foreground">
            Chargement des fichiers...
          </div>
        ) : filteredItems.length === 0 ? (
          <div className="py-10 text-center text-sm text-muted-foreground">
            Aucun fichier dans la catégorie{" "}
            {MEDIA_CATEGORY_LABELS[selectedCategory]}.
          </div>
        ) : (
          <div className="space-y-6">
            {imageItems.length > 0 ? (
              <div>
                <h3 className="text-sm font-semibold text-muted-foreground uppercase tracking-wide mb-3">
                  Galerie photo
                </h3>
                <div className="grid gap-4 sm:grid-cols-2 xl:grid-cols-4">
                  {imageItems.map((item) => {
                    const previewUrl =
                      item.thumbnail_url ??
                      item.preview_url ??
                      item.file_url ??
                      item.drive_url;
                    if (!previewUrl) {
                      return null;
                    }

                    return (
                      <button
                        key={item.id}
                        type="button"
                        onClick={() => setLightboxItem(item)}
                        className="group relative overflow-hidden rounded-lg border border-border/50 bg-background/60"
                      >
                        <img
                          src={previewUrl}
                          alt={item.file_name ?? "Image du projet"}
                          className="h-40 w-full object-cover transition-transform duration-200 group-hover:scale-105"
                        />
                        <div className="absolute inset-x-0 bottom-0 bg-gradient-to-t from-black/70 to-transparent p-2 text-left">
                          <p className="text-xs font-medium text-white line-clamp-1">
                            {item.file_name ??
                              MEDIA_CATEGORY_LABELS[item.category]}
                          </p>
                          <p className="text-[10px] text-white/70">
                            {new Date(item.created_at).toLocaleString("fr-FR", {
                              dateStyle: "short",
                              timeStyle: "short",
                            })}
                          </p>
                        </div>
                      </button>
                    );
                  })}
                </div>
              </div>
            ) : null}

            {documentItems.length > 0 ? (
              <div className="space-y-3">
                <h3 className="text-sm font-semibold text-muted-foreground uppercase tracking-wide">
                  Documents
                </h3>
                {documentItems.map((item) => {
                  const link = item.file_url ?? item.drive_url;
                  return (
                    <div
                      key={item.id}
                      className="flex flex-col gap-2 rounded-lg border border-border/50 bg-background/60 p-4 sm:flex-row sm:items-center sm:justify-between"
                    >
                      <div className="flex items-start gap-3">
                        <FileText className="h-5 w-5 text-primary" />
                        <div>
                          <p className="text-sm font-medium text-foreground">
                            {item.file_name ??
                              `Document ${MEDIA_CATEGORY_LABELS[item.category]}`}
                          </p>
                          <p className="text-xs text-muted-foreground">
                            Ajouté le{" "}
                            {new Date(item.created_at).toLocaleString("fr-FR", {
                              dateStyle: "short",
                              timeStyle: "short",
                            })}
                          </p>
                          {item.drive_url && !item.file_url ? (
                            <p className="text-xs text-muted-foreground">
                              Stocké dans Google Drive
                            </p>
                          ) : null}
                        </div>
                      </div>
                      {link ? (
                        <Button asChild variant="outline" size="sm">
                          <a href={link} target="_blank" rel="noreferrer">
                            Ouvrir
                          </a>
                        </Button>
                      ) : null}
                    </div>
                  );
                })}
              </div>
            ) : null}
          </div>
        )}

        <Dialog
          open={Boolean(lightboxItem)}
          onOpenChange={(open) => setLightboxItem(open ? lightboxItem : null)}
        >
          <DialogContent className="max-w-3xl">
            <DialogHeader>
              <DialogTitle>{lightboxItem?.file_name ?? "Aperçu"}</DialogTitle>
            </DialogHeader>
            {lightboxItem ? (
              <div className="relative w-full overflow-hidden rounded-lg border border-border/40 bg-muted/40">
                <img
                  src={
                    lightboxItem.file_url ??
                    lightboxItem.preview_url ??
                    lightboxItem.thumbnail_url ??
                    lightboxItem.drive_url ??
                    ""
                  }
                  alt={lightboxItem.file_name ?? "Aperçu"}
                  className="h-full w-full object-contain"
                />
              </div>
            ) : null}
          </DialogContent>
        </Dialog>
      </CardContent>
    </Card>
  );
};

const journalNoteSchema = z.object({
  content: z
    .string()
    .min(3, "La note doit contenir au moins 3 caractères")
    .max(2000, "La note est trop longue"),
});

type ProjectJournalTabProps = {
  project: ProjectWithRelations;
  statusEvents: ProjectStatusEvent[];
  notes: ProjectNote[];
  mediaItems: ProjectMediaItem[];
  appointments: ProjectAppointment[];
  sites: ProjectSite[];
  memberNameById: Record<string, string>;
  filter: JournalFilter;
  onFilterChange: (filter: JournalFilter) => void;
  onAddNote: (content: string) => Promise<void>;
  isAddingNote: boolean;
  statusOptions: ProjectStatusSetting[];
  feedRef: React.RefObject<HTMLDivElement>;
  isLoading: boolean;
};

const ProjectJournalTab = ({
  project,
  statusEvents,
  notes,
  mediaItems,
  appointments,
  sites,
  memberNameById,
  filter,
  onFilterChange,
  onAddNote,
  isAddingNote,
  statusOptions,
  feedRef,
  isLoading,
}: ProjectJournalTabProps) => {
  const noteForm = useForm<z.infer<typeof journalNoteSchema>>({
    resolver: zodResolver(journalNoteSchema),
    defaultValues: {
      content: "",
    },
  });

  const statusLabelByValue = useMemo(() => {
    const map: Record<string, string> = {};
    statusOptions.forEach((status) => {
      map[status.value] = status.label;
    });
    return map;
  }, [statusOptions]);

  const entries = useMemo(() => {
    const items: JournalEntry[] = [];

    statusEvents.forEach((event) => {
      const actor = event.changed_by
        ? (memberNameById[event.changed_by] ?? null)
        : null;
      items.push({
        id: `status-${event.id}`,
        type: "status",
        title: "Statut mis à jour",
        description: statusLabelByValue[event.status] ?? event.status,
        metadata: event.notes,
        actor,
        date: event.changed_at,
      });
    });

    appointments.forEach((appointment) => {
      if (!appointment.appointment_date || !appointment.appointment_time) {
        return;
      }
      const date = new Date(
        `${appointment.appointment_date}T${appointment.appointment_time}`,
      );
      if (Number.isNaN(date.getTime())) {
        return;
      }
      items.push({
        id: `rdv-${appointment.id}`,
        type: "rdv",
        title: appointment.appointment_type?.name ?? "RDV planifié",
        description: date.toLocaleString("fr-FR", {
          dateStyle: "short",
          timeStyle: "short",
        }),
        metadata: appointment.notes,
        actor: appointment.assignee_id
          ? (memberNameById[appointment.assignee_id] ?? null)
          : null,
        date: date.toISOString(),
      });
    });

    notes.forEach((note) => {
      items.push({
        id: `note-${note.id}`,
        type: "note",
        title: "Note interne",
        description: note.content,
        actor: note.created_by
          ? (memberNameById[note.created_by] ?? null)
          : null,
        date: note.created_at,
      });
    });

    mediaItems.forEach((media) => {
      items.push({
        id: `media-${media.id}`,
        type: "docs",
        title: `Document ${MEDIA_CATEGORY_LABELS[media.category]}`,
        description: media.file_name ?? MEDIA_CATEGORY_LABELS[media.category],
        actor: media.created_by
          ? (memberNameById[media.created_by] ?? null)
          : null,
        metadata:
          media.drive_url && !media.file_url
            ? "Stocké dans Google Drive"
            : null,
        date: media.created_at,
        linkUrl: media.file_url ?? media.drive_url ?? null,
      });
    });

    sites.forEach((site) => {
      const status = (site.status ?? "PLANIFIE") as SiteStatus;
      const eventDate = site.updated_at ?? site.created_at;
      items.push({
        id: `site-${site.id}`,
        type: "chantier",
        title: `Chantier ${site.site_ref}`,
        description: getStatusLabel(status),
        metadata: site.notes,
        actor: site.user_id ? (memberNameById[site.user_id] ?? null) : null,
        date: eventDate,
      });
    });

    return items
      .filter((item) => item.date)
      .sort((a, b) => {
        const timeA = new Date(a.date).getTime();
        const timeB = new Date(b.date).getTime();
        return timeB - timeA;
      });
  }, [
    appointments,
    memberNameById,
    mediaItems,
    notes,
    sites,
    statusEvents,
    statusLabelByValue,
  ]);

  const filterToTypes: Record<JournalFilter, JournalEntryType[]> = {
    all: ["status", "rdv", "note", "docs", "chantier"],
    status: ["status"],
    rdv: ["rdv"],
    notes: ["note"],
    docs: ["docs"],
    chantiers: ["chantier"],
  };

  const filteredEntries = entries.filter((entry) =>
    filterToTypes[filter].includes(entry.type),
  );

  const iconByType: Record<JournalEntryType, JSX.Element> = {
    status: <CircleDot className="h-4 w-4 text-primary" />,
    rdv: <Calendar className="h-4 w-4 text-primary" />,
    note: <StickyNote className="h-4 w-4 text-primary" />,
    docs: <FileText className="h-4 w-4 text-primary" />,
    chantier: <Hammer className="h-4 w-4 text-primary" />,
  };

  const onSubmitNote = noteForm.handleSubmit(async (values) => {
    await onAddNote(values.content);
    noteForm.reset({ content: "" });
  });

  return (
    <div ref={feedRef} tabIndex={-1} className="outline-none">
      <Card className="shadow-card bg-gradient-card border-0">
        <CardHeader className="space-y-4">
          <div className="flex flex-col gap-2 md:flex-row md:items-start md:justify-between">
            <div>
              <CardTitle>Journal d'activité</CardTitle>
              <CardDescription>
                Historique complet des interactions et documents pour{" "}
                {project.project_ref}.
              </CardDescription>
            </div>
            <div className="flex flex-wrap gap-2">
              {(
                [
                  { value: "all" as JournalFilter, label: "Tout" },
                  { value: "status" as JournalFilter, label: "Statut" },
                  { value: "rdv" as JournalFilter, label: "RDV" },
                  { value: "notes" as JournalFilter, label: "Notes" },
                  { value: "docs" as JournalFilter, label: "Docs" },
                  { value: "chantiers" as JournalFilter, label: "Chantiers" },
                ] satisfies { value: JournalFilter; label: string }[]
              ).map((item) => (
                <Button
                  key={item.value}
                  variant={filter === item.value ? "secondary" : "outline"}
                  size="sm"
                  onClick={() => onFilterChange(item.value)}
                >
                  {item.label}
                </Button>
              ))}
            </div>
          </div>

          <Form {...noteForm}>
            <form onSubmit={onSubmitNote} className="space-y-3">
              <FormField
                control={noteForm.control}
                name="content"
                render={({ field }) => (
                  <FormItem>
                    <FormLabel>Ajouter une note</FormLabel>
                    <FormControl>
                      <Textarea
                        {...field}
                        placeholder="Consignez une information importante pour l'équipe"
                        rows={3}
                        disabled={isAddingNote}
                      />
                    </FormControl>
                    <FormMessage />
                  </FormItem>
                )}
              />
              <div className="flex justify-end">
                <Button
                  type="submit"
                  size="sm"
                  disabled={isAddingNote}
                  className="inline-flex items-center gap-2"
                >
                  {isAddingNote ? (
                    <Loader2 className="h-4 w-4 animate-spin" />
                  ) : (
                    <StickyNote className="h-4 w-4" />
                  )}
                  {isAddingNote ? "Enregistrement..." : "Ajouter la note"}
                </Button>
              </div>
            </form>
          </Form>
        </CardHeader>
        <CardContent>
          {isLoading ? (
            <div className="py-10 text-center text-sm text-muted-foreground">
              Chargement de l'historique...
            </div>
          ) : filteredEntries.length === 0 ? (
            <div className="py-10 text-center text-sm text-muted-foreground">
              Aucun événement correspondant au filtre sélectionné.
            </div>
          ) : (
            <div className="space-y-4">
              {filteredEntries.map((entry) => (
                <div
                  key={entry.id}
                  className="rounded-lg border border-border/50 bg-background/60 p-4"
                >
                  <div className="flex flex-col gap-2 sm:flex-row sm:items-start sm:justify-between">
                    <div className="flex items-start gap-3">
                      <div className="mt-1">{iconByType[entry.type]}</div>
                      <div className="space-y-1">
                        <p className="text-sm font-semibold text-foreground">
                          {entry.title}
                        </p>
                        {entry.description ? (
                          <p className="text-sm text-muted-foreground whitespace-pre-line">
                            {entry.description}
                          </p>
                        ) : null}
                        {entry.metadata ? (
                          <p className="text-xs text-muted-foreground whitespace-pre-line">
                            {entry.metadata}
                          </p>
                        ) : null}
                        {entry.actor ? (
                          <p className="text-xs text-muted-foreground">
                            Par {entry.actor}
                          </p>
                        ) : null}
                      </div>
                    </div>
                    <div className="flex flex-col items-start gap-2 sm:items-end">
                      <span className="text-xs uppercase tracking-wide text-muted-foreground">
                        {new Date(entry.date).toLocaleString("fr-FR", {
                          dateStyle: "short",
                          timeStyle: "short",
                        })}
                      </span>
                      {entry.linkUrl ? (
                        <Button asChild size="sm" variant="outline">
                          <a
                            href={entry.linkUrl}
                            target="_blank"
                            rel="noreferrer"
                          >
                            Ouvrir
                          </a>
                        </Button>
                      ) : null}
                    </div>
                  </div>
                </div>
              ))}
            </div>
          )}
        </CardContent>
      </Card>
    </div>
  );
};

type DocumentsTabProps = {
  project: ProjectWithRelations;
};

const DocumentsTab = ({ project }: DocumentsTabProps) => {
  return (
    <div className="space-y-6">
      <Card className="shadow-card bg-gradient-card border-0">
        <CardHeader>
          <CardTitle>Documents du projet</CardTitle>
        </CardHeader>
        <CardContent className="space-y-4">
          <p className="text-sm text-muted-foreground">
            Centralisez les documents administratifs, techniques et financiers
            liés au chantier {project.project_ref}. Les fichiers déposés sont
            accessibles à toute l'équipe depuis l'espace Documents.
          </p>
          <div className="rounded-lg border border-dashed border-primary/30 bg-background/60 p-6 text-sm text-muted-foreground">
            Connectez Google Drive dans les paramètres pour activer le dépôt
            automatique des documents chantier.
          </div>
        </CardContent>
      </Card>
    </div>
  );
};

type ApresChantierTabProps = {
  project: ProjectWithRelations;
  ceeEntryMap: Record<string, ProjectProductCeeEntry>;
  projectProducts: ProjectProduct[];
  hasComputedCeeTotals: boolean;
  ceeTotals: ReturnType<typeof computeProjectCeeTotals>;
};

const ApresChantierTab = ({
  project,
  ceeEntryMap,
  projectProducts,
  hasComputedCeeTotals,
  ceeTotals,
}: ApresChantierTabProps) => {
  return (
    <div className="space-y-6">
      <Card className="shadow-card bg-gradient-card border-0">
        <CardHeader>
          <CardTitle>Valorisation après chantier</CardTitle>
        </CardHeader>
        <CardContent className="space-y-4">
          <div className="flex items-center gap-2 text-sm">
            <HandCoins className="w-4 h-4 text-amber-600" />
            <span className="text-muted-foreground">Valorisation totale:</span>
            <span className="font-semibold text-amber-600">
              {hasComputedCeeTotals
                ? `${formatCurrency(ceeTotals.totalValorisationEur)} (${formatDecimal(ceeTotals.totalValorisationMwh)} MWh)`
                : "Non calculée"}
            </span>
          </div>
          {projectProducts.map((item, index) => {
            const entryId = item.id ?? item.product_id ?? `product-${index}`;
            const ceeEntry = ceeEntryMap[entryId];
            if (!ceeEntry) {
              return null;
            }

            const labelBase =
              ceeEntry.multiplierLabel &&
              ceeEntry.multiplierLabel.trim().length > 0
                ? ceeEntry.multiplierLabel
                : "Valorisation CEE";
            const summaryLabel = item.product?.code
              ? `${labelBase} (${item.product.code})`
              : labelBase;

            const productCategory = (
              item.product?.category ?? ""
            ).toLowerCase();
            const isLightingProduct = productCategory === "lighting";
            const lightingDetails =
              (
                ceeEntry.result as
                  | (PrimeCeeResult & { lighting?: PrimeCeeLightingDetails })
                  | null
              )?.lighting ?? null;
            const lightingPerLedEur = toNumber(lightingDetails?.per_led_eur);
            const lightingPerLedMwh = toNumber(lightingDetails?.per_led_mwh);
            const lightingTotalMwh = toNumber(lightingDetails?.total_mwh);
            const lightingTotalEur = toNumber(lightingDetails?.total_eur);
            const lightingMissingBase = Boolean(lightingDetails?.missing_base);

            let summaryDetails: string;
            if (
              ceeEntry.result &&
              typeof ceeEntry.multiplierValue === "number" &&
              ceeEntry.multiplierValue > 0
            ) {
              summaryDetails = `${formatDecimal(ceeEntry.result.valorisationPerUnitMwh)} MWh × ${formatDecimal(
                ceeEntry.multiplierValue,
              )} = ${formatDecimal(ceeEntry.result.valorisationTotalMwh)} MWh`;
            } else if (ceeEntry.warnings.missingDynamicParams) {
              summaryDetails = "Paramètres dynamiques manquants";
            } else if (ceeEntry.warnings.missingKwh) {
              summaryDetails = "Aucune valeur kWh pour ce bâtiment";
            } else {
              summaryDetails = "Prime non calculée";
            }

            const valorisationLine = (() => {
              if (isLightingProduct) {
                if (lightingPerLedEur !== null) {
                  return `Valorisation Nombre Led : ${formatCurrency(lightingPerLedEur)} / Nombre Led`;
                }
                if (ceeEntry.result) {
                  return `Valorisation Nombre Led : ${formatCurrency(ceeEntry.result.valorisationPerUnitEur)} / ${
                    ceeEntry.multiplierLabel ?? "Nombre Led"
                  }`;
                }
                return "Valorisation Nombre Led : Non calculée";
              }

              return ceeEntry.result
                ? `${formatCurrency(ceeEntry.result.valorisationPerUnitEur)} / ${ceeEntry.multiplierLabel ?? "unité"}`
                : "Non calculée";
            })();

            const lightingCalculationLine =
              isLightingProduct &&
              lightingPerLedMwh !== null &&
              lightingTotalMwh !== null
                ? `Soit ${formatDecimal(lightingPerLedMwh)} MWh × Nombre Led = ${formatDecimal(lightingTotalMwh)} MWh`
                : null;

            const primeValue = (() => {
              if (isLightingProduct) {
                if (lightingTotalEur !== null) {
                  return lightingTotalEur;
                }
              }

              return ceeEntry.result?.totalPrime ?? null;
            })();

            return (
              <div
                key={`valorisation-summary-${entryId}`}
                className="flex items-start gap-3 border rounded-lg p-4"
              >
                <HandCoins className="w-4 h-4 text-amber-600 mt-0.5" />
                <div className="flex flex-col gap-1 text-xs sm:text-sm">
                  <div className="flex items-center gap-1 text-muted-foreground">
                    <span>{summaryLabel}</span>
                    {isLightingProduct && lightingMissingBase ? (
                      <Tooltip>
                        <TooltipTrigger asChild>
                          <span className="inline-flex">
                            <AlertTriangle className="h-3.5 w-3.5 text-amber-500" />
                          </span>
                        </TooltipTrigger>
                        <TooltipContent
                          side="top"
                          align="center"
                          className="text-xs"
                        >
                          kWh cumac manquant pour cette typologie
                        </TooltipContent>
                      </Tooltip>
                    ) : null}
                  </div>
                  <span className="font-medium text-emerald-600 text-sm">
                    {valorisationLine}
                  </span>
                  {lightingCalculationLine ? (
                    <span className="text-xs text-muted-foreground">
                      {lightingCalculationLine}
                    </span>
                  ) : null}
                  <span className="text-xs text-muted-foreground">
                    {summaryDetails}
                  </span>
                  <span className="text-xs font-semibold text-amber-600">
                    {primeValue !== null
                      ? `Prime calculée : ${formatCurrency(primeValue)}`
                      : "Prime non calculée"}
                  </span>
                </div>
              </div>
            );
          })}

          {projectProducts.length === 0 ? (
            <p className="text-sm text-muted-foreground">
              Aucun produit n'est associé à ce projet pour le moment.
            </p>
          ) : null}
        </CardContent>
      </Card>

      <Card className="shadow-card bg-gradient-card border-0">
        <CardHeader>
          <CardTitle>Produits associés</CardTitle>
        </CardHeader>
        <CardContent className="space-y-4">
          {projectProducts.length === 0 ? (
            <p className="text-sm text-muted-foreground">
              Aucun produit (hors ECO) n'est associé à ce projet.
            </p>
          ) : (
            <div className="overflow-x-auto rounded-lg border">
              <Table>
                <TableHeader>
                  <TableRow>
                    <TableHead>Produit</TableHead>
                    <TableHead>Images</TableHead>
                    <TableHead>Multiplicateur</TableHead>
                    <TableHead>Valorisation / unité (€)</TableHead>
                    <TableHead>Valorisation totale (€)</TableHead>
                    <TableHead>Prime calculée (€)</TableHead>
                  </TableRow>
                </TableHeader>
                <TableBody>
                  {projectProducts.map((item, index) => {
                    const dynamicParams = item.dynamic_params || {};
                    const productCode = item.product?.code ?? "–";
                    const productName = item.product?.name ?? "Produit inconnu";

                    return (
                      <TableRow key={item.id ?? index}>
                        <TableCell className="font-medium">
                          <div className="space-y-1">
                            <div className="text-sm">{productCode}</div>
                            <div className="text-xs text-muted-foreground">
                              {productName}
                            </div>
                          </div>
                        </TableCell>
                        <TableCell>
                          <div className="text-sm">
                            {Object.keys(dynamicParams)
                              .filter((k) => k.startsWith("image_"))
                              .length || 0}
                          </div>
                        </TableCell>
                        <TableCell>
                          {typeof item.quantity === "number"
                            ? formatDecimal(item.quantity)
                            : "–"}
                        </TableCell>
                        <TableCell>–</TableCell>
                        <TableCell>–</TableCell>
                        <TableCell>–</TableCell>
                      </TableRow>
                    );
                  })}
                </TableBody>
              </Table>
            </div>
          )}
        </CardContent>
      </Card>

      <Card className="shadow-card border border-dashed border-primary/20">
        <CardHeader>
          <CardTitle>Suivi post-chantier</CardTitle>
        </CardHeader>
        <CardContent className="space-y-4 text-sm text-muted-foreground">
          <p>
            Renseignez les informations finales (PV de réception, photos, levée
            des réserves) directement depuis le chantier pour compléter le
            dossier du projet {project.project_ref}.
          </p>
        </CardContent>
      </Card>
    </div>
  );
};

const computeStatusProgress = (
  statusValue: string | null | undefined,
  statuses: ProjectStatusSetting[],
) => {
  if (!statusValue || statuses.length === 0) {
    return 0;
  }

  const normalized = statusValue.trim().toUpperCase();
  const index = statuses.findIndex((status) => status?.value === normalized);
  if (index === -1) {
    return 0;
  }

  if (statuses.length === 1) {
    return 100;
  }

  return Math.round((index / (statuses.length - 1)) * 100);
};

const ProjectDetails = () => {
  const { id } = useParams<{ id: string }>();
  const navigate = useNavigate();
  const { toast } = useToast();
  const { user } = useAuth();
  const { currentOrgId } = useOrg();
  const { data: members = [], isLoading: membersLoading } =
    useMembers(currentOrgId);
  const {
    statuses: projectStatuses,
    isLoading: projectStatusesLoading,
    isFetching: projectStatusesFetching,
    error: projectStatusesError,
  } = useProjectStatuses();
  const projectStatusesBusy = projectStatusesLoading || projectStatusesFetching;
  const { primeBonification } = useOrganizationPrimeSettings();

  const [searchParams, setSearchParams] = useSearchParams();
  const [activeTab, setActiveTab] = useState<ProjectTabValue>(() => {
    const currentTab = searchParams.get("tab");
    return isValidProjectTab(currentTab) ? currentTab : DEFAULT_PROJECT_TAB;
  });
  const [quoteDialogOpen, setQuoteDialogOpen] = useState(false);
  const [quoteInitialValues, setQuoteInitialValues] = useState<
    Partial<QuoteFormValues>
  >({});
  const [quickStartOpen, setQuickStartOpen] = useState(false);
  const [deleteDialogOpen, setDeleteDialogOpen] = useState(false);
  const [isDeleting, setIsDeleting] = useState(false);
  const [archiveDialogOpen, setArchiveDialogOpen] = useState(false);
  const [isArchiving, setIsArchiving] = useState(false);
  const [startChantierDialogOpen, setStartChantierDialogOpen] = useState(false);
  const [siteDialogOpen, setSiteDialogOpen] = useState(false);
  const [siteDialogMode, setSiteDialogMode] = useState<"create" | "edit">(
    "create",
  );
  const [siteInitialValues, setSiteInitialValues] =
    useState<Partial<SiteFormValues>>();

  useEffect(() => {
    if (!projectStatusesError) return;

    console.error("Erreur lors du chargement des statuts projets", projectStatusesError);
    toast({
      variant: "destructive",
      title: "Statuts indisponibles",
      description: "Les statuts projets n'ont pas pu être synchronisés. Les valeurs par défaut sont utilisées.",
    });
  }, [projectStatusesError, toast]);
  const [activeSite, setActiveSite] = useState<ProjectSite | null>(null);
  const location = useLocation();
  const journalFeedRef = useRef<HTMLDivElement | null>(null);
  const [selectedMediaCategory, setSelectedMediaCategory] =
    useState<ProjectMediaCategory>(MEDIA_CATEGORIES[0]?.value ?? "PHOTOS");
  const [journalFilter, setJournalFilter] = useState<JournalFilter>("all");
  const [quickUpdateText, setQuickUpdateText] = useState("");
  const [siteDialogDefaultTab, setSiteDialogDefaultTab] = useState<
    "avant-chantier" | "apres-chantier"
  >("avant-chantier");
  const [siteDialogReadOnly, setSiteDialogReadOnly] = useState(false);
  const [lightboxImage, setLightboxImage] = useState<ProductImage | null>(null);
  const [statusMenuOpen, setStatusMenuOpen] = useState(false);

  const focusJournalFeed = useCallback(() => {
    setTimeout(() => {
      journalFeedRef.current?.scrollIntoView({
        behavior: "smooth",
        block: "start",
      });
      journalFeedRef.current?.focus({ preventScroll: true });
    }, 150);
  }, []);

  const handleOpenDocuments = useCallback(() => {
    setActiveTab("media");
    setSelectedMediaCategory(MEDIA_CATEGORIES[0]?.value ?? "PHOTOS");
  }, []);

  const handleViewFullHistory = useCallback(() => {
    setActiveTab("journal");
    setJournalFilter("all");
    focusJournalFeed();
  }, [focusJournalFeed]);

  useEffect(() => {
    const currentTab = searchParams.get("tab");
    if (isValidProjectTab(currentTab)) {
      if (currentTab !== activeTab) {
        setActiveTab(currentTab);
      }
      return;
    }

    if (currentTab !== activeTab) {
      const newParams = new URLSearchParams(searchParams);
      newParams.set("tab", activeTab);
      setSearchParams(newParams, { replace: true });
    }
  }, [searchParams, activeTab, setSearchParams]);

  const handleTabChange = useCallback(
    (value: string) => {
      if (!isValidProjectTab(value) || value === activeTab) {
        return;
      }

      setActiveTab(value);
      const newParams = new URLSearchParams(searchParams);
      newParams.set("tab", value);
      setSearchParams(newParams, { replace: true });
    },
    [activeTab, searchParams, setSearchParams],
  );

  const memberNameById = useMemo(() => {
    const result: Record<string, string> = {};
    members.forEach((member) => {
      if (!member?.user_id) {
        return;
      }

      const fullName = member.profiles?.full_name?.trim();
      result[member.user_id] =
        fullName && fullName.length > 0 ? fullName : "Utilisateur";
    });
    return result;
  }, [members]);

  const memberIdByName = useMemo(() => {
    const result: Record<string, string> = {};
    Object.entries(memberNameById).forEach(([id, name]) => {
      const normalized = name.trim().toLowerCase();
      if (normalized.length > 0 && !result[normalized]) {
        result[normalized] = id;
      }
    });
    return result;
  }, [memberNameById]);

  const currentMember = members.find((member) => member.user_id === user?.id);
  const isAdmin =
    currentMember?.role === "admin" || currentMember?.role === "owner";

  const {
    data: project,
    isLoading,
    error,
    refetch,
  } = useQuery<ProjectWithRelations | null>({
    queryKey: ["project", id, user?.id, currentOrgId, isAdmin],
    queryFn: async () => {
      if (!id || !user?.id) return null;

      let query = supabase
        .from("projects")
        .select(
          "*, delegate:delegates(id, name, price_eur_per_mwh), lead:leads(email), project_products(id, product_id, quantity, dynamic_params, product:product_catalog(id, code, name, category, params_schema, cee_config, kwh_cumac_values:product_kwh_cumac(id, building_type, kwh_cumac))), project_appointments(id, project_id, org_id, appointment_date, appointment_time, appointment_type_id, assignee_id, notes, created_at, updated_at, appointment_type:appointment_types(id, name))",
        )
        .eq("id", id);

      if (currentOrgId) {
        query = query.eq("org_id", currentOrgId);
      }

      if (!isAdmin) {
        query = query.eq("user_id", user.id);
      }

      const { data, error } = await query.maybeSingle();

      if (error) throw error;

      if (!data) {
        return null;
      }

      return {
        ...data,
        project_products: (data.project_products ?? []).map((pp) => ({
          ...pp,
          product: pp.product ? withDefaultProductCeeConfig(pp.product) : null,
        })),
        project_appointments: (data.project_appointments ??
          []) as ProjectAppointment[],
      } as ProjectWithRelations;
    },
    enabled: !!id && !!user?.id && (!currentOrgId || !membersLoading),
  });

  const productCodes = useMemo(() => {
    if (!project?.project_products) return [] as string[];
    return getDisplayedProducts(project.project_products)
      .map((item) => item.product?.code)
      .filter((code): code is string => Boolean(code));
  }, [project?.project_products]);

  const projectProducts = useMemo(
    () => getDisplayedProducts(project?.project_products),
    [project?.project_products],
  );

  const {
    data: projectUpdatesState,
    isLoading: projectUpdatesLoading,
    refetch: refetchProjectUpdates,
  } = useQuery<ProjectUpdatesQueryResult>({
    queryKey: ["project-updates", id, currentOrgId],
    enabled: !!id && !!user?.id,
    queryFn: async () => {
      if (!id || !user?.id) {
        return {
          updates: [],
          tableAvailable: false,
          error: null,
        } satisfies ProjectUpdatesQueryResult;
      }

      try {
        const { data, error } = await supabase
          .from("project_updates" as any)
          .select(
            "id, project_id, content, status, next_step, created_at, author_id, org_id",
          )
          .eq("project_id", id)
          .order("created_at", { ascending: false })
          .limit(50);

        if (error) {
          if (isTableUnavailableError(error)) {
            return {
              updates: [],
              tableAvailable: false,
              error,
            } satisfies ProjectUpdatesQueryResult;
          }

          console.error(
            "Erreur lors du chargement des mises à jour projet",
            error,
          );
          return {
            updates: [],
            tableAvailable: false,
            error,
          } satisfies ProjectUpdatesQueryResult;
        }

        const validData = (Array.isArray(data) 
          ? data.filter((item) => {
              if (!item || typeof item !== 'object') return false;
              const obj = item as Record<string, unknown>;
              return 'id' in obj && 'project_id' in obj;
            })
          : []) as unknown as ProjectUpdateRecord[];
        
        return {
          updates: validData,
          tableAvailable: true,
          error: null,
        };
      } catch (unknownError) {
        const postgrestError = (unknownError as PostgrestError) ?? null;
        if (isTableUnavailableError(postgrestError)) {
          return {
            updates: [],
            tableAvailable: false,
            error: postgrestError,
          } satisfies ProjectUpdatesQueryResult;
        }

        console.error(
          "Erreur inattendue lors du chargement des mises à jour projet",
          unknownError,
        );
        return {
          updates: [],
          tableAvailable: false,
          error: postgrestError,
        } satisfies ProjectUpdatesQueryResult;
      }
    },
  });

  const projectUpdates = projectUpdatesState?.updates ?? [];
  const projectUpdatesTableAvailable =
    projectUpdatesState?.tableAvailable ?? false;
  const projectUpdatesError = projectUpdatesState?.error ?? null;

  const upcomingAppointmentDetails = useMemo<UpcomingAppointmentDetail[]>(() => {
    if (
      !project?.project_appointments ||
      project.project_appointments.length === 0
    ) {
      return [];
    }

    const now = new Date().getTime();

    return project.project_appointments
      .map((appointment) => {
        if (!appointment.appointment_date || !appointment.appointment_time) {
          return null;
        }

        const dateTime = new Date(
          `${appointment.appointment_date}T${appointment.appointment_time}`,
        );

        if (Number.isNaN(dateTime.getTime()) || dateTime.getTime() < now) {
          return null;
        }

        const formattedDate = dateTime.toLocaleString("fr-FR", {
          dateStyle: "long",
          timeStyle: "short",
        });

        const assigneeName = appointment.assignee_id
          ? memberNameById[appointment.assignee_id] ?? null
          : null;

        const typeLabel = appointment.appointment_type?.name ?? null;
        const rawNotes = appointment.notes?.trim() ?? "";

        const metadataParts = [
          typeLabel ?? undefined,
          assigneeName ? `Assigné à ${assigneeName}` : undefined,
        ].filter((value): value is string => Boolean(value));

        return {
          id: appointment.id,
          appointment,
          dateTime,
          formattedDate,
          metadata: metadataParts.length > 0 ? metadataParts.join(" • ") : null,
          notes: rawNotes.length > 0 ? rawNotes : null,
        } satisfies UpcomingAppointmentDetail;
      })
      .filter(
        (value): value is UpcomingAppointmentDetail => Boolean(value),
      )
      .sort((a, b) => a.dateTime.getTime() - b.dateTime.getTime());
  }, [project?.project_appointments, memberNameById]);

  const nextAppointmentDetails =
    upcomingAppointmentDetails.length > 0
      ? upcomingAppointmentDetails[0]
      : null;

  const projectSurfaceFacturee = useMemo(() => {
    if (!project?.project_products) return 0;

    return project.project_products.reduce((sum, projectProduct) => {
      const product = projectProduct.product;
      if (!product) {
        return sum;
      }

      const surfaceValue = getDynamicFieldNumericValue(
        product.params_schema,
        projectProduct.dynamic_params,
        [...SURFACE_FACTUREE_TARGETS],
      );

      if (typeof surfaceValue === "number" && surfaceValue > 0) {
        return sum + surfaceValue;
      }

      return sum;
    }, 0);
  }, [project?.project_products]);

  const projectSiteOptions = useMemo<SiteProjectOption[]>(() => {
    if (!project) return [];

    const primaryProduct =
      projectProducts[0]?.product ??
      project.project_products?.[0]?.product ??
      null;
    const productLabel =
      primaryProduct?.code ||
      (project as Project & { product_name?: string | null }).product_name ||
      "";
    const address =
      (project as Project & { address?: string | null }).address ?? "";

    return [
      {
        id: project.id,
        project_ref: project.project_ref ?? "",
        client_name: getProjectClientName(project),
        product_name: productLabel ?? "",
        address,
        city: project.city ?? "",
        postal_code: project.postal_code ?? "",
        surface_facturee:
          projectSurfaceFacturee > 0 ? projectSurfaceFacturee : undefined,
      },
    ];
  }, [project, projectProducts, projectSurfaceFacturee]);

  const {
    data: projectMedia = [],
    isLoading: projectMediaLoading,
    refetch: refetchProjectMedia,
  } = useQuery<ProjectMediaItem[]>({
    queryKey: ["project-media", project?.id, currentOrgId],
    queryFn: async () => {
      if (!project?.id || !currentOrgId) {
        return [] as ProjectMediaItem[];
      }

      const { data, error } = await supabase
        .from("project_media")
        .select("*")
        .eq("project_id", project.id)
        .eq("org_id", currentOrgId)
        .order("created_at", { ascending: false });

      if (error) throw error;

      return (data ?? []) as ProjectMediaItem[];
    },
    enabled: Boolean(project?.id && currentOrgId),
  });

  const {
    data: projectNotes = [],
    isLoading: projectNotesLoading,
    refetch: refetchProjectNotes,
  } = useQuery<ProjectNote[]>({
    queryKey: ["project-notes", project?.id, currentOrgId],
    queryFn: async () => {
      if (!project?.id || !currentOrgId) {
        return [] as ProjectNote[];
      }

      const { data, error } = await supabase
        .from("project_notes")
        .select("*")
        .eq("project_id", project.id)
        .eq("org_id", currentOrgId)
        .order("created_at", { ascending: false });

      if (error) throw error;

      return (data ?? []) as ProjectNote[];
    },
    enabled: Boolean(project?.id && currentOrgId),
  });

  useEffect(() => {
    if (!project?.id || !currentOrgId) {
      return undefined;
    }

    const channel = supabase
      .channel(`project-details-${project.id}-realtime`)
      .on(
        "postgres_changes",
        {
          event: "*",
          schema: "public",
          table: "project_updates",
          filter: `project_id=eq.${project.id}`,
        },
        () => {
          void refetchProjectUpdates();
        },
      )
      .on(
        "postgres_changes",
        {
          event: "*",
          schema: "public",
          table: "project_notes",
          filter: `project_id=eq.${project.id}`,
        },
        () => {
          void refetchProjectNotes();
        },
      )
      .on(
        "postgres_changes",
        {
          event: "*",
          schema: "public",
          table: "project_media",
          filter: `project_id=eq.${project.id}`,
        },
        () => {
          void refetchProjectMedia();
        },
      )
      .subscribe();

    return () => {
      void supabase.removeChannel(channel);
    };
  }, [
    project?.id,
    currentOrgId,
    refetchProjectUpdates,
    refetchProjectNotes,
    refetchProjectMedia,
  ]);

  const {
    data: statusEvents = [],
    isLoading: statusEventsLoading,
    refetch: refetchStatusEvents,
  } = useQuery<ProjectStatusEvent[]>({
    queryKey: ["project-status-events", project?.id, currentOrgId],
    queryFn: async () => {
      if (!project?.id || !currentOrgId) {
        return [] as ProjectStatusEvent[];
      }

      const { data, error } = await supabase
        .from("project_status_events")
        .select("*")
        .eq("project_id", project.id)
        .eq("org_id", currentOrgId)
        .order("changed_at", { ascending: false });

      if (error) throw error;

      return (data ?? []) as ProjectStatusEvent[];
    },
    enabled: Boolean(project?.id && currentOrgId),
  });

  const projectRefFilter = project?.project_ref?.trim() ?? "";

  const { 
    data: projectSites = [],
    isLoading: projectSitesLoading,
    refetch: refetchProjectSites,
  } = useQuery<ProjectSite[]>({
    queryKey: ["project-sites", project?.id, projectRefFilter, currentOrgId],
    queryFn: async () => {
      if (!project?.id || !currentOrgId) return [] as ProjectSite[];

      let query = supabase
        .from("sites")
        .select("*, subcontractor:subcontractors(id, name)")
        .eq("org_id", currentOrgId)
        .order("created_at", { ascending: false });

      const filters = [`project_id.eq.${project.id}`];
      if (projectRefFilter) {
        filters.push(`project_ref.eq.${projectRefFilter}`);
      }

      if (filters.length > 0) {
        query = query.or(filters.join(","));
      }

      const { data, error } = await query;

      if (error) throw error;

      return (data ?? []) as ProjectSite[];
    },
    enabled: Boolean(project?.id && currentOrgId),
  });

<<<<<<< HEAD
  const startChantierMutation = useMutation({
    mutationKey: ["project-start-chantier", project?.id],
    mutationFn: async (values: AvantChantierFormValues) => {
      if (!project) {
        throw new Error("Le projet n'est plus disponible.");
      }

      const primaryProduct =
        projectProducts[0]?.product ?? project.project_products?.[0]?.product ?? null;
      const resolvedProductName =
        primaryProduct?.name ??
        primaryProduct?.code ??
        (project as Project & { product_name?: string | null }).product_name ??
        project.project_ref ??
        null;

      const payload = {
        siteRef: values.siteRef?.trim() ?? undefined,
        dateDebut: values.startDate,
        dateFinPrevue: values.expectedEndDate ?? null,
        notes: values.notes?.trim() ? values.notes.trim() : null,
        productName: resolvedProductName,
        address:
          (project as Project & { address?: string | null }).address ??
          project.hq_address ??
          null,
        city: project.city ?? null,
        postalCode: project.postal_code ?? null,
        teamMembers:
          values.teamLead && values.teamLead.trim().length > 0
            ? [values.teamLead.trim()]
            : [],
      } satisfies Parameters<typeof startChantier>[1];

      return await startChantier(project.id, payload);
    },
    onSuccess: async (result) => {
      setQuickStartOpen(false);
      toast({
        title: "Chantier démarré",
        description: `${result.chantier.site_ref} a été initialisé avec succès.`,
      });
      await Promise.all([refetchProjectSites(), refetch()]);
    },
    onError: (error) => {
      const message =
        error instanceof Error
          ? error.message
          : "Impossible de démarrer le chantier pour le moment.";
      toast({
        title: "Démarrage échoué",
        description: message,
        variant: "destructive",
      });
    },
  });

  const handleQuickStartSubmit = useCallback(
    async (values: AvantChantierFormValues) => {
      await startChantierMutation.mutateAsync(values);
    },
    [startChantierMutation],
  );

  const isStartingChantier = startChantierMutation.isPending;
=======
  const startChantierDisabled = !project?.id;
  const startChantierDisabledReason = startChantierDisabled
    ? "Le projet doit être enregistré avant de démarrer un chantier."
    : undefined;
>>>>>>> e94181da

  const uploadMediaMutation = useMutation({
    mutationKey: ["project-media-upload", project?.id, selectedMediaCategory],
    mutationFn: async (file: File) => {
      if (!project?.id || !currentOrgId || !user?.id) {
        throw new Error("Impossible de téléverser le fichier.");
      }

      const sanitizedName = file.name.replace(/\s+/g, "-");
      const storagePath = `${project.id}/${Date.now()}-${sanitizedName}`;
      const bucket = supabase.storage.from("project-media");

      const { error: uploadError } = await bucket.upload(storagePath, file, {
        upsert: false,
        contentType: file.type || undefined,
      });

      if (uploadError) {
        throw uploadError;
      }

      const { data: publicUrlData } = bucket.getPublicUrl(storagePath);
      const fileUrl = publicUrlData?.publicUrl ?? null;

      const { error: insertError } = await supabase
        .from("project_media")
        .insert({
          project_id: project.id,
          org_id: currentOrgId,
          category: selectedMediaCategory,
          file_name: file.name,
          file_url: fileUrl,
          preview_url: fileUrl,
          thumbnail_url: fileUrl,
          storagePath,
          mime_type: file.type || null,
          created_by: user.id,
        });

      if (insertError) {
        throw insertError;
      }
    },
    onSuccess: async () => {
      toast({
        title: "Fichier ajouté",
        description: `Le fichier a été ajouté à ${MEDIA_CATEGORY_LABELS[selectedMediaCategory]}.`,
      });
      await Promise.all([refetchProjectMedia(), refetchStatusEvents()]);
    },
    onError: (error) => {
      const message =
        error instanceof Error
          ? error.message
          : "Impossible de téléverser le fichier.";
      toast({
        title: "Téléversement échoué",
        description: message,
        variant: "destructive",
      });
    },
  });

  const addNoteMutation = useMutation({
    mutationKey: ["project-notes-add", project?.id],
    mutationFn: async (content: string) => {
      if (!project?.id || !currentOrgId || !user?.id) {
        throw new Error("Impossible d'ajouter la note.");
      }

      const trimmed = content.trim();
      if (trimmed.length === 0) {
        throw new Error("Le contenu de la note est vide.");
      }

      const { error: insertError } = await supabase
        .from("project_notes")
        .insert({
          project_id: project.id,
          org_id: currentOrgId,
          content: trimmed,
          created_by: user.id,
        });

      if (insertError) {
        throw insertError;
      }
    },
    onSuccess: async () => {
      toast({
        title: "Note ajoutée",
        description: "La note a été enregistrée dans le journal.",
      });
      await Promise.all([refetchProjectNotes(), refetchStatusEvents()]);
    },
    onError: (error) => {
      const message =
        error instanceof Error
          ? error.message
          : "Impossible d'ajouter la note.";
      toast({
        title: "Erreur lors de l'ajout",
        description: message,
        variant: "destructive",
      });
    },
  });

  const handleUploadMedia = useCallback(
    (file: File) => uploadMediaMutation.mutateAsync(file),
    [uploadMediaMutation],
  );

  const handleAddNote = useCallback(
    (content: string) => addNoteMutation.mutateAsync(content),
    [addNoteMutation],
  );

  const updateProjectStatusMutation = useMutation({
    mutationKey: ["project-status-update", project?.id],
    mutationFn: async (nextStatus: string) => {
      if (!project) {
        throw new Error("Le projet n'est plus disponible.");
      }

      const trimmed = typeof nextStatus === "string" ? nextStatus.trim() : "";
      if (trimmed.length === 0) {
        throw new Error("Statut invalide.");
      }

      const normalized = trimmed.toUpperCase();

      let updateQuery = supabase
        .from("projects")
        .update({ status: normalized as ProjectStatus })
        .eq("id", project.id);

      if (currentOrgId) {
        updateQuery = updateQuery.eq("org_id", currentOrgId);
      }

      const { error: updateError } = await updateQuery;
      if (updateError) {
        throw updateError;
      }

      const statusEventPayload = {
        project_id: project.id,
        org_id: currentOrgId ?? "",
        status: normalized as ProjectStatus,
        changed_at: new Date().toISOString(),
        changed_by: user?.id ?? null,
        notes: null,
      };

      const { error: eventError } = await supabase
        .from("project_status_events")
        .insert([statusEventPayload]);

      if (eventError && !isTableUnavailableError(eventError)) {
        throw eventError;
      }

      return normalized;
    },
  });

  const handleStatusSelect = useCallback(
    async (value: string) => {
      if (!project) {
        return;
      }

      const trimmed = typeof value === "string" ? value.trim() : "";
      if (trimmed.length === 0) {
        setStatusMenuOpen(false);
        return;
      }

      const normalized = trimmed.toUpperCase();
      const currentStatus =
        typeof project.status === "string" ? project.status.toUpperCase() : "";

      if (normalized === currentStatus) {
        setStatusMenuOpen(false);
        return;
      }

      setStatusMenuOpen(false);

      try {
        const newStatus = await updateProjectStatusMutation.mutateAsync(trimmed);
        const nextStatusConfig =
          projectStatuses.find((status) => status?.value === newStatus) ?? null;
        const nextLabel = nextStatusConfig?.label ?? newStatus;

        toast({
          title: "Statut mis à jour",
          description: `Le projet est maintenant ${nextLabel.toLowerCase()}.`,
        });

        await Promise.all([refetch(), refetchStatusEvents()]);
      } catch (mutationError) {
        const message =
          mutationError instanceof Error
            ? mutationError.message
            : "Impossible de mettre à jour le statut pour le moment.";
        toast({
          title: "Mise à jour du statut échouée",
          description: message,
          variant: "destructive",
        });
      }
    },
    [
      project,
      projectStatuses,
      toast,
      updateProjectStatusMutation,
      refetch,
      refetchStatusEvents,
    ],
  );

  useEffect(() => {
    const tabParam = searchParams.get("tab");
    if (!tabParam) {
      return;
    }
    if (tabParam === activeTab) {
      return;
    }
    handleTabChange(tabParam);
    if (tabParam === "journal") {
      setJournalFilter("all");
    }
  }, [searchParams, activeTab, handleTabChange]);

  useEffect(() => {
    const state = location.state as {
      openTab?: ProjectTabValue;
      focus?: string | null;
    } | null;

    if (!state?.openTab) {
      return;
    }

    handleTabChange(state.openTab);

    if (state.openTab === "journal") {
      setJournalFilter("all");
      if (state.focus === "journal") {
        focusJournalFeed();
      }
    }

    navigate(`${location.pathname}${location.search}`, { replace: true });
  }, [focusJournalFeed, handleTabChange, location, navigate]);

  const mapTeamMembersToFormValues = useCallback(
    (teamMembers: string[] | null | undefined): SiteTeamMemberFormValue[] => {
      if (!Array.isArray(teamMembers)) {
        return [];
      }

      const uniqueMembers = new Map<string, SiteTeamMemberFormValue>();

      for (const rawMember of teamMembers) {
        if (typeof rawMember !== "string") {
          continue;
        }

        const trimmed = rawMember.trim();
        if (trimmed.length === 0) {
          continue;
        }

        if (isUuid(trimmed)) {
          if (!uniqueMembers.has(trimmed)) {
            uniqueMembers.set(trimmed, {
              id: trimmed,
              name: memberNameById[trimmed] ?? trimmed,
            });
          }
          continue;
        }

        const normalized = trimmed.toLowerCase();
        const matchedId = memberIdByName[normalized];
        if (matchedId) {
          if (!uniqueMembers.has(matchedId)) {
            uniqueMembers.set(matchedId, {
              id: matchedId,
              name: memberNameById[matchedId] ?? trimmed,
            });
          }
          continue;
        }

        if (!uniqueMembers.has(trimmed)) {
          uniqueMembers.set(trimmed, { id: trimmed, name: trimmed });
        }
      }

      return Array.from(uniqueMembers.values());
    },
    [memberIdByName, memberNameById],
  );

  const formatTeamMembers = useCallback(
    (teamMembers: string[] | null | undefined) => {
      if (!Array.isArray(teamMembers) || teamMembers.length === 0) {
        return null;
      }

      const names = teamMembers
        .map((member) => {
          if (typeof member !== "string") return null;
          const trimmed = member.trim();
          if (!trimmed) return null;

          if (isUuid(trimmed)) {
            return memberNameById[trimmed] ?? trimmed;
          }

          const normalized = trimmed.toLowerCase();
          const matchedId = memberIdByName[normalized];
          if (matchedId) {
            return memberNameById[matchedId] ?? trimmed;
          }

          return trimmed;
        })
        .filter((value): value is string => Boolean(value));

      const unique = Array.from(new Set(names));
      return unique.length > 0 ? unique.join(", ") : null;
    },
    [memberIdByName, memberNameById],
  );

  const { entries: ceeEntries, totals: ceeTotals } = useMemo(() => {
    if (!project) {
      return {
        entries: [] as ProjectProductCeeEntry[],
        totals: computeProjectCeeTotals([]),
      };
    }

    const buildingType =
      typeof project.building_type === "string"
        ? project.building_type.trim()
        : "";
    const delegatePrice = resolveDelegatePrice(project.delegate);

    const entries = projectProducts.map((item, index) => {
      const product = item.product;
      const entryId = item.id ?? item.product_id ?? `product-${index}`;

      let multiplierLabel: string | null = null;
      let multiplierValue: number | null = null;
      let missingDynamicParams = false;
      let missingKwh = !buildingType;
      let result: PrimeCeeResult | null = null;

      if (!product) {
        return {
          projectProductId: entryId,
          productCode: null,
          productName: null,
          multiplierLabel,
          multiplierValue,
          result,
          warnings: { missingDynamicParams, missingKwh },
        } satisfies ProjectProductCeeEntry;
      }

      const multiplierDetails = resolveMultiplierDetails(product, item);
      multiplierLabel = multiplierDetails.label;
      multiplierValue = multiplierDetails.value;
      missingDynamicParams = multiplierDetails.missingDynamicParams;

      const kwhEntry = findKwhEntry(product, buildingType);
      const kwhValue = toPositiveNumber(kwhEntry?.kwh_cumac);
      missingKwh = !buildingType || !kwhValue;

      if (!missingKwh && multiplierValue && multiplierValue > 0 && kwhValue) {
        const bonification = resolveBonificationValue(primeBonification);
        const coefficient = resolveCoefficientValue();
        const quantityValue = toNumber(item.quantity);
        const dynamicParams = isRecord(item.dynamic_params)
          ? (item.dynamic_params as DynamicParams)
          : null;

        const rawFormulaExpression =
          typeof product.cee_config?.formulaExpression === "string"
            ? product.cee_config.formulaExpression.trim()
            : "";
        const valorisationFormula =
          rawFormulaExpression.length > 0 ? rawFormulaExpression : null;
        const ledWattConstant =
          typeof product.cee_config?.ledWattConstant === "number" &&
          Number.isFinite(product.cee_config.ledWattConstant)
            ? product.cee_config.ledWattConstant
            : null;

        const config: CeeConfig = {
          kwhCumac: kwhValue,
          bonification: bonification ?? undefined,
          coefficient: coefficient ?? undefined,
          multiplier: multiplierValue,
          quantity: quantityValue ?? null,
          delegatePriceEurPerMwh: delegatePrice ?? null,
          dynamicParams,
          ...(valorisationFormula ? { valorisationFormula } : {}),
          ...(ledWattConstant !== null
            ? { overrides: { ledWatt: ledWattConstant } }
            : {}),
        };

        result = computePrimeCeeEur(config);
      }

      return {
        projectProductId: entryId,
        productCode: product.code ?? null,
        productName: product.name ?? null,
        multiplierLabel,
        multiplierValue,
        result,
        warnings: { missingDynamicParams, missingKwh },
      } satisfies ProjectProductCeeEntry;
    });

    const totals = computeProjectCeeTotals(
      entries.map((entry) => entry.result),
    );

    return { entries, totals };
  }, [project, projectProducts, primeBonification]);

  const ceeEntryMap = useMemo(() => {
    return ceeEntries.reduce<Record<string, ProjectProductCeeEntry>>(
      (acc, entry) => {
        if (entry.projectProductId) {
          acc[entry.projectProductId] = entry;
        }
        return acc;
      },
      {},
    );
  }, [ceeEntries]);

  const hasComputedCeeTotals = useMemo(
    () => ceeEntries.some((entry) => entry.result !== null),
    [ceeEntries],
  );

  const projectRecord = (project ?? {}) as Project & Record<string, unknown>;
  const statusValue =
    typeof project?.status === "string" && project.status.length > 0
      ? project.status
      : null;
  const statusConfig = statusValue
    ? projectStatuses.find((status) => status?.value === statusValue)
    : undefined;
  const badgeStyle = getProjectStatusBadgeStyle(statusConfig?.color);
  const statusLabel = statusConfig?.label ?? statusValue ?? "Statut";
  const statusProgress = statusValue
    ? computeStatusProgress(statusValue, projectStatuses)
    : 0;

  const isStatusUpdating = updateProjectStatusMutation.isPending;

  const fallbackLatestUpdateText = (() => {
    const candidates = [
      projectRecord["latest_update_text"],
      projectRecord["last_update_text"],
      projectRecord["status_update_text"],
    ];
    for (const candidate of candidates) {
      if (typeof candidate === "string" && candidate.trim().length > 0) {
        return candidate.trim();
      }
    }
    return null;
  })();

  const fallbackLatestUpdateAt = (() => {
    const candidates = [
      projectRecord["latest_update_at"],
      projectRecord["last_update_at"],
      projectRecord["status_update_at"],
    ];
    for (const candidate of candidates) {
      if (typeof candidate === "string" && candidate.trim().length > 0) {
        return candidate;
      }
    }
    return null;
  })();

  const fallbackNextStep = (() => {
    const candidates = [
      projectRecord["next_step"],
      projectRecord["prochaine_etape"],
      projectRecord["upcoming_step"],
    ];
    for (const candidate of candidates) {
      if (typeof candidate === "string" && candidate.trim().length > 0) {
        return candidate.trim();
      }
    }
    return null;
  })();

  const fallbackHistoryRaw =
    projectRecord["history_short"] ??
    projectRecord["update_history"] ??
    projectRecord["status_history"] ??
    projectRecord["history"] ??
    null;
  const fallbackHistoryEntries = normalizeHistoryEntries(fallbackHistoryRaw);

  const latestUpdate = projectUpdates[0] ?? null;
  const latestUpdateText = (() => {
    const candidates = [latestUpdate?.content, fallbackLatestUpdateText];
    for (const candidate of candidates) {
      if (typeof candidate === "string") {
        const trimmed = candidate.trim();
        if (trimmed.length > 0) {
          return trimmed;
        }
      }
    }
    return null;
  })();

  const latestUpdateTimestamp = (() => {
    const candidates = [
      latestUpdate?.created_at,
      fallbackLatestUpdateAt,
      project?.updated_at,
    ];
    for (const candidate of candidates) {
      if (typeof candidate === "string" && candidate.trim().length > 0) {
        const date = new Date(candidate);
        if (!Number.isNaN(date.getTime())) {
          return date.toISOString();
        }
      }
    }
    return null;
  })();

  const latestUpdateDisplay = formatDateTimeLabel(latestUpdateTimestamp);

  const nextStepDescription = (() => {
    const candidates = [latestUpdate?.next_step, fallbackNextStep];
    for (const candidate of candidates) {
      if (typeof candidate === "string" && candidate.trim().length > 0) {
        return candidate.trim();
      }
    }

    if (nextAppointmentDetails) {
      const parts = [
        `Prochain rendez-vous le ${nextAppointmentDetails.formattedDate}`,
        nextAppointmentDetails.metadata ?? undefined,
      ].filter((part): part is string => Boolean(part));
      if (parts.length > 0) {
        return parts.join(" • ");
      }
    }

    return null;
  })();

  const shortHistoryItems = (() => {
    const updateEntries = projectUpdates.slice(0, 3).map((update) => ({
      id: update.id,
      text:
        typeof update.content === "string" && update.content.trim().length > 0
          ? update.content.trim()
          : "Mise à jour enregistrée",
      createdAt: update.created_at,
    }));

    if (updateEntries.length >= 3) {
      return updateEntries;
    }

    const remainingSlots = 3 - updateEntries.length;
    const fallbackEntries = fallbackHistoryEntries
      .slice(0, remainingSlots)
      .map((entry, index) => ({
        id: `fallback-${index}`,
        text: entry.text,
        createdAt: entry.createdAt ?? null,
      }));

    return [...updateEntries, ...fallbackEntries];
  })();

  const fullHistoryItems = projectUpdates.length
    ? projectUpdates.map((update) => ({
        id: update.id,
        text:
          typeof update.content === "string" && update.content.trim().length > 0
            ? update.content.trim()
            : "Mise à jour enregistrée",
        createdAt: update.created_at,
        status: update.status ?? null,
        nextStep: update.next_step ?? null,
      }))
    : fallbackHistoryEntries.map((entry, index) => ({
        id: `fallback-full-${index}`,
        text: entry.text,
        createdAt: entry.createdAt ?? null,
        status: null,
        nextStep: null,
      }));

  const historyTextsForFallback = fallbackHistoryEntries
    .map((entry) => entry.text)
    .filter((text) => text.length > 0);

  const { mutateAsync: saveQuickUpdate, isPending: isSavingQuickUpdate } =
    useMutation({
      mutationFn: async ({ content }: { content: string }) => {
        if (!project) {
          throw new Error("Le projet n'est plus disponible.");
        }

        const trimmed = content.trim();
        if (trimmed.length === 0) {
          throw new Error(
            "Veuillez saisir une mise à jour avant de l'enregistrer.",
          );
        }

        const nowIso = new Date().toISOString();

        if (projectUpdatesTableAvailable) {
          const payload: Record<string, unknown> = {
            project_id: project.id,
            content: trimmed,
            status: project.status ?? null,
            next_step: fallbackNextStep ?? null,
            created_at: nowIso,
          };

          if (currentOrgId) {
            payload.org_id = currentOrgId;
          }

          if (user?.id) {
            payload.author_id = user.id;
          }

          const { error } = await supabase
            .from("project_updates" as any)
            .insert([payload]);
          if (!error) {
            return { usedFallback: false };
          }

          if (!isTableUnavailableError(error)) {
            throw error;
          }
        }

        const fallbackPayload: Record<string, unknown> = {};
        const textFieldCandidates = [
          "latest_update_text",
          "last_update_text",
          "status_update_text",
        ];
        const timestampFieldCandidates = [
          "latest_update_at",
          "last_update_at",
          "status_update_at",
        ];
        const historyFieldCandidates = [
          "history_short",
          "update_history",
          "status_history",
          "history",
        ];

        for (const field of textFieldCandidates) {
          if (Object.prototype.hasOwnProperty.call(projectRecord, field)) {
            fallbackPayload[field] = trimmed;
            break;
          }
        }

        for (const field of timestampFieldCandidates) {
          if (Object.prototype.hasOwnProperty.call(projectRecord, field)) {
            fallbackPayload[field] = nowIso;
            break;
          }
        }

        const newHistoryItems = [trimmed, ...historyTextsForFallback]
          .filter((value) => value.length > 0)
          .slice(0, 3);
        for (const field of historyFieldCandidates) {
          if (Object.prototype.hasOwnProperty.call(projectRecord, field)) {
            const currentValue = projectRecord[field];
            if (Array.isArray(currentValue)) {
              fallbackPayload[field] = newHistoryItems;
            } else if (typeof currentValue === "string") {
              fallbackPayload[field] = JSON.stringify(newHistoryItems);
            } else {
              fallbackPayload[field] = newHistoryItems;
            }
            break;
          }
        }

        if (Object.keys(fallbackPayload).length === 0) {
          throw new Error(
            "Impossible d'enregistrer la mise à jour : aucun champ de sauvegarde n'est disponible sur le projet.",
          );
        }

        const { error: projectError } = await supabase
          .from("projects" as any)
          .update(fallbackPayload)
          .eq("id", project.id)
          .select("id");

        if (projectError) {
          throw projectError;
        }

        return { usedFallback: true };
      },
      onSuccess: async () => {
        setQuickUpdateText("");
        await Promise.all([refetch(), refetchProjectUpdates()]);
        toast({ title: "Mise à jour enregistrée" });
      },
      onError: (mutationError) => {
        const message =
          mutationError instanceof Error
            ? mutationError.message
            : "Impossible d'enregistrer la mise à jour pour le moment.";
        toast({
          title: "Erreur",
          description: message,
          variant: "destructive",
        });
      },
    });

  const handleQuickUpdateSubmit = useCallback(async () => {
    await saveQuickUpdate({ content: quickUpdateText });
  }, [quickUpdateText, saveQuickUpdate]);

  const isQuickUpdateDisabled =
    !project || quickUpdateText.trim().length === 0 || isSavingQuickUpdate;
  const renderProductsTable = useCallback(
    (products: ProjectProduct[], emptyMessage: string) => {
      if (products.length === 0) {
        return <p className="text-sm text-muted-foreground">{emptyMessage}</p>;
      }

      return (
        <div className="overflow-x-auto rounded-lg border">
          <Table>
            <TableHeader>
              <TableRow>
                <TableHead>Produit</TableHead>
                <TableHead>Images</TableHead>
                <TableHead>Multiplicateur</TableHead>
                <TableHead>Valorisation / unité (€)</TableHead>
                <TableHead>Valorisation totale (€)</TableHead>
                <TableHead>Prime calculée (€)</TableHead>
              </TableRow>
            </TableHeader>
            <TableBody>
              {products.map((item, index) => {
                const dynamicFields = getDynamicFieldEntries(
                  item.product?.params_schema ?? null,
                  item.dynamic_params,
                );
                const entryId =
                  item.id ?? item.product_id ?? `product-${index}`;
                const ceeEntry = ceeEntryMap[entryId];
                const hasWarnings =
                  Boolean(ceeEntry?.warnings.missingDynamicParams) ||
                  Boolean(ceeEntry?.warnings.missingKwh);
                const images = getProductImages(item.product);
                const visibleImages = images.slice(0, 3);
                const remainingImages = images.length - visibleImages.length;

                const multiplierDisplay = (() => {
                  if (!ceeEntry) return "Non renseigné";
                  if (
                    typeof ceeEntry.multiplierValue === "number" &&
                    ceeEntry.multiplierValue > 0
                  ) {
                    const value = formatDecimal(ceeEntry.multiplierValue);
                    return ceeEntry.multiplierLabel
                      ? `${value} (${ceeEntry.multiplierLabel})`
                      : value;
                  }
                  if (ceeEntry.warnings.missingDynamicParams) {
                    return "Paramètres dynamiques manquants";
                  }
                  return "Non renseigné";
                })();

                const valorisationPerUnitDisplay = (() => {
                  if (!ceeEntry) return "Non calculée";
                  if (ceeEntry.result) {
                    const perUnit = formatCurrency(
                      ceeEntry.result.valorisationPerUnitEur,
                    );
                    const perUnitMwh = formatDecimal(
                      ceeEntry.result.valorisationPerUnitMwh,
                    );
                    const label = ceeEntry.multiplierLabel ?? "unité";
                    return {
                      primary: `${perUnit}`,
                      secondary: `${perUnitMwh} MWh par ${label}`,
                    };
                  }
                  if (ceeEntry.warnings.missingDynamicParams) {
                    return "Paramètres dynamiques manquants";
                  }
                  if (ceeEntry.warnings.missingKwh) {
                    return "Aucune valeur kWh";
                  }
                  return "Non calculée";
                })();

                const valorisationTotalDisplay = (() => {
                  if (!ceeEntry) return "Non calculée";
                  if (ceeEntry.result) {
                    return {
                      primary: formatCurrency(
                        ceeEntry.result.valorisationTotalEur,
                      ),
                      secondary: `${formatDecimal(ceeEntry.result.valorisationTotalMwh)} MWh`,
                    };
                  }
                  if (ceeEntry.warnings.missingDynamicParams) {
                    return "Paramètres dynamiques manquants";
                  }
                  if (ceeEntry.warnings.missingKwh) {
                    return "Aucune valeur kWh";
                  }
                  return "Non calculée";
                })();

                const primeDisplay = (() => {
                  if (!ceeEntry) return "Non calculée";
                  if (ceeEntry.result) {
                    return formatCurrency(ceeEntry.result.totalPrime);
                  }
                  if (ceeEntry.warnings.missingDynamicParams) {
                    return "Paramètres dynamiques manquants";
                  }
                  if (ceeEntry.warnings.missingKwh) {
                    return "Aucune valeur kWh";
                  }
                  return "Non calculée";
                })();

                return (
                  <TableRow key={item.id ?? entryId} className="align-top">
                    <TableCell>
                      <div className="flex flex-col gap-2 text-sm">
                        <div className="flex flex-wrap items-center gap-2">
                          <Badge
                            variant="secondary"
                            className="text-xs font-semibold"
                          >
                            {item.product?.code ?? "Code inconnu"}
                          </Badge>
                          <span className="font-medium text-foreground">
                            {item.product?.name ?? "Produit"}
                          </span>
                        </div>
                        {typeof item.quantity === "number" ? (
                          <span className="text-xs text-muted-foreground">
                            Quantité : {formatDecimal(item.quantity)}
                          </span>
                        ) : null}
                        {hasWarnings ? (
                          <div className="flex flex-wrap gap-2">
                            {ceeEntry?.warnings.missingKwh ? (
                              <Badge
                                className="bg-amber-100 text-amber-700 border-amber-200"
                                variant="outline"
                              >
                                kWh manquant pour ce bâtiment
                              </Badge>
                            ) : null}
                            {ceeEntry?.warnings.missingDynamicParams ? (
                              <Badge
                                className="bg-amber-100 text-amber-700 border-amber-200"
                                variant="outline"
                              >
                                Paramètres dynamiques manquants
                              </Badge>
                            ) : null}
                          </div>
                        ) : null}
                        {dynamicFields.length > 0 ? (
                          <div className="grid gap-2 text-xs md:grid-cols-2">
                            {dynamicFields.map((field) => (
                              <div
                                key={`${item.id}-${field.label}`}
                                className="flex items-center justify-between gap-2"
                              >
                                <span className="text-muted-foreground">
                                  {field.label}
                                </span>
                                <span className="font-medium text-foreground">
                                  {String(formatDynamicFieldValue(field))}
                                </span>
                              </div>
                            ))}
                          </div>
                        ) : null}
                      </div>
                    </TableCell>
                    <TableCell>
                      {visibleImages.length === 0 ? (
                        <span className="text-xs text-muted-foreground">
                          Aucune image
                        </span>
                      ) : (
                        <div className="flex flex-wrap items-center gap-2">
                          {visibleImages.map((image, imageIndex) => (
                            <button
                              type="button"
                              key={`${entryId}-image-${imageIndex}`}
                              onClick={() =>
                                setLightboxImage({
                                  url: image.url,
                                  alt:
                                    image.alt ??
                                    item.product?.name ??
                                    item.product?.code ??
                                    "Visuel produit",
                                })
                              }
                              className="h-14 w-14 overflow-hidden rounded-md border border-border/60 bg-muted/30 transition hover:ring-2 hover:ring-primary focus:outline-none focus:ring-2 focus:ring-primary"
                            >
                              <img
                                src={image.url}
                                alt={
                                  image.alt ??
                                  item.product?.name ??
                                  "Visuel produit"
                                }
                                className="h-full w-full object-cover"
                              />
                            </button>
                          ))}
                          {remainingImages > 0 ? (
                            <Badge variant="secondary" className="text-xs">
                              +{remainingImages}
                            </Badge>
                          ) : null}
                        </div>
                      )}
                    </TableCell>
                    <TableCell className="text-sm font-medium text-foreground">
                      {multiplierDisplay}
                    </TableCell>
                    <TableCell>
                      {typeof valorisationPerUnitDisplay === "string" ? (
                        <span className="text-sm text-muted-foreground">
                          {valorisationPerUnitDisplay}
                        </span>
                      ) : (
                        <div className="flex flex-col text-sm">
                          <span className="font-semibold text-emerald-600">
                            {valorisationPerUnitDisplay.primary}
                          </span>
                          <span className="text-xs text-muted-foreground">
                            {valorisationPerUnitDisplay.secondary}
                          </span>
                        </div>
                      )}
                    </TableCell>
                    <TableCell>
                      {typeof valorisationTotalDisplay === "string" ? (
                        <span className="text-sm text-muted-foreground">
                          {valorisationTotalDisplay}
                        </span>
                      ) : (
                        <div className="flex flex-col text-sm">
                          <span className="font-semibold text-amber-600">
                            {valorisationTotalDisplay.primary}
                          </span>
                          <span className="text-xs text-muted-foreground">
                            {valorisationTotalDisplay.secondary}
                          </span>
                        </div>
                      )}
                    </TableCell>
                    <TableCell>
                      <span className="text-sm font-semibold text-emerald-600">
                        {primeDisplay}
                      </span>
                    </TableCell>
                  </TableRow>
                );
              })}
            </TableBody>
          </Table>
        </div>
      );
    },
    [ceeEntryMap],
  );

  const isInitialLoading = isLoading || membersLoading;
  const canManageSites = isAdmin || project?.user_id === user?.id;

  if (isInitialLoading) {
    return (
      <Layout>
        <div className="flex min-h-[60vh] items-center justify-center">
          <Loader2 className="h-6 w-6 animate-spin text-muted-foreground" />
        </div>
      </Layout>
    );
  }

  if (error) {
    const errorMessage =
      error instanceof Error
        ? error.message
        : "Une erreur inattendue est survenue.";

    return (
      <Layout>
        <div className="flex min-h-[60vh] flex-col items-center justify-center gap-4 text-center">
          <AlertTriangle className="h-10 w-10 text-destructive" />
          <div className="space-y-2">
            <h1 className="text-xl font-semibold">
              Impossible de charger le projet
            </h1>
            <p className="text-sm text-muted-foreground">{errorMessage}</p>
          </div>
          <div className="flex flex-wrap justify-center gap-2">
            <Button variant="outline" onClick={() => navigate(-1)}>
              Retour
            </Button>
            <Button onClick={() => refetch()}>Réessayer</Button>
          </div>
        </div>
      </Layout>
    );
  }

  if (!project) {
    return (
      <Layout>
        <div className="flex min-h-[60vh] flex-col items-center justify-center gap-4 text-center">
          <FolderOpen className="h-10 w-10 text-muted-foreground" />
          <div className="space-y-2">
            <h1 className="text-xl font-semibold">Projet introuvable</h1>
            <p className="text-sm text-muted-foreground">
              Le projet demandé n'existe plus ou vous n'y avez pas accès.
            </p>
          </div>
          <Button onClick={() => navigate("/projects")}>
            Retour aux projets
          </Button>
        </div>
      </Layout>
    );
  }

  const handleOpenQuote = () => {
    const displayedProducts = getDisplayedProducts(project.project_products);
    const firstProduct =
      displayedProducts[0]?.product ?? project.project_products?.[0]?.product;

    const clientName = getProjectClientName(project);

    setQuoteInitialValues({
      client_name: clientName,
      project_id: project.id,
      product_name:
        firstProduct?.name ||
        firstProduct?.code ||
        (project as Project & { product_name?: string }).product_name ||
        "",
      amount: project.estimated_value ?? undefined,
      quote_ref: project.project_ref ? `${project.project_ref}-DEV` : undefined,
    });
    setQuoteDialogOpen(true);
  };

  const handleSubmitSite = async (values: SiteSubmitValues) => {
    if (!user || !currentOrgId || !project) return;

    const sanitizedTeam = Array.from(
      new Set(
        (values.team_members ?? [])
          .map((member) => {
            if (!member) return null;

            const rawId = typeof member.id === "string" ? member.id.trim() : "";
            if (rawId && (isUuid(rawId) || memberNameById[rawId])) {
              return rawId;
            }

            const rawName =
              typeof member.name === "string" ? member.name.trim() : "";
            if (rawName.length > 0) {
              const matchedId = memberIdByName[rawName.toLowerCase()];
              if (matchedId) {
                return matchedId;
              }
            }

            return null;
          })
          .filter((value): value is string => Boolean(value)),
      ),
    );

    const sanitizedCosts = values.additional_costs
      ? values.additional_costs
          .filter((cost) => cost.label.trim().length > 0)
          .map((cost) => {
            const attachment = cost.attachment ? cost.attachment.trim() : "";
            const montantTVA = Number.isFinite(cost.montant_tva) ? cost.montant_tva : 0;
            const amountHT = Number.isFinite(cost.amount_ht) ? cost.amount_ht : 0;
            const amountTTC = Number.isFinite(cost.amount_ttc)
              ? cost.amount_ttc
              : computeAdditionalCostTTC(amountHT, montantTVA);

            return {
              label: cost.label.trim(),
              amount_ht: amountHT,
              montant_tva: montantTVA,
              amount_ttc: amountTTC,
              attachment: attachment.length > 0 ? attachment : null,
            };
          })
      : [];

    const projectRef = values.project_ref?.trim?.() ?? "";
    const clientName = values.client_name?.trim?.() ?? "";
    const travauxChoice = values.travaux_non_subventionnes ?? "NA";
    const shouldResetTravaux = travauxChoice === "NA";
    const travauxDescription = shouldResetTravaux
      ? ""
      : values.travaux_non_subventionnes_description?.trim() ?? "";
    const travauxMontant = shouldResetTravaux
      ? 0
      : Number.isFinite(values.travaux_non_subventionnes_montant)
        ? values.travaux_non_subventionnes_montant
        : 0;
    const travauxFinancement = shouldResetTravaux
      ? false
      : Boolean(values.travaux_non_subventionnes_financement);
    const commissionActive = Boolean(values.commission_commerciale_ht);
    const commissionMontant = commissionActive
      ? Number.isFinite(values.commission_commerciale_ht_montant)
        ? values.commission_commerciale_ht_montant
        : 0
      : 0;
    const matchedProject = projectSiteOptions.find(
      (option) => option.project_ref === projectRef,
    );
    const resolvedProjectId =
      typeof matchedProject?.id === "string" && matchedProject.id.length > 0
        ? matchedProject.id
        : typeof activeSite?.project_id === "string" &&
            activeSite.project_id.length > 0
          ? activeSite.project_id
          : project.id;

    const baseSiteData = {
      site_ref: values.site_ref,
      project_ref: projectRef,
      client_name: clientName,
      client_first_name: project.client_first_name || null,
      client_last_name: project.client_last_name || null,
      product_name: values.product_name?.trim() || "",
      address: values.address,
      city: values.city,
      postal_code: values.postal_code,
      status: values.status,
      cofrac_status: values.cofrac_status,
      date_debut: values.date_debut,
      date_fin_prevue: values.date_fin_prevue || null,
      progress_percentage: values.progress_percentage,
      revenue: values.revenue,
      profit_margin: values.rentability_margin_rate,
      surface_facturee: values.surface_facturee,
      cout_main_oeuvre_m2_ht: values.cout_main_oeuvre_m2_ht,
      cout_isolation_m2: values.cout_isolation_m2,
      isolation_utilisee_m2: values.isolation_utilisee_m2,
      montant_commission: values.montant_commission,
      valorisation_cee: values.valorisation_cee,
      subcontractor_payment_confirmed: values.subcontractor_payment_confirmed,
      travaux_non_subventionnes: travauxChoice,
      travaux_non_subventionnes_description: travauxDescription,
      travaux_non_subventionnes_montant: travauxMontant,
      travaux_non_subventionnes_financement: travauxFinancement,
      commission_commerciale_ht: commissionActive,
      commission_commerciale_ht_montant: commissionMontant,
      notes: values.notes?.trim() || null,
      team_members: (sanitizedTeam.length > 0 ? sanitizedTeam : []) as string[],
      additional_costs: sanitizedCosts.length > 0 ? sanitizedCosts : [],
      subcontractor_id: values.subcontractor_id ?? null,
      user_id: user.id,
      org_id: currentOrgId,
      project_id: resolvedProjectId,
      rentability_total_costs: values.rentability_total_costs,
      rentability_margin_total: values.rentability_margin_total,
      rentability_margin_per_unit: values.rentability_margin_per_unit,
      rentability_margin_rate: values.rentability_margin_rate,
      rentability_unit_label: values.rentability_unit_label,
      rentability_unit_count: values.rentability_unit_count,
      rentability_additional_costs_total: values.rentability_additional_costs_total,
    };

    const { status: nextStatus, ...siteUpdateData } = baseSiteData;
    const normalizedNextStatus = typeof nextStatus === "string" ? nextStatus : null;
    const statusChanged =
      siteDialogMode === "edit" &&
      activeSite &&
      normalizedNextStatus &&
      normalizedNextStatus !== activeSite.status;

    try {
      if (siteDialogMode === "edit" && activeSite) {
        const { error } = await supabase
          .from("sites")
          .update(siteUpdateData)
          .eq("id", activeSite.id);

        if (error) throw error;

        if (statusChanged) {
          await updateChantierStatus(activeSite.id, normalizedNextStatus);
        }

        toast({
          title: "Chantier mis à jour",
          description: `${values.site_ref} a été mis à jour avec succès.`,
        });
      } else {
        const { error } = await supabase.from("sites").insert([baseSiteData]);

        if (error) throw error;

        toast({
          title: "Chantier créé",
          description: `${baseSiteData.site_ref} a été ajouté à la liste des chantiers.`,
        });
      }

      if (statusChanged) {
        await Promise.all([refetchProjectSites(), refetch()]);
      } else {
        await refetchProjectSites();
      }
      setSiteDialogOpen(false);
      setSiteInitialValues(undefined);
      setActiveSite(null);
      setSiteDialogMode("create");
    } catch (error) {
      console.error("Error saving site:", error);
      toast({
        title: "Erreur",
        description: "Impossible de sauvegarder le chantier.",
        variant: "destructive",
      });
    }
  };

  const handleDeleteProject = async () => {
    if (!project) return;

    try {
      const projectLabel = project.project_ref || "ce projet";
      setIsDeleting(true);
      let query = supabase.from("projects").delete().eq("id", project.id);

      if (currentOrgId) {
        query = query.eq("org_id", currentOrgId);
      }

      const { error: deleteError } = await query;

      if (deleteError) {
        throw deleteError;
      }

      setDeleteDialogOpen(false);
      toast({
        title: "Projet supprimé",
        description: `${projectLabel} a été supprimé avec succès.`,
      });
      navigate("/projects");
    } catch (deleteError) {
      const errorMessage =
        deleteError instanceof Error
          ? deleteError.message
          : "Une erreur est survenue lors de la suppression.";
      toast({
        title: "Erreur lors de la suppression",
        description: errorMessage,
        variant: "destructive",
      });
    } finally {
      setIsDeleting(false);
    }
  };

  const handleArchiveProject = async () => {
    if (!project) return;

    try {
      setIsArchiving(true);
      const projectLabel = project.project_ref || "ce projet";
      const archivedAt = new Date().toISOString();

      let query = supabase
        .from("projects")
        .update({ status: ARCHIVED_STATUS_VALUE, archived_at: archivedAt })
        .eq("id", project.id);

      if (currentOrgId) {
        query = query.eq("org_id", currentOrgId);
      }

      const { error } = await query;

      if (error) {
        throw error;
      }

      setArchiveDialogOpen(false);
      toast({
        title: "Projet archivé",
        description: `${projectLabel} a été archivé avec succès.`,
      });
      navigate({ pathname: "/projects", search: "?status=active" });
    } catch (error) {
      console.error(error);
      toast({
        title: "Erreur lors de l'archivage",
        description:
          error instanceof Error
            ? error.message
            : "Impossible d'archiver le projet.",
        variant: "destructive",
      });
    } finally {
      setIsArchiving(false);
    }
  };

  const projectCostValue = project?.estimated_value ?? null;
  const projectEmail = (() => {
    if (!project) return null;

    const projectWithEmails = project as Project & {
      email?: string | null;
      client_email?: string | null;
    };

    const candidates = [
      projectWithEmails.email,
      projectWithEmails.client_email,
      project.lead?.email ?? null,
    ];

    for (const candidate of candidates) {
      if (typeof candidate === "string" && candidate.trim().length > 0) {
        return candidate.trim();
      }
    }

    return null;
  })();
  const driveFolderUrl = project
    ? ((project as Project & { drive_folder_url?: string | null })
        .drive_folder_url ?? null)
    : null;
  const projectAppointments = project?.project_appointments ?? [];
  const journalLoading =
    projectMediaLoading ||
    projectNotesLoading ||
    statusEventsLoading ||
    projectSitesLoading;

  const displayedPrimeValue = (() => {
    const storedPrime = resolvePrimeCeeEuro(project);
    if (storedPrime !== null) {
      return storedPrime;
    }

    if (hasComputedCeeTotals) {
      return ceeTotals.totalPrime;
    }

    return null;
  })();

  const isProjectArchived = project
    ? ARCHIVED_STATUS_VALUES.has(project.status ?? "")
    : false;

  return (
    <Layout>
      <div className="space-y-6">
        <div className="flex flex-col gap-4 lg:flex-row lg:items-center lg:justify-between">
          <div>
            <div className="flex items-center gap-3">
              <Button variant="ghost" onClick={() => navigate(-1)}>
                <ArrowLeft className="w-4 h-4 mr-2" />
                Retour
              </Button>
              <DropdownMenu
                open={statusMenuOpen}
                onOpenChange={(open) => {
                  if (isStatusUpdating && open) {
                    return;
                  }
                  setStatusMenuOpen(open);
                }}
              >
                <DropdownMenuTrigger asChild disabled={isStatusUpdating}>
                  <button
                    type="button"
                    className="rounded-full outline-none focus-visible:ring-2 focus-visible:ring-primary/40 focus-visible:ring-offset-2"
                    aria-label="Changer le statut du projet"
                  >
                    <Badge
                      variant="outline"
                      style={badgeStyle}
                      className={`font-semibold transition ${
                        isStatusUpdating
                          ? "cursor-not-allowed opacity-70"
                          : "cursor-pointer hover:shadow"
                      } ${statusMenuOpen ? "ring-2 ring-primary/30" : ""}`}
                    >
                      {isStatusUpdating ? (
                        <>
                          <Loader2 className="mr-2 h-3.5 w-3.5 animate-spin" />
                          Mise à jour...
                        </>
                      ) : (
                        statusLabel
                      )}
                    </Badge>
                  </button>
                </DropdownMenuTrigger>
                <DropdownMenuContent align="start" className="w-64">
                  <div className="px-2 py-1 text-xs font-semibold uppercase tracking-wide text-muted-foreground">
                    Changer le statut
                  </div>
                  {projectStatuses
                    .filter((status) => status != null)
                    .map((status) => {
                      const isActive =
                        status?.value === (project.status ?? "");
                      return (
                        <DropdownMenuItem
                          key={status.value}
                          onClick={() => {
                            void handleStatusSelect(status.value);
                          }}
                          disabled={isActive || isStatusUpdating}
                          className="flex items-center justify-between gap-2"
                        >
                          <span>{status.label}</span>
                          {isActive ? (
                            <CheckCircle2 className="h-4 w-4 text-primary" />
                          ) : null}
                        </DropdownMenuItem>
                      );
                    })}
                </DropdownMenuContent>
              </DropdownMenu>
            </div>
            <h1 className="mt-2 text-3xl font-bold bg-gradient-to-r from-primary to-accent bg-clip-text text-transparent">
              {project.project_ref}
            </h1>
            <p className="text-muted-foreground">
              {productCodes.length > 0
                ? productCodes.join(", ")
                : "Aucun code produit"}{" "}
              – {project.city} ({project.postal_code})
            </p>
            {nextAppointmentDetails ? (
              <Badge
                variant="secondary"
                className="mt-3 inline-flex w-fit items-center gap-2 border-primary/30 bg-primary/10 text-primary"
              >
                <Calendar className="h-3.5 w-3.5" />
                <span className="text-xs font-semibold uppercase tracking-wide">
                  Prochain RDV
                </span>
                <span className="text-sm font-medium normal-case">
                  {nextAppointmentDetails.formattedDate}
                </span>
              </Badge>
            ) : null}
          </div>
          <div className="flex flex-wrap gap-2">
            <ProjectScheduleDialog
              projectId={project.id}
              members={members}
              isLoadingMembers={membersLoading}
              onScheduled={async () => {
                await refetch();
              }}
            />
            <Button variant="outline" onClick={handleOpenQuote}>
              <FileText className="w-4 h-4 mr-2" />
              Générer un devis
            </Button>
            <Button
              variant="secondary"
              onClick={() => {
                void handleCreateSite();
              }}
            >
              <Hammer className="w-4 h-4 mr-2" />
              Créer un chantier
            </Button>
            <Button variant="outline" onClick={handleOpenDocuments}>
              <FolderOpen className="w-4 h-4 mr-2" />
              Voir les media
            </Button>
            {(isAdmin || project.user_id === user?.id) &&
              !isProjectArchived && (
                <AlertDialog
                  open={archiveDialogOpen}
                  onOpenChange={setArchiveDialogOpen}
                >
                  <AlertDialogTrigger asChild>
                    <Button variant="outline">
                      <Archive className="w-4 h-4 mr-2" />
                      Archiver
                    </Button>
                  </AlertDialogTrigger>
                  <AlertDialogContent>
                    <AlertDialogHeader>
                      <AlertDialogTitle>Archiver le projet ?</AlertDialogTitle>
                      <AlertDialogDescription>
                        Êtes-vous sûr de vouloir archiver ce projet ?
                      </AlertDialogDescription>
                    </AlertDialogHeader>
                    <AlertDialogFooter>
                      <AlertDialogCancel disabled={isArchiving}>
                        Annuler
                      </AlertDialogCancel>
                      <AlertDialogAction
                        onClick={handleArchiveProject}
                        disabled={isArchiving}
                      >
                        {isArchiving ? "Archivage..." : "Confirmer"}
                      </AlertDialogAction>
                    </AlertDialogFooter>
                  </AlertDialogContent>
                </AlertDialog>
              )}
            {(isAdmin || project.user_id === user?.id) && (
              <AlertDialog
                open={deleteDialogOpen}
                onOpenChange={setDeleteDialogOpen}
              >
                <AlertDialogTrigger asChild>
                  <Button variant="destructive">
                    <Trash2 className="w-4 h-4 mr-2" />
                    Supprimer le projet
                  </Button>
                </AlertDialogTrigger>
                <AlertDialogContent>
                  <AlertDialogHeader>
                    <AlertDialogTitle>Supprimer le projet ?</AlertDialogTitle>
                    <AlertDialogDescription>
                      Cette action est irréversible. Le projet{" "}
                      {project.project_ref || "sélectionné"} sera définitivement
                      supprimé.
                    </AlertDialogDescription>
                  </AlertDialogHeader>
                  <AlertDialogFooter>
                    <AlertDialogCancel disabled={isDeleting}>
                      Annuler
                    </AlertDialogCancel>
                    <AlertDialogAction
                      onClick={handleDeleteProject}
                      disabled={isDeleting}
                    >
                      {isDeleting ? "Suppression..." : "Confirmer"}
                    </AlertDialogAction>
                  </AlertDialogFooter>
                </AlertDialogContent>
              </AlertDialog>
            )}
          </div>
        </div>

        <Tabs
          value={activeTab}
          onValueChange={handleTabChange}
          className="space-y-6"
        >
          <TabsList className="w-full justify-start overflow-x-auto">
            <TabsTrigger value="details">Détails</TabsTrigger>
            <TabsTrigger value="chantiers">Chantiers</TabsTrigger>
            <TabsTrigger value="media">Media</TabsTrigger>
            <TabsTrigger value="journal">Journal</TabsTrigger>
          </TabsList>
          <TabsContent value="details" className="space-y-6">
            <div className="grid grid-cols-1 xl:grid-cols-3 gap-6">
              <Card className="shadow-card bg-gradient-card border-0 xl:col-span-2">
                <CardHeader>
                  <CardTitle>Informations générales</CardTitle>
                </CardHeader>
                <CardContent className="space-y-6">
                  <div className="grid gap-4 md:grid-cols-2">
                    <div className="space-y-2">
                      <p className="text-sm text-muted-foreground">Client</p>
                      <p className="font-medium flex items-center gap-2">
                        <UserRound className="w-4 h-4 text-primary" />
                        {getProjectClientName(project)}
                      </p>
                      {project.company && (
                        <p className="text-sm text-muted-foreground">
                          {project.company}
                        </p>
                      )}
                      {project.siren && (
                        <p className="flex items-center gap-2 font-medium">
                          <span className="text-xs uppercase tracking-wide text-muted-foreground">
                            SIREN
                          </span>
                          <span>{project.siren}</span>
                        </p>
                      )}
                    </div>
                    <div className="space-y-2">
                      <p className="text-sm text-muted-foreground">Téléphone</p>
                      <p className="font-medium flex items-center gap-2">
                        <Phone className="w-4 h-4 text-primary" />
                        {project.phone ?? "Non renseigné"}
                      </p>
                    </div>
                    {projectEmail && (
                      <div className="space-y-2">
                        <p className="text-sm text-muted-foreground">Email</p>
                        <p className="font-medium flex items-center gap-2">
                          <Mail className="w-4 h-4 text-primary" />
                          {projectEmail}
                        </p>
                      </div>
                    )}
                    <div className="space-y-2">
                      <p className="text-sm text-muted-foreground">Adresse</p>
                      <p className="font-medium flex items-center gap-2">
                        <MapPin className="w-4 h-4 text-primary" />
                        {(project as Project & { address?: string }).address
                          ? [
                              (project as Project & { address?: string })
                                .address,
                              [project.postal_code, project.city]
                                .filter(Boolean)
                                .join(" "),
                            ]
                              .filter(
                                (part) =>
                                  part && part.toString().trim().length > 0,
                              )
                              .join(", ")
                          : `${project.city} (${project.postal_code})`}
                      </p>
                    </div>
                    <div className="space-y-2">
                      <p className="text-sm text-muted-foreground">Source</p>
                      <p className="font-medium flex items-center gap-2">
                        <UserRound className="w-4 h-4 text-primary" />
                        {project.source && project.source.trim().length > 0
                          ? project.source
                          : "Non renseigné"}
                      </p>
                    </div>
                    <div className="space-y-2">
                      <p className="text-sm text-muted-foreground">Assigné à</p>
                      <p className="font-medium">{project.assigned_to}</p>
                    </div>
                  </div>

                  <div className="grid gap-4 md:grid-cols-2">
                    <div className="space-y-2">
                      <p className="text-sm text-muted-foreground">
                        Type de bâtiment
                      </p>
                      <p className="font-medium flex items-center gap-2">
                        <Building2 className="w-4 h-4 text-primary" />
                        {project.building_type ?? "Non renseigné"}
                      </p>
                    </div>
                    <div className="space-y-2">
                      <p className="text-sm text-muted-foreground">Usage</p>
                      <p className="font-medium">
                        {project.usage ?? "Non renseigné"}
                      </p>
                    </div>
                    <div className="space-y-2">
                      <p className="text-sm text-muted-foreground">
                        Surface bâtiment
                      </p>
                      <p className="font-medium">
                        {typeof project.surface_batiment_m2 === "number"
                          ? `${project.surface_batiment_m2} m²`
                          : "Non renseigné"}
                      </p>
                    </div>
                    <div className="space-y-2">
                      <p className="text-sm text-muted-foreground">
                        Surface isolée
                      </p>
                      <p className="font-medium">
                        {typeof project.surface_isolee_m2 === "number"
                          ? `${project.surface_isolee_m2} m²`
                          : "Non renseigné"}
                      </p>
                    </div>
                  </div>
              </CardContent>
            </Card>

            <Card className="shadow-card border border-dashed border-primary/20">
              <CardHeader>
                <CardTitle>Démarrer un chantier</CardTitle>
                <CardDescription>
                  Initialisez rapidement un chantier opérationnel synchronisé avec
                  ce projet.
                </CardDescription>
              </CardHeader>
              <CardContent className="flex flex-col gap-4 md:flex-row md:items-center md:justify-between">
                <p className="text-sm text-muted-foreground">
                  Créez un chantier prérempli avec les informations du projet et
                  mettez à jour automatiquement le statut associé.
                </p>
                <Button
                  onClick={() => setQuickStartOpen(true)}
                  className="inline-flex items-center gap-2"
                  disabled={isStartingChantier}
                >
                  {isStartingChantier ? (
                    <>
                      <Loader2 className="h-4 w-4 animate-spin" />
                      Initialisation...
                    </>
                  ) : (
                    <>
                      <Hammer className="h-4 w-4" />
                      Démarrer le chantier
                    </>
                  )}
                </Button>
              </CardContent>
            </Card>

            <div className="flex flex-col gap-6">
              <Card className="shadow-card bg-gradient-card border-0">
                <CardHeader>
                  <CardTitle>Finances & planning</CardTitle>
                </CardHeader>
                  <CardContent className="space-y-4 text-sm">
                    <div className="flex items-center gap-2">
                      <Euro className="w-4 h-4 text-primary" />
                      <span className="text-muted-foreground">
                        Coût du chantier:
                      </span>
                      <span className="font-medium">
                        {typeof projectCostValue === "number"
                          ? formatCurrency(projectCostValue)
                          : "Non défini"}
                      </span>
                    </div>
                    <div className="flex items-center gap-2">
                      <HandCoins className="w-4 h-4 text-emerald-600" />
                      <span className="text-muted-foreground">Prime CEE:</span>
                      <span className="font-medium">
                        {typeof displayedPrimeValue === "number"
                          ? formatCurrency(displayedPrimeValue)
                          : "Non définie"}
                      </span>
                    </div>
                    <div className="flex items-center gap-2">
                      <Zap className="w-4 h-4 text-blue-600" />
                      <span className="text-muted-foreground">MWh générés:</span>
                      <span className="font-medium text-blue-600">
                        {hasComputedCeeTotals
                          ? `${formatDecimal(ceeTotals.totalValorisationMwh)} MWh`
                          : "Non calculés"}
                      </span>
                    </div>
                    <div className="flex items-center gap-2">
                      <HandCoins className="w-4 h-4 text-amber-600" />
                      <span className="text-muted-foreground">
                        Valorisation totale:
                      </span>
                      <span className="font-medium text-amber-600">
                        {hasComputedCeeTotals
                          ? formatCurrency(ceeTotals.totalValorisationEur)
                          : "Non calculée"}
                      </span>
                    </div>
                  </CardContent>
                </Card>

                <Card className="shadow-card border-0">
                  <CardHeader className="space-y-2">
                    <CardTitle className="flex items-center gap-2 text-base font-semibold">
                      <NotebookPen className="w-4 h-4 text-primary" />
                      Progression & Mises à jour
                    </CardTitle>
                    <CardDescription>
                      Suivez l'avancement du dossier et consignez les dernières
                      informations partagées avec le client.
                    </CardDescription>
                  </CardHeader>
                  <CardContent className="space-y-6">
                    <div className="space-y-3">
                      <div className="flex items-center justify-between gap-3">
                        <div className="flex items-center gap-2">
                          <span className="text-sm text-muted-foreground">
                            Statut
                          </span>
                          <Badge
                            variant="outline"
                            style={badgeStyle}
                            className="text-xs font-medium"
                          >
                            {statusLabel}
                          </Badge>
                        </div>
                        <span className="text-xs text-muted-foreground">
                          {statusProgress > 0 ? `${statusProgress}%` : "0%"}
                        </span>
                      </div>
                      <Progress value={statusProgress} className="h-2" />
                    </div>

                    <div className="space-y-2">
                      <div className="flex items-center gap-2 text-sm font-medium">
                        <Clock className="w-4 h-4 text-primary" />
                        Dernière mise à jour
                      </div>
                      <p className="text-xs text-muted-foreground">
                        {latestUpdateDisplay ??
                          "Aucune mise à jour enregistrée"}
                      </p>
                      {latestUpdateText ? (
                        <p className="text-sm leading-relaxed text-muted-foreground whitespace-pre-line">
                          {latestUpdateText}
                        </p>
                      ) : null}
                    </div>

                    <div className="space-y-2">
                      <div className="text-sm font-medium text-muted-foreground">
                        Prochaine étape
                      </div>
                      <p className="text-sm font-medium">
                        {nextStepDescription ?? "Aucune étape planifiée"}
                      </p>
                    </div>

                    <div className="space-y-3">
                      <div className="text-sm font-medium text-muted-foreground">
                        Historique récent
                      </div>
                      {projectUpdatesLoading ? (
                        <div className="flex items-center justify-center py-4">
                          <Loader2 className="h-4 w-4 animate-spin text-muted-foreground" />
                        </div>
                      ) : shortHistoryItems.length > 0 ? (
                        <ul className="space-y-3">
                          {shortHistoryItems.map((item) => {
                            const displayDate = formatDateTimeLabel(
                              item.createdAt,
                              {
                                dateStyle: "short",
                                timeStyle: "short",
                              },
                            );
                            return (
                              <li
                                key={item.id}
                                className="rounded-lg border border-border/60 bg-muted/20 p-3"
                              >
                                <div className="flex items-center justify-between gap-3">
                                  <span className="text-sm font-medium leading-tight">
                                    {item.text}
                                  </span>
                                  {displayDate ? (
                                    <span className="text-[11px] text-muted-foreground whitespace-nowrap">
                                      {displayDate}
                                    </span>
                                  ) : null}
                                </div>
                              </li>
                            );
                          })}
                        </ul>
                      ) : (
                        <p className="text-sm text-muted-foreground">
                          Aucune note historique pour le moment.
                        </p>
                      )}
                    </div>

                    <div className="space-y-3">
                      <label
                        className="text-sm font-medium text-muted-foreground"
                        htmlFor="quick-update-textarea"
                      >
                        Ajouter une mise à jour rapide
                      </label>
                      <Textarea
                        id="quick-update-textarea"
                        value={quickUpdateText}
                        onChange={(event) =>
                          setQuickUpdateText(event.target.value)
                        }
                        rows={3}
                        placeholder="Note interne, suivi client, information de planning..."
                        className="resize-none"
                      />
                      <div className="flex items-center justify-end">
                        <Button
                          size="sm"
                          onClick={() => {
                            void handleQuickUpdateSubmit();
                          }}
                          disabled={isQuickUpdateDisabled}
                        >
                          {isSavingQuickUpdate ? (
                            <>
                              <Loader2 className="mr-2 h-3.5 w-3.5 animate-spin" />
                              Enregistrement...
                            </>
                          ) : (
                            "Enregistrer"
                          )}
                        </Button>
                      </div>
                    </div>

                    <div className="flex items-center justify-between gap-2">
                      {!projectUpdatesTableAvailable && projectUpdatesError ? (
                        <span className="text-xs text-muted-foreground italic">
                          Les mises à jour sont sauvegardées directement sur la
                          fiche projet.
                        </span>
                      ) : (
                        <span className="text-xs text-muted-foreground">
                          {projectUpdates.length > 0
                            ? `${projectUpdates.length} mise${projectUpdates.length > 1 ? "s" : ""} enregistrée${
                                projectUpdates.length > 1 ? "s" : ""
                              }`
                            : "Aucune mise à jour enregistrée"}
                        </span>
                      )}
                      <button
                        type="button"
                        onClick={() => setActiveTab("journal")}
                        className="inline-flex items-center gap-1 text-sm font-medium text-primary hover:underline"
                      >
                        Voir tout l'historique
                        <ChevronRight className="h-4 w-4" />
                      </button>
                    </div>
                  </CardContent>
                </Card>

                <Card className="shadow-card border border-dashed border-primary/20">
                  <CardHeader>
                    <CardTitle>Détails & actions</CardTitle>
                    <CardDescription>
                      Accédez rapidement aux documents et à l'historique du
                      projet.
                    </CardDescription>
                  </CardHeader>
                  <CardContent className="space-y-4 text-sm">
                    <div className="space-y-3">
                      <div className="flex items-center gap-2 text-sm font-medium text-muted-foreground">
                        <Calendar className="w-4 h-4 text-primary" />
                        RDV à venir
                      </div>
                      {upcomingAppointmentDetails.length > 0 ? (
                        <div className="space-y-2">
                          {upcomingAppointmentDetails.map((appointment, index) => {
                            const isNext = index === 0;
                            return (
                              <div
                                key={appointment.id}
                                className={`rounded-lg border p-3 transition ${
                                  isNext
                                    ? "border-primary/50 bg-primary/5 shadow-sm"
                                    : "border-border/40 bg-background/60"
                                }`}
                              >
                                <div className="flex items-center justify-between gap-3">
                                  <p className="text-sm font-medium leading-tight text-foreground">
                                    {appointment.formattedDate}
                                  </p>
                                  {isNext ? (
                                    <Badge
                                      variant="secondary"
                                      className="border-transparent bg-primary/15 text-xs font-semibold text-primary"
                                    >
                                      Prochain RDV
                                    </Badge>
                                  ) : null}
                                </div>
                                {appointment.metadata ? (
                                  <p className="text-xs text-muted-foreground leading-tight">
                                    {appointment.metadata}
                                  </p>
                                ) : null}
                                {appointment.notes ? (
                                  <p className="text-xs text-muted-foreground italic leading-tight">
                                    {appointment.notes}
                                  </p>
                                ) : null}
                              </div>
                            );
                          })}
                        </div>
                      ) : (
                        <div className="flex items-center gap-2 rounded-lg border border-border/40 bg-background/60 p-3 text-muted-foreground">
                          <Calendar className="w-4 h-4" />
                          <span>Aucun RDV planifié</span>
                        </div>
                      )}
                    </div>

                    <div className="space-y-2">
                      <Button
                        variant="outline"
                        className="w-full justify-start"
                        onClick={handleOpenDocuments}
                      >
                        <ImageIcon className="h-4 w-4 mr-2" />
                        Media du projet
                      </Button>
                      <Button
                        variant="secondary"
                        className="w-full justify-start"
                        onClick={handleViewFullHistory}
                      >
                        <CircleDot className="h-4 w-4 mr-2" />
                        Voir tout l'historique
                      </Button>
                    </div>
                  </CardContent>
                </Card>
              </div>
            </div>

            <Card className="shadow-card bg-gradient-card border-0">
              <CardHeader>
                <CardTitle>Produits associés</CardTitle>
              </CardHeader>
              <CardContent className="space-y-4">
                {renderProductsTable(
                  projectProducts,
                  "Aucun produit (hors ECO) n'est associé à ce projet.",
                )}
              </CardContent>
            </Card>
          </TabsContent>
          <TabsContent value="media" className="space-y-6">
            <ProjectMediaTab
              project={project}
              mediaItems={projectMedia}
              selectedCategory={selectedMediaCategory}
              onCategoryChange={setSelectedMediaCategory}
              onUpload={handleUploadMedia}
              isUploading={uploadMediaMutation.isPending}
              isLoading={projectMediaLoading}
              driveFolderUrl={driveFolderUrl}
            />
          </TabsContent>
          <TabsContent value="journal" className="space-y-6">
            <ProjectJournalTab
              project={project}
              statusEvents={statusEvents}
              notes={projectNotes}
              mediaItems={projectMedia}
              appointments={projectAppointments}
              sites={projectSites}
              memberNameById={memberNameById}
              filter={journalFilter}
              onFilterChange={setJournalFilter}
              onAddNote={handleAddNote}
              isAddingNote={addNoteMutation.isPending}
              statusOptions={projectStatuses}
              feedRef={journalFeedRef}
              isLoading={journalLoading}
            />
          </TabsContent>
          <TabsContent value="chantiers" className="space-y-6">
            <Card className="shadow-card bg-gradient-card border-0">
              <CardHeader className="flex flex-col gap-4 lg:flex-row lg:items-center lg:justify-between">
                <div className="space-y-1">
                  <CardTitle>Chantiers du projet</CardTitle>
                  <CardDescription>
                    Créez, éditez et suivez les chantiers rattachés à{" "}
                    {project.project_ref}.
                  </CardDescription>
                </div>
                <Button
                  variant="secondary"
                  size="sm"
                  onClick={() => setStartChantierDialogOpen(true)}
                  className="inline-flex items-center gap-2"
                  disabled={startChantierDisabled}
                  title={startChantierDisabledReason}
                >
                  <Hammer className="h-4 w-4" />
                  Démarrer Chantier
                </Button>
              </CardHeader>
              <CardContent>
                {projectSitesLoading ? (
                  <div className="py-6 text-sm text-muted-foreground">
                    Chargement des chantiers...
                  </div>
                ) : projectSites.length === 0 ? (
                  <div className="space-y-4 py-10 text-center">
                    <div className="space-y-2">
                      <CardTitle className="text-lg">
                        Aucun chantier lié
                      </CardTitle>
                      <p className="text-sm text-muted-foreground">
                        Créez un chantier pour suivre l'exécution de ce projet.
                      </p>
                    </div>
                    <Button
                      onClick={() => setStartChantierDialogOpen(true)}
                      size="sm"
                      className="inline-flex items-center gap-2"
                      disabled={startChantierDisabled}
                      title={startChantierDisabledReason}
                    >
                      <Plus className="h-4 w-4" />
                      Démarrer un chantier
                    </Button>
                    {startChantierDisabled && startChantierDisabledReason ? (
                      <p className="text-xs text-muted-foreground">
                        {startChantierDisabledReason}
                      </p>
                    ) : null}
                  </div>
                ) : (
                  <div className="space-y-4">
                    {projectSites.map((site) => {
                      const status = (site.status ?? "PLANIFIE") as SiteStatus;
                      const cofracStatus = (site.cofrac_status ??
                        "EN_ATTENTE") as CofracStatus;
                      const teamMembersLabel = formatTeamMembers(
                        site.team_members,
                      );
                      const progressValue =
                        typeof site.progress_percentage === "number"
                          ? Math.min(Math.max(site.progress_percentage, 0), 100)
                          : 0;
                      const parsedSiteNotes = parseSiteNotes(site.notes);
                      const internalNotes = parsedSiteNotes.text?.trim() ?? "";
                      const hasInternalNotes = internalNotes.length > 0;
                      const attachments = parsedSiteNotes.attachments;
                      const primaryAttachment = attachments[0] ?? parsedSiteNotes.driveFile;
                      const driveLink =
                        primaryAttachment?.webViewLink ?? primaryAttachment?.webContentLink ?? null;
                      const hasDriveFile = Boolean(driveLink) || attachments.length > 0;
                      const extraAttachmentCount = Math.max(0, attachments.length - 1);
                      const driveLabel =
                        attachments.length > 1
                          ? `${attachments.length} documents`
                          : primaryAttachment?.name ?? "Document chantier";
                      const additionalCostCount = Array.isArray(
                        site.additional_costs,
                      )
                        ? site.additional_costs.length
                        : 0;
                      const additionalCostTotal = Array.isArray(site.additional_costs)
                        ? site.additional_costs.reduce((total, rawCost) => {
                            if (!rawCost || typeof rawCost !== "object") {
                              return total;
                            }

                            const cost = rawCost as Record<string, unknown>;
                            const amountHT = parseNumber(cost.amount_ht) ?? 0;
                            const montantTVA =
                              parseNumber(cost.montant_tva) ?? parseNumber(cost.taxes) ?? 0;
                            const amountTTC =
                              parseNumber(cost.amount_ttc) ??
                              computeAdditionalCostTTC(amountHT, montantTVA);

                            return total + amountTTC;
                          }, 0)
                        : 0;
                      const additionalCostDisplay =
                        additionalCostCount > 0
                          ? `${formatCurrency(additionalCostTotal)} (${additionalCostCount})`
                          : "—";
                      const revenueDisplay =
                        typeof site.revenue === "number"
                          ? formatCurrency(site.revenue)
                          : "—";
                      const primeDisplay =
                        typeof site.valorisation_cee === "number"
                          ? formatCurrency(site.valorisation_cee)
                          : "—";
                      const rentabilityInput = buildRentabilityInputFromSite({
                        revenue: site.revenue,
                        cout_main_oeuvre_m2_ht: site.cout_main_oeuvre_m2_ht,
                        cout_isolation_m2: site.cout_isolation_m2,
                        isolation_utilisee_m2: site.isolation_utilisee_m2,
                        surface_facturee: site.surface_facturee,
                        montant_commission: site.montant_commission,
                        travaux_non_subventionnes: site.travaux_non_subventionnes,
                        travaux_non_subventionnes_montant:
                          site.travaux_non_subventionnes_montant,
                        additional_costs: Array.isArray(site.additional_costs)
                          ? (site.additional_costs as SiteFormValues["additional_costs"])
                          : [],
                        product_name: site.product_name,
                      });
                      const computedRentability = calculateRentability(rentabilityInput);
                      const rentabilityUnitLabel =
                        typeof site.rentability_unit_label === "string" &&
                        site.rentability_unit_label.trim().length > 0
                          ? site.rentability_unit_label
                          : computedRentability.unitLabel;
                      const rentabilityMetrics = {
                        additionalCostsTotal:
                          typeof site.rentability_additional_costs_total === "number"
                            ? site.rentability_additional_costs_total
                            : computedRentability.additionalCostsTotal,
                        totalCosts:
                          typeof site.rentability_total_costs === "number"
                            ? site.rentability_total_costs
                            : computedRentability.totalCosts,
                        marginPerUnit:
                          typeof site.rentability_margin_per_unit === "number"
                            ? site.rentability_margin_per_unit
                            : computedRentability.marginPerUnit,
                        marginTotal:
                          typeof site.rentability_margin_total === "number"
                            ? site.rentability_margin_total
                            : computedRentability.marginTotal,
                        marginRate:
                          typeof site.rentability_margin_rate === "number"
                            ? site.rentability_margin_rate
                            : computedRentability.marginRate,
                        unitLabel: rentabilityUnitLabel,
                      };
                      const rentabilityMarginPerUnitLabel =
                        rentabilityMetrics.unitLabel === "luminaire"
                          ? "Marge (€ / luminaire)"
                          : "Marge (€ / m²)";
                      const rentabilityAdditionalCostsDisplay = formatCurrency(
                        rentabilityMetrics.additionalCostsTotal,
                      );
                      const rentabilityTotalCostsDisplay = formatCurrency(
                        rentabilityMetrics.totalCosts,
                      );
                      const rentabilityMarginTotalDisplay = formatCurrency(
                        rentabilityMetrics.marginTotal,
                      );
                      const rentabilityMarginRateDisplay = Number.isFinite(
                        rentabilityMetrics.marginRate,
                      )
                        ? formatPercent(rentabilityMetrics.marginRate)
                        : "—";
                      const rentabilityMarginPerUnitDisplay = Number.isFinite(
                        rentabilityMetrics.marginPerUnit,
                      )
                        ? `${formatDecimal(rentabilityMetrics.marginPerUnit)} € / ${rentabilityMetrics.unitLabel}`
                        : `— / ${rentabilityMetrics.unitLabel}`;
                      const rawTravauxChoice = (site.travaux_non_subventionnes ?? "NA") as
                        | TravauxNonSubventionnesValue
                        | string;
                      const isValidTravauxChoice = TRAVAUX_NON_SUBVENTIONNES_OPTIONS.some(
                        (option) => option.value === rawTravauxChoice,
                      );
                      const travauxChoice = isValidTravauxChoice
                        ? (rawTravauxChoice as TravauxNonSubventionnesValue)
                        : "NA";
                      const travauxLabel =
                        TRAVAUX_NON_SUBVENTIONNES_LABELS[travauxChoice] ?? "N/A";
                      const hasTravauxDetails = travauxChoice !== "NA";
                      const travauxDescription =
                        typeof site.travaux_non_subventionnes_description === "string"
                          ? site.travaux_non_subventionnes_description.trim()
                          : "";
                      const travauxMontant =
                        typeof site.travaux_non_subventionnes_montant === "number" &&
                        Number.isFinite(site.travaux_non_subventionnes_montant)
                          ? site.travaux_non_subventionnes_montant
                          : 0;
                      const travauxFinancement = hasTravauxDetails
                        ? Boolean(site.travaux_non_subventionnes_financement)
                        : false;
                      const commissionCommercialeActive = Boolean(
                        site.commission_commerciale_ht,
                      );
                      const commissionCommercialeMontant =
                        typeof site.commission_commerciale_ht_montant === "number" &&
                        Number.isFinite(site.commission_commerciale_ht_montant)
                          ? site.commission_commerciale_ht_montant
                          : 0;

                      const addressDisplay = site.address
                        ? `${site.address} · ${site.postal_code} ${site.city}`
                        : `${site.city} (${site.postal_code})`;

                      return (
                        <Card
                          key={site.id}
                          className="border border-border/60 bg-background/60"
                        >
                          <CardHeader className="flex flex-col gap-2 sm:flex-row sm:items-start sm:justify-between">
                            <div>
                              <CardTitle className="text-base">{site.site_ref}</CardTitle>
                              <CardDescription>{addressDisplay}</CardDescription>
                            </div>
                            <div className="flex flex-wrap gap-2">
                              <Badge variant="outline" className={getStatusColor(status)}>
                                {getStatusLabel(status)}
                              </Badge>
                              <Badge variant="outline">{getCofracStatusLabel(cofracStatus)}</Badge>
                            </div>
                          </CardHeader>
                          <CardContent className="grid gap-3 text-sm text-muted-foreground md:grid-cols-2 xl:grid-cols-4">
                            <div className="flex items-center gap-2">
                              <Calendar className="h-4 w-4 text-primary" />
                              <span>
                                Début :{" "}
                                <span className="font-medium text-foreground">
                                  {new Date(site.date_debut).toLocaleDateString("fr-FR")}
                                </span>
                              </span>
                            </div>
                            <div className="flex items-center gap-2">
                              <Calendar className="h-4 w-4 text-primary" />
                              <span>
                                Fin prévue :{" "}
                                <span className="font-medium text-foreground">
                                  {site.date_fin_prevue
                                    ? new Date(site.date_fin_prevue).toLocaleDateString("fr-FR")
                                    : "—"}
                                </span>
                              </span>
                            </div>
                            <div>
                              <div className="mb-1 flex items-center justify-between text-xs text-muted-foreground">
                                <span>Avancement</span>
                                <span className="font-medium text-foreground">{progressValue}%</span>
                              </div>
                              <Progress value={progressValue} />
                            </div>
                            <div className="flex items-center gap-2">
                              <Euro className="h-4 w-4 text-emerald-600" />
                              <span>
                                CA :{" "}
                                <span className="font-medium text-foreground">{revenueDisplay}</span>
                              </span>
                            </div>
                            {typeof site.valorisation_cee === "number" ? (
                              <div className="flex items-center gap-2">
                                <HandCoins className="h-4 w-4 text-amber-600" />
                                <span>
                                  Valorisation :{" "}
                                  <span className="font-medium text-foreground">{primeDisplay}</span>
                                </span>
                              </div>
                            ) : null}
                            {site.subcontractor ? (
                              <div className="flex items-center gap-2">
                                <Building2 className="h-4 w-4 text-primary" />
                                <span>
                                  Sous-traitant :{" "}
                                  <span className="font-medium text-foreground">
                                    {site.subcontractor.name}
                                  </span>
                                </span>
                              </div>
                            ) : null}
                            {teamMembersLabel ? (
                              <div className="flex items-center gap-2">
                                <Users className="h-4 w-4 text-primary" />
                                <span>
                                  Équipe :{" "}
                                  <span className="font-medium text-foreground">{teamMembersLabel}</span>
                                </span>
                              </div>
                            ) : null}
                          </CardContent>
                          </div>

                          <div className="grid gap-4 lg:grid-cols-2">
                            <Card className="border border-border/60 bg-background/60">
                              <CardHeader className="pb-2">
                                <CardTitle className="flex items-center gap-2 text-base">
                                  <ClipboardList className="h-4 w-4 text-primary" />
                                  Avant Chantier
                                </CardTitle>
                                <CardDescription>
                                  Préparation et équipe
                                </CardDescription>
                              </CardHeader>
                              <CardContent className="space-y-3 text-sm">
                                <div className="flex items-center justify-between gap-2">
                                  <span className="text-muted-foreground">
                                    Statut
                                  </span>
                                  <Badge
                                    variant="outline"
                                    className={getStatusColor(status)}
                                  >
                                    {getStatusLabel(status)}
                                  </Badge>
                                </div>
                                <div className="flex items-center justify-between gap-2">
                                  <span className="text-muted-foreground">
                                    Début chantier
                                  </span>
                                  <span className="font-medium text-foreground">
                                    {new Date(
                                      site.date_debut,
                                    ).toLocaleDateString("fr-FR")}
                                  </span>
                                </div>
                                <div className="flex items-center justify-between gap-2">
                                  <span className="text-muted-foreground">
                                    Fin prévue
                                  </span>
                                  <span className="font-medium text-foreground">
                                    {site.date_fin_prevue
                                      ? new Date(
                                          site.date_fin_prevue,
                                        ).toLocaleDateString("fr-FR")
                                      : "—"}
                                  </span>
                                </div>
                                {teamMembersLabel ? (
                                  <div className="flex items-start justify-between gap-2">
                                    <span className="text-muted-foreground">
                                      Équipe dédiée
                                    </span>
                                    <span className="text-right font-medium text-foreground">
                                      {teamMembersLabel}
                                    </span>
                                  </div>
                                ) : null}
                                <div className="flex items-center justify-between gap-2">
                                  <span className="flex items-center gap-2 text-muted-foreground">
                                    <Camera className="h-4 w-4" /> Docs & photos
                                  </span>
                                  {hasDriveFile ? (
                                    driveLink ? (
                                      <div className="flex items-center gap-2">
                                        <a
                                          href={driveLink}
                                          target="_blank"
                                          rel="noreferrer"
                                          className="inline-flex items-center gap-1 text-sm text-primary hover:underline"
                                        >
                                          <FolderOpen className="h-4 w-4" />
                                          <span className="font-medium">{driveLabel}</span>
                                        </a>
                                        {extraAttachmentCount > 0 ? (
                                          <Badge variant="outline" className="px-2 text-xs font-medium">
                                            +{extraAttachmentCount}
                                          </Badge>
                                        ) : null}
                                      </div>
                                    ) : (
                                      <span className="font-medium text-foreground">{driveLabel}</span>
                                    )
                                  ) : (
                                    <span className="font-medium text-muted-foreground">Aucun</span>
                                  )}
                                </div>
                              </CardContent>
                              <CardFooter className="flex justify-end">
                                <Button
                                  variant="outline"
                                  size="sm"
                                  onClick={() =>
                                    handleEditSite(site, {
                                      readOnly: !canManageSites,
                                      defaultTab: "avant-chantier",
                                    })
                                  }
                                >
                                  Voir détails
                                </Button>
                              </CardFooter>
                            </Card>

                            <Card className="border border-border/60 bg-background/60">
                              <CardHeader className="pb-2">
                                <CardTitle className="flex items-center gap-2 text-base">
                                  <CheckCircle2 className="h-4 w-4 text-emerald-600" />
                                  Après Chantier
                                </CardTitle>
                                <CardDescription>
                                  Suivi qualité & financier
                                </CardDescription>
                              </CardHeader>
                              <CardContent className="space-y-3 text-sm">
                                <div className="flex items-center justify-between gap-2">
                                  <span className="text-muted-foreground">
                                    Statut COFRAC
                                  </span>
                                  <Badge variant="outline">
                                    {getCofracStatusLabel(cofracStatus)}
                                  </Badge>
                                </div>
                                <div className="flex items-center justify-between gap-2">
                                  <span className="text-muted-foreground">
                                    Avancement
                                  </span>
                                  <span className="font-medium text-foreground">
                                    {progressValue}%
                                  </span>
                                </div>
                                <div className="flex items-center justify-between gap-2">
                                  <span className="text-muted-foreground">
                                    Chiffre d'affaires
                                  </span>
                                  <span className="font-medium text-foreground">
                                    {revenueDisplay}
                                  </span>
                                </div>
                                <div className="flex items-center justify-between gap-2">
                                  <span className="text-muted-foreground">
                                    Prime CEE
                                  </span>
                                  <span className="font-medium text-foreground">
                                    {primeDisplay}
                                  </span>
                                </div>
                                <div className="flex items-center justify-between gap-2">
                                  <span className="text-muted-foreground">
                                    Frais de chantier
                                    Travaux non subventionnés
                                  </span>
                                  <span className="font-medium text-foreground">
                                    {travauxLabel}
                                  </span>
                                </div>
                                {hasTravauxDetails ? (
                                  <>
                                    {travauxDescription ? (
                                      <div>
                                        <span className="text-muted-foreground">Description</span>
                                        <p className="mt-1 text-sm font-medium text-foreground">
                                          {travauxDescription}
                                        </p>
                                      </div>
                                    ) : null}
                                    <div className="flex items-center justify-between gap-2">
                                      <span className="text-muted-foreground">
                                        Montant travaux
                                      </span>
                                      <span className="font-medium text-foreground">
                                        {formatCurrency(travauxMontant)}
                                      </span>
                                    </div>
                                    <div className="flex items-center justify-between gap-2">
                                      <span className="text-muted-foreground">
                                        Financement externe
                                      </span>
                                      <span
                                        className={`font-medium ${
                                          travauxFinancement
                                            ? "text-emerald-600"
                                            : "text-muted-foreground"
                                        }`}
                                      >
                                        {travauxFinancement ? "Oui" : "Non"}
                                      </span>
                                    </div>
                                  </>
                                ) : null}
                                <div className="flex items-center justify-between gap-2">
                                  <span className="text-muted-foreground">
                                    Commission commerciale HT
                                  </span>
                                  <span
                                    className={`font-medium ${
                                      commissionCommercialeActive
                                        ? "text-foreground"
                                        : "text-muted-foreground"
                                    }`}
                                  >
                                    {commissionCommercialeActive
                                      ? formatCurrency(commissionCommercialeMontant)
                                      : "Non"}
                                  </span>
                                </div>
                                <div className="flex items-center justify-between gap-2">
                                  <span className="text-muted-foreground">
                                    Coûts supplémentaires
                                  </span>
                                  <span className="font-medium text-foreground">
                                    {additionalCostDisplay}
                                  </span>
                                </div>
                                <div className="w-full">
                                  <div className="rounded-md border border-primary/30 bg-primary/5 p-3">
                                    <div className="text-xs font-semibold uppercase tracking-wide text-primary">
                                      Rentabilité
                                    </div>
                                    <dl className="mt-2 grid gap-2 text-xs text-muted-foreground sm:grid-cols-2">
                                      <div className="flex flex-col">
                                        <dt>Frais de chantier (HT+TVA)</dt>
                                        <dd className="text-sm font-semibold text-foreground">
                                          {rentabilityAdditionalCostsDisplay}
                                        </dd>
                                      </div>
                                      <div className="flex flex-col">
                                        <dt>Coûts totaux</dt>
                                        <dd className="text-sm font-semibold text-foreground">
                                          {rentabilityTotalCostsDisplay}
                                        </dd>
                                      </div>
                                      <div className="flex flex-col">
                                        <dt>{rentabilityMarginPerUnitLabel}</dt>
                                        <dd className="text-sm font-semibold text-foreground">
                                          {rentabilityMarginPerUnitDisplay}
                                        </dd>
                                      </div>
                                      <div className="flex flex-col">
                                        <dt>Marge totale (€)</dt>
                                        <dd className="text-sm font-semibold text-foreground">
                                          {rentabilityMarginTotalDisplay}
                                        </dd>
                                      </div>
                                      <div className="flex flex-col">
                                        <dt>Marge (%)</dt>
                                        <dd className="text-sm font-semibold text-foreground">
                                          {rentabilityMarginRateDisplay}
                                        </dd>
                                      </div>
                                    </dl>
                                  </div>
                                </div>
                                <div className="flex items-center justify-between gap-2">
                                  <span className="text-muted-foreground">
                                    Paiement sous-traitant
                                  </span>
                                  <span
                                    className={`font-medium ${
                                      site.subcontractor_payment_confirmed
                                        ? "text-emerald-600"
                                        : "text-muted-foreground"
                                    }`}
                                  >
                                    {site.subcontractor_payment_confirmed
                                      ? "Confirmé"
                                      : "En attente"}
                                  </span>
                                </div>
                              </CardContent>
                              <CardFooter className="flex justify-end">
                                <Button
                                  variant="outline"
                                  size="sm"
                                  onClick={() =>
                                    handleEditSite(site, {
                                      readOnly: !canManageSites,
                                      defaultTab: "apres-chantier",
                                    })
                                  }
                                >
                                  Voir détails
                                </Button>
                              </CardFooter>
                            </Card>
                          </div>

                          {hasInternalNotes ? (
                            <CardContent className="border-t border-border/40 pt-3 text-sm text-muted-foreground">
                              {internalNotes}
                            </CardContent>
                          ) : null}
                          <CardFooter className="flex justify-end">
                            <Button asChild variant="outline" size="sm">
                              <Link to={`/chantiers/${site.id}`}>Voir détails</Link>
                            </Button>
                          </CardFooter>
                        </Card>
                      );

                    })}
                  </div>
                )}
              </CardContent>
            </Card>
          </TabsContent>
        </Tabs>

        <Dialog
          open={quickStartOpen}
          onOpenChange={(open) => {
            if (startChantierMutation.isPending) {
              return;
            }
            setQuickStartOpen(open);
          }}
        >
          <DialogContent className="max-w-xl">
            <DialogHeader>
              <DialogTitle>Initialiser un chantier</DialogTitle>
            </DialogHeader>
            {project ? (
              <AvantChantierForm
                project={project}
                onSubmit={handleQuickStartSubmit}
                isSubmitting={isStartingChantier}
              />
            ) : null}
          </DialogContent>
        </Dialog>

        <AddQuoteDialog
          open={quoteDialogOpen}
          onOpenChange={(open) => {
            setQuoteDialogOpen(open);
            if (!open) {
              setQuoteInitialValues({});
            }
          }}
          initialValues={quoteInitialValues}
        />
        {project?.id ? (
          <StartChantierDialog
            projectId={project.id}
            projectRef={project.project_ref ?? null}
            projectName={getProjectClientName(project)}
            open={startChantierDialogOpen}
            onOpenChange={setStartChantierDialogOpen}
          />
        ) : null}
        <SiteDialog
          open={siteDialogOpen}
          mode={siteDialogMode}
          onOpenChange={(open) => {
            setSiteDialogOpen(open);
            if (!open) {
              setSiteInitialValues(undefined);
              setActiveSite(null);
              setSiteDialogMode("create");
              setSiteDialogDefaultTab("avant-chantier");
              setSiteDialogReadOnly(false);
            }
          }}
          onSubmit={handleSubmitSite}
          initialValues={siteInitialValues}
          orgId={currentOrgId}
          projects={projectSiteOptions}
          defaultTab={siteDialogDefaultTab}
          readOnly={siteDialogReadOnly}
        />

        <Dialog
          open={Boolean(lightboxImage)}
          onOpenChange={(open) => {
            if (!open) {
              setLightboxImage(null);
            }
          }}
        >
          <DialogContent className="max-w-3xl">
            {lightboxImage ? (
              <>
                <DialogHeader>
                  <DialogTitle>
                    {lightboxImage.alt ?? "Visuel produit"}
                  </DialogTitle>
                </DialogHeader>
                <div className="flex justify-center">
                  <img
                    src={lightboxImage.url}
                    alt={lightboxImage.alt ?? "Visuel produit"}
                    className="max-h-[70vh] w-full object-contain"
                  />
                </div>
              </>
            ) : null}
          </DialogContent>
        </Dialog>
      </div>
    </Layout>
  );
};

export default ProjectDetails;<|MERGE_RESOLUTION|>--- conflicted
+++ resolved
@@ -2795,7 +2795,6 @@
     enabled: Boolean(project?.id && currentOrgId),
   });
 
-<<<<<<< HEAD
   const startChantierMutation = useMutation({
     mutationKey: ["project-start-chantier", project?.id],
     mutationFn: async (values: AvantChantierFormValues) => {
@@ -2861,12 +2860,10 @@
   );
 
   const isStartingChantier = startChantierMutation.isPending;
-=======
   const startChantierDisabled = !project?.id;
   const startChantierDisabledReason = startChantierDisabled
     ? "Le projet doit être enregistré avant de démarrer un chantier."
     : undefined;
->>>>>>> e94181da
 
   const uploadMediaMutation = useMutation({
     mutationKey: ["project-media-upload", project?.id, selectedMediaCategory],
