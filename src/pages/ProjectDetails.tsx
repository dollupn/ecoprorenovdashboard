import { useCallback, useEffect, useMemo, useRef, useState } from "react";
import type { ChangeEvent } from "react";
import {
  useLocation,
  useNavigate,
  useParams,
  useSearchParams,
} from "react-router-dom";
import { useMutation, useQuery } from "@tanstack/react-query";
import { Layout } from "@/components/layout/Layout";
import { Badge } from "@/components/ui/badge";
import { Button } from "@/components/ui/button";
import {
  Card,
  CardContent,
  CardDescription,
  CardFooter,
  CardHeader,
  CardTitle,
} from "@/components/ui/card";
import {
  AlertDialog,
  AlertDialogAction,
  AlertDialogCancel,
  AlertDialogContent,
  AlertDialogDescription,
  AlertDialogFooter,
  AlertDialogHeader,
  AlertDialogTitle,
  AlertDialogTrigger,
} from "@/components/ui/alert-dialog";
import { useToast } from "@/components/ui/use-toast";
import { supabase } from "@/integrations/supabase/client";
import type { Database, Tables } from "@/integrations/supabase/types";
import { useAuth } from "@/hooks/useAuth";
import {
  getProjectClientName,
  getProjectStatusBadgeStyle,
  type ProjectStatusSetting,
} from "@/lib/projects";
import {
  ArrowLeft,
  Calendar,
  Euro,
  Hammer,
  MapPin,
  Phone,
  UserRound,
  HandCoins,
  Building2,
  FileText,
  Trash2,
  Mail,
  AlertTriangle,
  Pencil,
  Users,
  Plus,
  Loader2,
  Share2,
  FolderOpen,
  UploadCloud,
  CircleDot,
  StickyNote,
  Image as ImageIcon,
  Clock,
  ChevronRight,
  NotebookPen,
  ClipboardList,
  Camera,
  CheckCircle2,
  Archive,
  Zap,
} from "lucide-react";
import { useOrg } from "@/features/organizations/OrgContext";
import { useMembers } from "@/features/members/api";
import {
  AddQuoteDialog,
  type QuoteFormValues,
} from "@/components/quotes/AddQuoteDialog";
import { ProjectScheduleDialog } from "@/components/projects/ProjectScheduleDialog";
import {
  SiteDialog,
  type SiteFormValues,
  type SiteProjectOption,
} from "@/components/sites/SiteDialog";
import {
  getDynamicFieldEntries,
  getDynamicFieldNumericValue,
  formatDynamicFieldValue,
} from "@/lib/product-params";
import { parseSiteNotes } from "@/lib/sites";
import { useProjectStatuses } from "@/hooks/useProjectStatuses";
import { useOrganizationPrimeSettings } from "@/features/organizations/useOrganizationPrimeSettings";
import {
  computePrimeCeeEur,
  computeProjectCeeTotals,
  type CeeConfig,
  type DynamicParams,
  type PrimeCeeResult,
} from "@/lib/cee";
import {
  withDefaultProductCeeConfig,
  type ProductCeeConfig,
} from "@/lib/prime-cee-unified";
import {
  normalizeValorisationFormula,
  formatFormulaCoefficient,
  getCategoryDefaultMultiplierKey,
  LEGACY_QUANTITY_KEY,
  resolveMultiplierKeyForCategory,
  FORMULA_QUANTITY_KEY,
  type ValorisationFormulaConfig,
} from "@/lib/valorisation-formula";
import {
  Tooltip,
  TooltipContent,
  TooltipTrigger,
} from "@/components/ui/tooltip";
import { Tabs, TabsContent, TabsList, TabsTrigger } from "@/components/ui/tabs";
import { Progress } from "@/components/ui/progress";
import {
  DropdownMenu,
  DropdownMenuContent,
  DropdownMenuItem,
  DropdownMenuTrigger,
} from "@/components/ui/dropdown-menu";
import {
  Select,
  SelectContent,
  SelectItem,
  SelectTrigger,
  SelectValue,
} from "@/components/ui/select";
import {
  Form,
  FormControl,
  FormField,
  FormItem,
  FormLabel,
  FormMessage,
} from "@/components/ui/form";
import { Input } from "@/components/ui/input";
import { Textarea } from "@/components/ui/textarea";
import { useForm } from "react-hook-form";
import { z } from "zod";
import { zodResolver } from "@hookform/resolvers/zod";
import type { PostgrestError } from "@supabase/supabase-js";
import {
  Table,
  TableBody,
  TableCell,
  TableHead,
  TableHeader,
  TableRow,
} from "@/components/ui/table";
import {
  Dialog,
  DialogContent,
  DialogHeader,
  DialogTitle,
} from "@/components/ui/dialog";

type Project = Tables<"projects">;
type ProductSummary = Pick<
  Tables<"product_catalog">,
  | "id"
  | "code"
  | "name"
  | "category"
  | "params_schema"
  | "is_active"
  | "default_params"
  | "cee_config"
> & {
  cee_config: ProductCeeConfig;
  kwh_cumac_values?: Pick<
    Tables<"product_kwh_cumac">,
    "id" | "building_type" | "kwh_cumac"
  >[];
};

type ProjectProduct = Pick<
  Tables<"project_products">,
  "id" | "product_id" | "quantity" | "dynamic_params"
> & {
  product: ProductSummary | null;
};

type ProjectAppointment = Tables<"project_appointments"> & {
  appointment_type?: Pick<Tables<"appointment_types">, "id" | "name"> | null;
};

type DelegateSummary = Pick<
  Tables<"delegates">,
  "id" | "name" | "price_eur_per_mwh"
>;

type ProjectWithRelations = Project & {
  project_products: ProjectProduct[];
  delegate?: DelegateSummary | null;
  project_appointments: ProjectAppointment[];
};

const getDisplayedProducts = (projectProducts?: ProjectProduct[]) =>
  (projectProducts ?? []).filter((item) => {
    const code = (item.product?.code ?? "").toUpperCase();
    // Hide ECO* helper/edge products from display & counts
    return !code.startsWith("ECO");
  });

const currencyFormatter = new Intl.NumberFormat("fr-FR", {
  style: "currency",
  currency: "EUR",
});
const decimalFormatter = new Intl.NumberFormat("fr-FR", {
  minimumFractionDigits: 0,
  maximumFractionDigits: 2,
});

const formatCurrency = (value: number) => currencyFormatter.format(value);
const formatDecimal = (value: number) => decimalFormatter.format(value);

const SURFACE_FACTUREE_TARGETS = [
  "surface_facturee",
  "surface facturée",
] as const;

const ARCHIVED_STATUS_VALUES = new Set(["ARCHIVE", "ARCHIVED"]);
const ARCHIVED_STATUS_VALUE = "ARCHIVED";

type SiteStatus =
  | "PLANIFIE"
  | "EN_PREPARATION"
  | "EN_COURS"
  | "SUSPENDU"
  | "TERMINE"
  | "LIVRE";

type CofracStatus = "EN_ATTENTE" | "CONFORME" | "NON_CONFORME" | "A_PLANIFIER";

type ProjectSite = Tables<"sites"> & {
  subcontractor?: { id: string; name: string } | null;
};

type SiteAdditionalCostFormValue = SiteFormValues["additional_costs"][number];
type SiteTeamMemberFormValue = SiteFormValues["team_members"][number];

type ProjectMediaCategory =
  Database["public"]["Enums"]["project_media_category"];
type ProjectMediaItem = Tables<"project_media">;
type ProjectStatusEvent = Tables<"project_status_events">;
type ProjectNote = Tables<"project_notes">;

const MEDIA_CATEGORIES: { value: ProjectMediaCategory; label: string }[] = [
  { value: "PHOTOS", label: "Photos" },
  { value: "DEVIS", label: "Devis" },
  { value: "FACTURES", label: "Factures" },
  { value: "CONTRATS", label: "Contrats" },
  { value: "PRODUITS", label: "Produits" },
];

const MEDIA_CATEGORY_LABELS: Record<ProjectMediaCategory, string> =
  MEDIA_CATEGORIES.reduce(
    (acc, item) => {
      acc[item.value] = item.label;
      return acc;
    },
    {} as Record<ProjectMediaCategory, string>,
  );

type JournalEntryType = "status" | "rdv" | "note" | "docs" | "chantier";

type JournalEntry = {
  id: string;
  type: JournalEntryType;
  title: string;
  description?: string | null;
  date: string;
  metadata?: string | null;
  actor?: string | null;
  linkUrl?: string | null;
};

type JournalFilter = "all" | "status" | "rdv" | "notes" | "docs" | "chantiers";
type ProjectUpdateRecord = {
  id: string;
  project_id: string;
  content?: string | null;
  status?: string | null;
  next_step?: string | null;
  created_at: string;
  author_id?: string | null;
  org_id?: string | null;
};

type ProjectUpdatesQueryResult = {
  updates: ProjectUpdateRecord[];
  tableAvailable: boolean;
  error?: PostgrestError | null;
};

type HistoryEntry = {
  text: string;
  createdAt?: string | null;
};
type ProjectTabValue = "details" | "chantiers" | "media" | "journal";

const DEFAULT_PROJECT_TAB: ProjectTabValue = "details";

const isValidProjectTab = (
  value: string | null | undefined,
): value is ProjectTabValue =>
  value === "details" ||
  value === "chantiers" ||
  value === "media" ||
  value === "journal";

const isUuid = (value: string) =>
  /^[0-9a-f]{8}-[0-9a-f]{4}-[1-5][0-9a-f]{3}-[89ab][0-9a-f]{3}-[0-9a-f]{12}$/i.test(
    value.trim(),
  );

const createEmptyAdditionalCost = (): SiteAdditionalCostFormValue => ({
  label: "",
  amount_ht: 0,
  taxes: 0,
  attachment: null,
});

const parseNumber = (value: unknown): number | null => {
  if (typeof value === "number") {
    return Number.isFinite(value) ? value : null;
  }

  if (typeof value === "string") {
    const parsed = Number(value);
    return Number.isFinite(parsed) ? parsed : null;
  }

  return null;
};

type ProductImage = { url: string; alt?: string | null };

const normalizeImageEntry = (value: unknown): ProductImage | null => {
  if (typeof value === "string") {
    const trimmed = value.trim();
    return trimmed.length > 0 ? { url: trimmed, alt: null } : null;
  }

  if (!isRecord(value)) {
    return null;
  }

  const rawUrl =
    typeof value.url === "string"
      ? value.url
      : typeof value.src === "string"
        ? value.src
        : typeof value.href === "string"
          ? value.href
          : null;

  if (!rawUrl) {
    return null;
  }

  const alt =
    typeof value.alt === "string"
      ? value.alt
      : typeof value.label === "string"
        ? value.label
        : typeof value.name === "string"
          ? value.name
          : null;

  return { url: rawUrl, alt };
};

const extractImagesFromValue = (value: unknown, depth = 0): ProductImage[] => {
  if (!value || depth > 3) {
    return [];
  }

  if (Array.isArray(value)) {
    return value
      .map((entry) => normalizeImageEntry(entry))
      .filter((entry): entry is ProductImage => Boolean(entry));
  }

  if (typeof value === "string") {
    const normalized = normalizeImageEntry(value);
    return normalized ? [normalized] : [];
  }

  if (isRecord(value)) {
    if (Array.isArray(value.images)) {
      return extractImagesFromValue(value.images, depth + 1);
    }

    if (Array.isArray(value.items)) {
      return extractImagesFromValue(value.items, depth + 1);
    }

    const normalized = normalizeImageEntry(value);
    if (normalized) {
      return [normalized];
    }

    const nested: ProductImage[] = [];
    for (const nestedValue of Object.values(value)) {
      if (
        typeof nestedValue === "string" ||
        Array.isArray(nestedValue) ||
        isRecord(nestedValue)
      ) {
        nested.push(...extractImagesFromValue(nestedValue, depth + 1));
      }
    }
    return nested;
  }

  return [];
};

const getProductImages = (
  product: ProductSummary | null | undefined,
): ProductImage[] => {
  if (!product) {
    return [];
  }

  const defaults = isRecord(product.default_params)
    ? (product.default_params as Record<string, unknown>)
    : undefined;

  const sources: unknown[] = [];

  const rawImages = (product as unknown as { images?: unknown }).images;
  if (rawImages) {
    sources.push(rawImages);
  }

  if (defaults && defaults["images"]) {
    sources.push(defaults["images"]);
  }

  if (defaults && defaults["medias"]) {
    sources.push(defaults["medias"]);
  }

  const images: ProductImage[] = [];
  const seen = new Set<string>();

  sources.forEach((source) => {
    const entries = extractImagesFromValue(source);
    entries.forEach((entry) => {
      const url = entry.url?.trim?.();
      if (url && !seen.has(url)) {
        seen.add(url);
        images.push({ url, alt: entry.alt ?? null });
      }
    });
  });

  return images;
};

const getProductValorisationFormula = (
  product: ProductSummary | null | undefined,
): ValorisationFormulaConfig | null => {
  if (!product) {
    return null;
  }

  const defaults = isRecord(product.default_params)
    ? (product.default_params as Record<string, unknown>)
    : undefined;

  const ceeDefaults = isRecord(
    (product.cee_config as unknown as Record<string, unknown>)?.defaults,
  )
    ? ((product.cee_config as unknown as Record<string, unknown>)
        .defaults as Record<string, unknown>)
    : undefined;

  const candidates: unknown[] = [];

  if (defaults) {
    candidates.push(defaults["valorisation_formula"]);
    candidates.push(defaults["valorisationFormula"]);
    candidates.push(defaults["valorisation"]);
  }

  if (ceeDefaults) {
    candidates.push(ceeDefaults["valorisation_formula"]);
    candidates.push(ceeDefaults["valorisationFormula"]);
    candidates.push(ceeDefaults["valorisation"]);
  }

  for (const candidate of candidates) {
    const normalized = normalizeValorisationFormula(candidate);
    if (normalized) {
      return normalized;
    }
  }

  return null;
};

const normalizeAdditionalCosts = (
  costs: unknown,
): SiteAdditionalCostFormValue[] => {
  if (!Array.isArray(costs)) {
    return [createEmptyAdditionalCost()];
  }

  const normalized = costs
    .map((cost) => {
      if (!cost || typeof cost !== "object") {
        return null;
      }

      const raw = cost as Record<string, unknown>;
      const label = typeof raw.label === "string" ? raw.label : "";

      const amountHTValue =
        parseNumber(raw.amount_ht) ??
        parseNumber(raw.amount) ??
        parseNumber(raw.amount_ttc) ??
        0;
      const taxesValue = parseNumber(raw.taxes) ?? 0;
      const attachmentValue =
        typeof raw.attachment === "string" && raw.attachment.trim().length > 0
          ? raw.attachment.trim()
          : null;

      return {
        label,
        amount_ht: amountHTValue,
        taxes: taxesValue,
        attachment: attachmentValue,
      } as SiteAdditionalCostFormValue;
    })
    .filter((cost) => cost !== null) as SiteAdditionalCostFormValue[];

  return normalized.length > 0 ? normalized : [createEmptyAdditionalCost()];
};

const isTableUnavailableError = (error: PostgrestError | null | undefined) => {
  if (!error) return false;
  return error.code === "42P01" || error.code === "42501";
};

const normalizeHistoryEntries = (raw: unknown): HistoryEntry[] => {
  if (!raw) return [];

  if (Array.isArray(raw)) {
    return raw
      .map((entry) => {
        if (typeof entry === "string") {
          const text = entry.trim();
          return text.length > 0 ? { text } : null;
        }

        if (entry && typeof entry === "object") {
          const value = entry as Record<string, unknown>;
          const candidate =
            typeof value.text === "string"
              ? value.text
              : typeof value.message === "string"
                ? value.message
                : null;

          if (!candidate) {
            return null;
          }

          const createdAt =
            typeof value.created_at === "string"
              ? value.created_at
              : typeof value.date === "string"
                ? value.date
                : undefined;

          return { text: candidate.trim(), createdAt } satisfies HistoryEntry;
        }

        return null;
      })
      .filter((entry) => entry !== null && typeof entry === 'object') as HistoryEntry[];
  }

  if (typeof raw === "string") {
    const trimmed = raw.trim();
    if (trimmed.length === 0) return [];

    try {
      const parsed = JSON.parse(trimmed);
      return normalizeHistoryEntries(parsed);
    } catch (error) {
      const segments = trimmed
        .split(/\r?\n|•|·|\|/)
        .map((segment) => segment.trim())
        .filter((segment) => segment.length > 0);
      return segments.map((segment) => ({ text: segment }));
    }
  }

  if (raw && typeof raw === "object") {
    const record = raw as Record<string, unknown>;
    if (Array.isArray(record.entries)) {
      return normalizeHistoryEntries(record.entries);
    }
    if (Array.isArray(record.items)) {
      return normalizeHistoryEntries(record.items);
    }
  }

  return [];
};

const formatDateTimeLabel = (
  value: string | null | undefined,
  options?: Intl.DateTimeFormatOptions,
): string | null => {
  if (!value) return null;
  const date = new Date(value);
  if (Number.isNaN(date.getTime())) {
    return null;
  }

  return date.toLocaleString(
    "fr-FR",
    options ?? {
      dateStyle: "long",
      timeStyle: "short",
    },
  );
};

const getStatusLabel = (status: SiteStatus) => {
  const labels: Record<SiteStatus, string> = {
    PLANIFIE: "Planifié",
    EN_PREPARATION: "En préparation",
    EN_COURS: "En cours",
    SUSPENDU: "Suspendu",
    TERMINE: "Terminé",
    LIVRE: "Livré",
  };
  return labels[status];
};

const getStatusColor = (status: SiteStatus) => {
  const colors: Record<SiteStatus, string> = {
    PLANIFIE: "bg-blue-500/10 text-blue-700 border-blue-200",
    EN_PREPARATION: "bg-orange-500/10 text-orange-700 border-orange-200",
    EN_COURS: "bg-primary/10 text-primary border-primary/20",
    SUSPENDU: "bg-red-500/10 text-red-700 border-red-200",
    TERMINE: "bg-green-500/10 text-green-700 border-green-200",
    LIVRE: "bg-teal-500/10 text-teal-700 border-teal-200",
  };
  return colors[status];
};

const getCofracStatusLabel = (status: CofracStatus) => {
  const labels: Record<CofracStatus, string> = {
    EN_ATTENTE: "En attente",
    CONFORME: "Conforme",
    NON_CONFORME: "Non conforme",
    A_PLANIFIER: "Audit à planifier",
  };
  return labels[status];
};

const resolvePrimeCeeEuro = (project: Project | null | undefined) => {
  if (!project) return null;

  if (
    typeof project.prime_cee_total_cents === "number" &&
    Number.isFinite(project.prime_cee_total_cents)
  ) {
    return project.prime_cee_total_cents / 100;
  }

  if (
    typeof project.prime_cee === "number" &&
    Number.isFinite(project.prime_cee)
  ) {
    return project.prime_cee;
  }

  return null;
};

type ProjectProductCeeEntry = {
  projectProductId: string;
  productCode: string | null;
  productName: string | null;
  multiplierLabel: string | null;
  multiplierValue: number | null;
  result: PrimeCeeResult | null;
  warnings: {
    missingDynamicParams: boolean;
    missingKwh: boolean;
  };
};

type PrimeCeeLightingDetails = {
  per_led_mwh?: number | string | null;
  per_led_eur?: number | string | null;
  total_mwh?: number | string | null;
  total_eur?: number | string | null;
  missing_base?: boolean | null;
};

const isRecord = (value: unknown): value is Record<string, unknown> =>
  typeof value === "object" && value !== null && !Array.isArray(value);

const toNumber = (value: unknown): number | null => {
  if (typeof value === "number" && Number.isFinite(value)) {
    return value;
  }

  if (typeof value === "string") {
    const parsed = Number(value.replace(/\s+/g, "").replace(",", "."));
    if (Number.isFinite(parsed)) {
      return parsed;
    }
  }

  return null;
};

const toPositiveNumber = (value: unknown): number | null => {
  const numeric = toNumber(value);
  return numeric !== null && numeric > 0 ? numeric : null;
};

const normalizeKey = (value: string | null | undefined) =>
  typeof value === "string" ? value.trim().toLowerCase() : "";

const getSchemaFieldLabel = (
  paramsSchema: ProductSummary["params_schema"],
  key: string,
) => {
  if (!paramsSchema || !key) return null;

  const normalizedKey = normalizeKey(key);
  if (!normalizedKey) return null;

  const fields = Array.isArray(paramsSchema)
    ? paramsSchema
    : isRecord(paramsSchema) && Array.isArray(paramsSchema.fields)
      ? paramsSchema.fields
      : [];

  for (const field of fields as Array<Record<string, unknown>>) {
    if (!isRecord(field)) continue;
    const fieldName = normalizeKey(
      typeof field.name === "string" ? field.name : null,
    );
    if (!fieldName) continue;

    if (fieldName === normalizedKey) {
      if (typeof field.label === "string" && field.label.trim().length > 0) {
        return field.label;
      }

      if (typeof field.name === "string" && field.name.trim().length > 0) {
        return field.name;
      }
    }
  }

  return null;
};

const findKwhEntry = (
  product: ProductSummary | null | undefined,
  buildingType: string | null | undefined,
) => {
  if (!product || !Array.isArray(product.kwh_cumac_values)) return null;

  const normalized = normalizeKey(buildingType);
  if (!normalized) return null;

  return (
    product.kwh_cumac_values.find(
      (entry) => normalizeKey(entry.building_type) === normalized,
    ) ?? null
  );
};

const resolveBonificationValue = (
  primeBonification: number | null | undefined,
) => toPositiveNumber(primeBonification) ?? 2;

const resolveCoefficientValue = () => 1;

const resolveMultiplierDetails = (
  product: ProductSummary,
  projectProduct: ProjectProduct,
): {
  value: number | null;
  label: string | null;
  missingDynamicParams: boolean;
} => {
  const rawMultiplierParam = product.cee_config.primeMultiplierParam;
  const multiplierCoefficient = product.cee_config.primeMultiplierCoefficient;
  const ceeCategory = product.cee_config.category ?? product.category ?? null;
  const defaultMultiplierKey =
    getCategoryDefaultMultiplierKey(ceeCategory) ??
    getCategoryDefaultMultiplierKey(product.category) ??
    null;

  const multiplierParam = resolveMultiplierKeyForCategory(
    rawMultiplierParam,
    ceeCategory,
  );
  const effectiveMultiplierKey =
    multiplierParam === LEGACY_QUANTITY_KEY && defaultMultiplierKey
      ? defaultMultiplierKey
      : multiplierParam;

  const formatLabelWithCoefficient = (
    label: string | null | undefined,
    coefficient: number,
  ) => {
    const normalized =
      typeof label === "string" && label.trim().length > 0
        ? label.trim()
        : null;
    if (!Number.isFinite(coefficient) || coefficient === 1) {
      return normalized ?? null;
    }
    return `${normalized ?? "Multiplicateur"} × ${formatFormulaCoefficient(coefficient)}`;
  };

  if (
    effectiveMultiplierKey &&
    effectiveMultiplierKey !== LEGACY_QUANTITY_KEY
  ) {
    const schemaLabel = getSchemaFieldLabel(
      product.params_schema,
      effectiveMultiplierKey,
    );
    const coefficient = toPositiveNumber(multiplierCoefficient) ?? 1;
    const targets = schemaLabel
      ? [effectiveMultiplierKey, schemaLabel]
      : [effectiveMultiplierKey];
    const dynamicValue = getDynamicFieldNumericValue(
      product.params_schema,
      projectProduct.dynamic_params,
      targets,
    );

    if (dynamicValue !== null && dynamicValue > 0) {
      const labelBase = schemaLabel ?? multiplierParam;
      const label =
        formatLabelWithCoefficient(labelBase, coefficient) ?? labelBase;

      return {
        value: dynamicValue * coefficient,
        label,
        missingDynamicParams: false,
      };
    }

    return {
      value: null,
      label:
        formatLabelWithCoefficient(
          schemaLabel ?? effectiveMultiplierKey,
          coefficient,
        ) ??
        schemaLabel ??
        effectiveMultiplierKey,
      missingDynamicParams: true,
    };
  }

  const formulaConfig = getProductValorisationFormula(product);
  if (formulaConfig) {
    const coefficient = Number.isFinite(formulaConfig.coefficient ?? null)
      ? (formulaConfig.coefficient as number)
      : 1;
    const baseLabel =
      formulaConfig.variableLabel ?? formulaConfig.variableKey ?? null;
    const formattedLabel = formatLabelWithCoefficient(baseLabel, coefficient);

    if (formulaConfig.variableKey === FORMULA_QUANTITY_KEY) {
      const quantityValue = toPositiveNumber(projectProduct.quantity);
      if (quantityValue !== null) {
        return {
          value: quantityValue * (coefficient || 1),
          label: formattedLabel ?? "Quantité",
          missingDynamicParams: false,
        };
      }

      return {
        value: null,
        label: formattedLabel ?? "Quantité",
        missingDynamicParams: true,
      };
    }

    const targets = [formulaConfig.variableKey];
    if (formulaConfig.variableLabel) {
      targets.push(formulaConfig.variableLabel);
    }

    const dynamicValue = getDynamicFieldNumericValue(
      product.params_schema,
      projectProduct.dynamic_params,
      targets,
    );

    if (dynamicValue !== null && dynamicValue > 0) {
      return {
        value: dynamicValue * (coefficient || 1),
        label: formattedLabel ?? formulaConfig.variableKey ?? null,
        missingDynamicParams: false,
      };
    }

    if (
      typeof formulaConfig.variableValue === "number" &&
      formulaConfig.variableValue > 0
    ) {
      return {
        value: formulaConfig.variableValue * (coefficient || 1),
        label: formattedLabel ?? formulaConfig.variableKey ?? null,
        missingDynamicParams: false,
      };
    }

    return {
      value: null,
      label: formattedLabel ?? formulaConfig.variableKey ?? null,
      missingDynamicParams: true,
    };
  }

  const quantityValue = toPositiveNumber(projectProduct.quantity);
  if (quantityValue !== null) {
    return {
      value: quantityValue,
      label: "Quantité",
      missingDynamicParams: false,
    };
  }

  return { value: null, label: null, missingDynamicParams: false };
};

const resolveDelegatePrice = (delegate?: DelegateSummary | null) =>
  toNumber(delegate?.price_eur_per_mwh);

const avantChantierSchema = z.object({
  siteRef: z
    .string()
    .min(3, "La référence chantier doit contenir au moins 3 caractères")
    .max(120, "La référence chantier est trop longue"),
  startDate: z.string().min(1, "La date de début est requise"),
  expectedEndDate: z.string().optional(),
  teamLead: z.string().optional(),
  notes: z.string().optional(),
});

type AvantChantierFormValues = z.infer<typeof avantChantierSchema>;

<<<<<<< HEAD
=======
type ProjectHeaderProps = {
  project: ProjectWithRelations;
  statusOptions: ProjectStatusSetting[];
  badgeStyle: CSSProperties;
  statusLabel: string;
  onBack: () => void;
  onStatusChange: (status: string) => void;
  isStatusUpdating: boolean;
  projectStatusesBusy: boolean;
  onOpenQuote: () => void;
  onDelete: () => void;
  onShare: () => void;
  onOpenDocuments: () => void;
  canDelete: boolean;
  isDeleting: boolean;
  progressValue: number;
  productCodes: string[];
};

const ProjectHeader = ({
  project,
  statusOptions,
  badgeStyle,
  statusLabel,
  onBack,
  onStatusChange,
  isStatusUpdating,
  onOpenQuote,
  onDelete,
  onShare,
  onOpenDocuments,
  canDelete,
  isDeleting,
  progressValue,
  productCodes,
  projectStatusesBusy,
}: ProjectHeaderProps) => {
  return (
    <Card className="shadow-card bg-gradient-card border-0">
      <CardContent className="p-6 sm:p-8 space-y-6">
        <div className="flex flex-col gap-4 lg:flex-row lg:items-start lg:justify-between">
          <div className="space-y-3">
            <div className="flex items-center gap-3">
              <Button variant="ghost" onClick={onBack} className="px-2">
                <ArrowLeft className="w-4 h-4 mr-1" />
                Retour
              </Button>
              <Badge
                variant="outline"
                style={badgeStyle}
                className="font-semibold"
              >
                {statusLabel}
              </Badge>
              <Select
                onValueChange={(value) => onStatusChange(value)}
                value={project.status ?? undefined}
                disabled={
                  isStatusUpdating || (projectStatusesBusy && statusOptions.length === 0)
                }
              >
                <SelectTrigger className="w-[180px] bg-background/80">
                  <SelectValue
                    placeholder={
                      projectStatusesBusy && statusOptions.length === 0
                        ? "Chargement des statuts..."
                        : "Changer le statut"
                    }
                  />
                </SelectTrigger>
                <SelectContent>
                  {statusOptions
                    .filter((status) => status != null)
                    .map((status) => (
                      <SelectItem key={status.value} value={status.value}>
                        {status.label}
                      </SelectItem>
                    ))}
                </SelectContent>
              </Select>
            </div>

            <div className="flex items-center gap-3">
              <div className="rounded-full bg-primary/10 p-3 text-primary">
                <Hammer className="h-6 w-6" />
              </div>
              <div>
                <h1 className="text-3xl sm:text-4xl font-bold tracking-tight">
                  {project.project_ref}
                </h1>
                <p className="text-muted-foreground text-sm sm:text-base">
                  {productCodes.length > 0
                    ? productCodes.join(", ")
                    : "Aucun code produit"}{" "}
                  · {project.city} ({project.postal_code})
                </p>
              </div>
            </div>

            <div className="space-y-2">
              <div className="flex items-center justify-between text-xs uppercase tracking-wide text-muted-foreground">
                <span>Progression</span>
                <span>{Math.round(progressValue)}%</span>
              </div>
              <Progress value={progressValue} className="h-2" />
            </div>
          </div>

          <div className="flex flex-col gap-2 sm:flex-row sm:flex-wrap sm:items-center">
            <Button
              variant="outline"
              onClick={onOpenQuote}
              className="justify-start sm:justify-center"
            >
              <FileText className="w-4 h-4 mr-2" />
              Générer un devis
            </Button>
            <Button
              variant="secondary"
              className="justify-start sm:justify-center"
              onClick={onShare}
            >
              <Share2 className="w-4 h-4 mr-2" />
              Partager le projet
            </Button>
            <Button
              variant="outline"
              className="justify-start sm:justify-center"
              onClick={onOpenDocuments}
            >
              <FolderOpen className="w-4 h-4 mr-2" />
              Voir les documents
            </Button>
            {canDelete ? (
              <Button
                variant="destructive"
                onClick={onDelete}
                disabled={isDeleting}
                className="justify-start sm:justify-center"
              >
                {isDeleting ? (
                  <Loader2 className="mr-2 h-4 w-4 animate-spin" />
                ) : (
                  <Trash2 className="w-4 h-4 mr-2" />
                )}
                {isDeleting ? "Suppression..." : "Supprimer"}
              </Button>
            ) : null}
          </div>
        </div>
      </CardContent>
    </Card>
  );
};

>>>>>>> de44e51c
type AvantChantierFormProps = {
  project: ProjectWithRelations;
  onSubmit: (values: AvantChantierFormValues) => Promise<void> | void;
  isSubmitting: boolean;
};

const AvantChantierForm = ({
  project,
  onSubmit,
  isSubmitting,
}: AvantChantierFormProps) => {
  const form = useForm<AvantChantierFormValues>({
    resolver: zodResolver(avantChantierSchema),
    defaultValues: {
      siteRef: project.project_ref ? `${project.project_ref}-CHANTIER` : "",
      startDate: new Date().toISOString().slice(0, 10),
      expectedEndDate: project.date_fin_prevue ?? undefined,
      teamLead: project.assigned_to ?? "",
      notes: "",
    },
  });

  const handleSubmit = (values: AvantChantierFormValues) => {
    return Promise.resolve(onSubmit(values)).then(() => {
      form.reset({
        ...values,
        notes: "",
      });
    });
  };

  return (
    <Form {...form}>
      <form className="space-y-6" onSubmit={form.handleSubmit(handleSubmit)}>
        <div className="grid grid-cols-1 md:grid-cols-2 gap-4">
          <FormField
            control={form.control}
            name="siteRef"
            render={({ field }) => (
              <FormItem>
                <FormLabel>Référence chantier</FormLabel>
                <FormControl>
                  <Input placeholder="CHANTIER-2024-001" {...field} />
                </FormControl>
                <FormMessage />
              </FormItem>
            )}
          />
          <FormField
            control={form.control}
            name="teamLead"
            render={({ field }) => (
              <FormItem>
                <FormLabel>Responsable chantier</FormLabel>
                <FormControl>
                  <Input placeholder="Nom du responsable" {...field} />
                </FormControl>
                <FormMessage />
              </FormItem>
            )}
          />
          <FormField
            control={form.control}
            name="startDate"
            render={({ field }) => (
              <FormItem>
                <FormLabel>Date de démarrage</FormLabel>
                <FormControl>
                  <Input type="date" {...field} />
                </FormControl>
                <FormMessage />
              </FormItem>
            )}
          />
          <FormField
            control={form.control}
            name="expectedEndDate"
            render={({ field }) => (
              <FormItem>
                <FormLabel>Date de fin estimée</FormLabel>
                <FormControl>
                  <Input type="date" {...field} />
                </FormControl>
                <FormMessage />
              </FormItem>
            )}
          />
        </div>
        <FormField
          control={form.control}
          name="notes"
          render={({ field }) => (
            <FormItem>
              <FormLabel>Instructions & notes</FormLabel>
              <FormControl>
                <Textarea
                  rows={4}
                  placeholder="Décrivez les points importants avant le démarrage..."
                  {...field}
                />
              </FormControl>
              <FormMessage />
            </FormItem>
          )}
        />
        <div className="flex justify-end">
          <Button type="submit" disabled={isSubmitting}>
            {isSubmitting ? (
              <Loader2 className="mr-2 h-4 w-4 animate-spin" />
            ) : (
              <Hammer className="mr-2 h-4 w-4" />
            )}
            {isSubmitting ? "Initialisation..." : "Démarrer le chantier"}
          </Button>
        </div>
      </form>
    </Form>
  );
};

type InformationsGeneralesTabProps = {
  project: ProjectWithRelations;
  projectEmail: string | null;
  projectCostValue: number | null;
  displayedPrimeValue: number | null;
  onSubmitAvantChantier: (
    values: AvantChantierFormValues,
  ) => Promise<void> | void;
  isStartingChantier: boolean;
};

const InformationsGeneralesTab = ({
  project,
  projectEmail,
  projectCostValue,
  displayedPrimeValue,
  onSubmitAvantChantier,
  isStartingChantier,
}: InformationsGeneralesTabProps) => {
  return (
    <div className="space-y-6">
      <Card className="shadow-card bg-gradient-card border-0">
        <CardHeader>
          <CardTitle>Informations générales</CardTitle>
        </CardHeader>
        <CardContent className="space-y-6">
          <div className="grid gap-4 md:grid-cols-2">
            <div className="space-y-2">
              <p className="text-sm text-muted-foreground">Client</p>
              <p className="font-medium flex items-center gap-2">
                <UserRound className="w-4 h-4 text-primary" />
                {getProjectClientName(project)}
              </p>
              {project.company && (
                <p className="text-sm text-muted-foreground">
                  {project.company}
                </p>
              )}
              {project.siren && (
                <p className="text-xs text-muted-foreground uppercase tracking-wide">
                  SIREN : {project.siren}
                </p>
              )}
            </div>
            <div className="space-y-2">
              <p className="text-sm text-muted-foreground">Téléphone</p>
              <p className="font-medium flex items-center gap-2">
                <Phone className="w-4 h-4 text-primary" />
                {project.phone ?? "Non renseigné"}
              </p>
            </div>
            {projectEmail && (
              <div className="space-y-2">
                <p className="text-sm text-muted-foreground">Email</p>
                <p className="font-medium flex items-center gap-2">
                  <Mail className="w-4 h-4 text-primary" />
                  {projectEmail}
                </p>
              </div>
            )}
            <div className="space-y-2">
              <p className="text-sm text-muted-foreground">Adresse</p>
              <p className="font-medium flex items-center gap-2">
                <MapPin className="w-4 h-4 text-primary" />
                {(project as Project & { address?: string }).address
                  ? [
                      (project as Project & { address?: string }).address,
                      [project.postal_code, project.city]
                        .filter(Boolean)
                        .join(" "),
                    ]
                      .filter(
                        (part) => part && part.toString().trim().length > 0,
                      )
                      .join(", ")
                  : `${project.city} (${project.postal_code})`}
              </p>
            </div>
            <div className="space-y-2">
              <p className="text-sm text-muted-foreground">Source</p>
              <p className="font-medium flex items-center gap-2">
                <UserRound className="w-4 h-4 text-primary" />
                {project.source && project.source.trim().length > 0
                  ? project.source
                  : "Non renseigné"}
              </p>
            </div>
            <div className="space-y-2">
              <p className="text-sm text-muted-foreground">Assigné à</p>
              <p className="font-medium">{project.assigned_to}</p>
            </div>
          </div>

          <div className="grid gap-4 md:grid-cols-2">
            <div className="space-y-2">
              <p className="text-sm text-muted-foreground">Type de bâtiment</p>
              <p className="font-medium flex items-center gap-2">
                <Building2 className="w-4 h-4 text-primary" />
                {project.building_type ?? "Non renseigné"}
              </p>
            </div>
            <div className="space-y-2">
              <p className="text-sm text-muted-foreground">Usage</p>
              <p className="font-medium">{project.usage ?? "Non renseigné"}</p>
            </div>
            <div className="space-y-2">
              <p className="text-sm text-muted-foreground">Surface bâtiment</p>
              <p className="font-medium">
                {typeof project.surface_batiment_m2 === "number"
                  ? `${project.surface_batiment_m2} m²`
                  : "Non renseigné"}
              </p>
            </div>
            <div className="space-y-2">
              <p className="text-sm text-muted-foreground">Surface isolée</p>
              <p className="font-medium">
                {typeof project.surface_isolee_m2 === "number"
                  ? `${project.surface_isolee_m2} m²`
                  : "Non renseigné"}
              </p>
            </div>
          </div>
        </CardContent>
      </Card>

      <Card className="shadow-card border border-dashed border-primary/20">
        <CardHeader>
          <CardTitle>Démarrer le chantier</CardTitle>
        </CardHeader>
        <CardContent>
          <p className="text-sm text-muted-foreground mb-6">
            Initialisez le chantier directement depuis le projet. Les
            informations du projet seront synchronisées avec le suivi
            opérationnel.
          </p>
          <AvantChantierForm
            project={project}
            onSubmit={onSubmitAvantChantier}
            isSubmitting={isStartingChantier}
          />
        </CardContent>
      </Card>

      <Card className="shadow-card bg-gradient-card border-0">
        <CardHeader>
          <CardTitle>Finances & planning</CardTitle>
        </CardHeader>
        <CardContent className="space-y-4 text-sm">
          <div className="flex items-center gap-2">
            <Euro className="w-4 h-4 text-primary" />
            <span className="text-muted-foreground">Coût du chantier:</span>
            <span className="font-medium">
              {typeof projectCostValue === "number"
                ? formatCurrency(projectCostValue)
                : "Non défini"}
            </span>
          </div>
          <div className="flex items-center gap-2">
            <HandCoins className="w-4 h-4 text-emerald-600" />
            <span className="text-muted-foreground">Prime CEE:</span>
            <span className="font-medium">
              {typeof displayedPrimeValue === "number"
                ? formatCurrency(displayedPrimeValue)
                : "Non définie"}
            </span>
          </div>
          <div className="flex items-center gap-2">
            <UserRound className="w-4 h-4 text-primary" />
            <span className="text-muted-foreground">Délégataire:</span>
            <span className="font-medium flex items-center gap-2">
              {project.delegate ? (
                <>
                  {project.delegate.name}
                  {typeof project.delegate.price_eur_per_mwh === "number" ? (
                    <span className="text-xs text-muted-foreground">
                      ({formatCurrency(project.delegate.price_eur_per_mwh)} /
                      MWh)
                    </span>
                  ) : null}
                </>
              ) : (
                "Non défini"
              )}
            </span>
          </div>
          <div className="flex items-center gap-2">
            <Calendar className="w-4 h-4 text-primary" />
            <span className="text-muted-foreground">Début prévu:</span>
            <span className="font-medium">
              {project.date_debut_prevue
                ? new Date(project.date_debut_prevue).toLocaleDateString(
                    "fr-FR",
                  )
                : "Non défini"}
            </span>
          </div>
          <div className="flex items-center gap-2">
            <Calendar className="w-4 h-4 text-primary" />
            <span className="text-muted-foreground">Fin prévue:</span>
            <span className="font-medium">
              {project.date_fin_prevue
                ? new Date(project.date_fin_prevue).toLocaleDateString("fr-FR")
                : "Non définie"}
            </span>
          </div>
          <div className="flex items-center gap-2">
            <span className="text-muted-foreground">Créé le:</span>
            <span className="font-medium">
              {new Date(project.created_at).toLocaleDateString("fr-FR")}
            </span>
          </div>
        </CardContent>
      </Card>
    </div>
  );
};

type ProjectMediaTabProps = {
  project: ProjectWithRelations;
  mediaItems: ProjectMediaItem[];
  selectedCategory: ProjectMediaCategory;
  onCategoryChange: (category: ProjectMediaCategory) => void;
  onUpload: (file: File) => Promise<void>;
  isUploading: boolean;
  isLoading: boolean;
  driveFolderUrl?: string | null;
};

const ProjectMediaTab = ({
  project,
  mediaItems,
  selectedCategory,
  onCategoryChange,
  onUpload,
  isUploading,
  isLoading,
  driveFolderUrl,
}: ProjectMediaTabProps) => {
  const fileInputRef = useRef<HTMLInputElement | null>(null);
  const [lightboxItem, setLightboxItem] = useState<ProjectMediaItem | null>(
    null,
  );

  const filteredItems = useMemo(
    () => mediaItems.filter((item) => item.category === selectedCategory),
    [mediaItems, selectedCategory],
  );

  const { imageItems, documentItems } = useMemo(() => {
    const images: ProjectMediaItem[] = [];
    const documents: ProjectMediaItem[] = [];

    filteredItems.forEach((item) => {
      const mime = item.mime_type?.toLowerCase() ?? "";
      const looksLikeImage =
        mime.startsWith("image/") || Boolean(item.thumbnail_url);
      if (looksLikeImage) {
        images.push(item);
      } else {
        documents.push(item);
      }
    });

    return { imageItems: images, documentItems: documents };
  }, [filteredItems]);

  const handleFileChange = useCallback(
    async (event: ChangeEvent<HTMLInputElement>) => {
      const files = Array.from(event.target.files ?? []);
      for (const file of files) {
        await onUpload(file);
      }
      event.target.value = "";
    },
    [onUpload],
  );

  return (
    <Card className="shadow-card bg-gradient-card border-0">
      <CardHeader className="flex flex-col gap-4 lg:flex-row lg:items-start lg:justify-between">
        <div>
          <CardTitle>Media du projet</CardTitle>
          <CardDescription>
            Gérez les documents et images rattachés à {project.project_ref} par
            catégorie.
          </CardDescription>
        </div>
        <div className="flex flex-wrap gap-2">
          {MEDIA_CATEGORIES.map((category) => (
            <Button
              key={category.value}
              variant={
                category.value === selectedCategory ? "secondary" : "outline"
              }
              size="sm"
              onClick={() => {
                onCategoryChange(category.value);
              }}
            >
              {category.label}
            </Button>
          ))}
        </div>
      </CardHeader>
      <CardContent className="space-y-6">
        <div className="flex flex-wrap items-center gap-3">
          <Button
            onClick={() => fileInputRef.current?.click()}
            disabled={isUploading}
            className="inline-flex items-center gap-2"
          >
            {isUploading ? (
              <Loader2 className="h-4 w-4 animate-spin" />
            ) : (
              <UploadCloud className="h-4 w-4" />
            )}
            {isUploading ? "Téléversement..." : "Ajouter un fichier"}
          </Button>
          <input
            ref={fileInputRef}
            type="file"
            className="hidden"
            onChange={(event) => {
              void handleFileChange(event);
            }}
          />
          {driveFolderUrl ? (
            <Button asChild variant="outline" size="sm">
              <a href={driveFolderUrl} target="_blank" rel="noreferrer">
                Ouvrir le dossier Drive
              </a>
            </Button>
          ) : null}
        </div>

        {isLoading ? (
          <div className="py-10 text-center text-sm text-muted-foreground">
            Chargement des fichiers...
          </div>
        ) : filteredItems.length === 0 ? (
          <div className="py-10 text-center text-sm text-muted-foreground">
            Aucun fichier dans la catégorie{" "}
            {MEDIA_CATEGORY_LABELS[selectedCategory]}.
          </div>
        ) : (
          <div className="space-y-6">
            {imageItems.length > 0 ? (
              <div>
                <h3 className="text-sm font-semibold text-muted-foreground uppercase tracking-wide mb-3">
                  Galerie photo
                </h3>
                <div className="grid gap-4 sm:grid-cols-2 xl:grid-cols-4">
                  {imageItems.map((item) => {
                    const previewUrl =
                      item.thumbnail_url ??
                      item.preview_url ??
                      item.file_url ??
                      item.drive_url;
                    if (!previewUrl) {
                      return null;
                    }

                    return (
                      <button
                        key={item.id}
                        type="button"
                        onClick={() => setLightboxItem(item)}
                        className="group relative overflow-hidden rounded-lg border border-border/50 bg-background/60"
                      >
                        <img
                          src={previewUrl}
                          alt={item.file_name ?? "Image du projet"}
                          className="h-40 w-full object-cover transition-transform duration-200 group-hover:scale-105"
                        />
                        <div className="absolute inset-x-0 bottom-0 bg-gradient-to-t from-black/70 to-transparent p-2 text-left">
                          <p className="text-xs font-medium text-white line-clamp-1">
                            {item.file_name ??
                              MEDIA_CATEGORY_LABELS[item.category]}
                          </p>
                          <p className="text-[10px] text-white/70">
                            {new Date(item.created_at).toLocaleString("fr-FR", {
                              dateStyle: "short",
                              timeStyle: "short",
                            })}
                          </p>
                        </div>
                      </button>
                    );
                  })}
                </div>
              </div>
            ) : null}

            {documentItems.length > 0 ? (
              <div className="space-y-3">
                <h3 className="text-sm font-semibold text-muted-foreground uppercase tracking-wide">
                  Documents
                </h3>
                {documentItems.map((item) => {
                  const link = item.file_url ?? item.drive_url;
                  return (
                    <div
                      key={item.id}
                      className="flex flex-col gap-2 rounded-lg border border-border/50 bg-background/60 p-4 sm:flex-row sm:items-center sm:justify-between"
                    >
                      <div className="flex items-start gap-3">
                        <FileText className="h-5 w-5 text-primary" />
                        <div>
                          <p className="text-sm font-medium text-foreground">
                            {item.file_name ??
                              `Document ${MEDIA_CATEGORY_LABELS[item.category]}`}
                          </p>
                          <p className="text-xs text-muted-foreground">
                            Ajouté le{" "}
                            {new Date(item.created_at).toLocaleString("fr-FR", {
                              dateStyle: "short",
                              timeStyle: "short",
                            })}
                          </p>
                          {item.drive_url && !item.file_url ? (
                            <p className="text-xs text-muted-foreground">
                              Stocké dans Google Drive
                            </p>
                          ) : null}
                        </div>
                      </div>
                      {link ? (
                        <Button asChild variant="outline" size="sm">
                          <a href={link} target="_blank" rel="noreferrer">
                            Ouvrir
                          </a>
                        </Button>
                      ) : null}
                    </div>
                  );
                })}
              </div>
            ) : null}
          </div>
        )}

        <Dialog
          open={Boolean(lightboxItem)}
          onOpenChange={(open) => setLightboxItem(open ? lightboxItem : null)}
        >
          <DialogContent className="max-w-3xl">
            <DialogHeader>
              <DialogTitle>{lightboxItem?.file_name ?? "Aperçu"}</DialogTitle>
            </DialogHeader>
            {lightboxItem ? (
              <div className="relative w-full overflow-hidden rounded-lg border border-border/40 bg-muted/40">
                <img
                  src={
                    lightboxItem.file_url ??
                    lightboxItem.preview_url ??
                    lightboxItem.thumbnail_url ??
                    lightboxItem.drive_url ??
                    ""
                  }
                  alt={lightboxItem.file_name ?? "Aperçu"}
                  className="h-full w-full object-contain"
                />
              </div>
            ) : null}
          </DialogContent>
        </Dialog>
      </CardContent>
    </Card>
  );
};

const journalNoteSchema = z.object({
  content: z
    .string()
    .min(3, "La note doit contenir au moins 3 caractères")
    .max(2000, "La note est trop longue"),
});

type ProjectJournalTabProps = {
  project: ProjectWithRelations;
  statusEvents: ProjectStatusEvent[];
  notes: ProjectNote[];
  mediaItems: ProjectMediaItem[];
  appointments: ProjectAppointment[];
  sites: ProjectSite[];
  memberNameById: Record<string, string>;
  filter: JournalFilter;
  onFilterChange: (filter: JournalFilter) => void;
  onAddNote: (content: string) => Promise<void>;
  isAddingNote: boolean;
  statusOptions: ProjectStatusSetting[];
  feedRef: React.RefObject<HTMLDivElement>;
  isLoading: boolean;
};

const ProjectJournalTab = ({
  project,
  statusEvents,
  notes,
  mediaItems,
  appointments,
  sites,
  memberNameById,
  filter,
  onFilterChange,
  onAddNote,
  isAddingNote,
  statusOptions,
  feedRef,
  isLoading,
}: ProjectJournalTabProps) => {
  const noteForm = useForm<z.infer<typeof journalNoteSchema>>({
    resolver: zodResolver(journalNoteSchema),
    defaultValues: {
      content: "",
    },
  });

  const statusLabelByValue = useMemo(() => {
    const map: Record<string, string> = {};
    statusOptions.forEach((status) => {
      map[status.value] = status.label;
    });
    return map;
  }, [statusOptions]);

  const entries = useMemo(() => {
    const items: JournalEntry[] = [];

    statusEvents.forEach((event) => {
      const actor = event.changed_by
        ? (memberNameById[event.changed_by] ?? null)
        : null;
      items.push({
        id: `status-${event.id}`,
        type: "status",
        title: "Statut mis à jour",
        description: statusLabelByValue[event.status] ?? event.status,
        metadata: event.notes,
        actor,
        date: event.changed_at,
      });
    });

    appointments.forEach((appointment) => {
      if (!appointment.appointment_date || !appointment.appointment_time) {
        return;
      }
      const date = new Date(
        `${appointment.appointment_date}T${appointment.appointment_time}`,
      );
      if (Number.isNaN(date.getTime())) {
        return;
      }
      items.push({
        id: `rdv-${appointment.id}`,
        type: "rdv",
        title: appointment.appointment_type?.name ?? "RDV planifié",
        description: date.toLocaleString("fr-FR", {
          dateStyle: "short",
          timeStyle: "short",
        }),
        metadata: appointment.notes,
        actor: appointment.assignee_id
          ? (memberNameById[appointment.assignee_id] ?? null)
          : null,
        date: date.toISOString(),
      });
    });

    notes.forEach((note) => {
      items.push({
        id: `note-${note.id}`,
        type: "note",
        title: "Note interne",
        description: note.content,
        actor: note.created_by
          ? (memberNameById[note.created_by] ?? null)
          : null,
        date: note.created_at,
      });
    });

    mediaItems.forEach((media) => {
      items.push({
        id: `media-${media.id}`,
        type: "docs",
        title: `Document ${MEDIA_CATEGORY_LABELS[media.category]}`,
        description: media.file_name ?? MEDIA_CATEGORY_LABELS[media.category],
        actor: media.created_by
          ? (memberNameById[media.created_by] ?? null)
          : null,
        metadata:
          media.drive_url && !media.file_url
            ? "Stocké dans Google Drive"
            : null,
        date: media.created_at,
        linkUrl: media.file_url ?? media.drive_url ?? null,
      });
    });

    sites.forEach((site) => {
      const status = (site.status ?? "PLANIFIE") as SiteStatus;
      const eventDate = site.updated_at ?? site.created_at;
      items.push({
        id: `site-${site.id}`,
        type: "chantier",
        title: `Chantier ${site.site_ref}`,
        description: getStatusLabel(status),
        metadata: site.notes,
        actor: site.user_id ? (memberNameById[site.user_id] ?? null) : null,
        date: eventDate,
      });
    });

    return items
      .filter((item) => item.date)
      .sort((a, b) => {
        const timeA = new Date(a.date).getTime();
        const timeB = new Date(b.date).getTime();
        return timeB - timeA;
      });
  }, [
    appointments,
    memberNameById,
    mediaItems,
    notes,
    sites,
    statusEvents,
    statusLabelByValue,
  ]);

  const filterToTypes: Record<JournalFilter, JournalEntryType[]> = {
    all: ["status", "rdv", "note", "docs", "chantier"],
    status: ["status"],
    rdv: ["rdv"],
    notes: ["note"],
    docs: ["docs"],
    chantiers: ["chantier"],
  };

  const filteredEntries = entries.filter((entry) =>
    filterToTypes[filter].includes(entry.type),
  );

  const iconByType: Record<JournalEntryType, JSX.Element> = {
    status: <CircleDot className="h-4 w-4 text-primary" />,
    rdv: <Calendar className="h-4 w-4 text-primary" />,
    note: <StickyNote className="h-4 w-4 text-primary" />,
    docs: <FileText className="h-4 w-4 text-primary" />,
    chantier: <Hammer className="h-4 w-4 text-primary" />,
  };

  const onSubmitNote = noteForm.handleSubmit(async (values) => {
    await onAddNote(values.content);
    noteForm.reset({ content: "" });
  });

  return (
    <div ref={feedRef} tabIndex={-1} className="outline-none">
      <Card className="shadow-card bg-gradient-card border-0">
        <CardHeader className="space-y-4">
          <div className="flex flex-col gap-2 md:flex-row md:items-start md:justify-between">
            <div>
              <CardTitle>Journal d'activité</CardTitle>
              <CardDescription>
                Historique complet des interactions et documents pour{" "}
                {project.project_ref}.
              </CardDescription>
            </div>
            <div className="flex flex-wrap gap-2">
              {(
                [
                  { value: "all" as JournalFilter, label: "Tout" },
                  { value: "status" as JournalFilter, label: "Statut" },
                  { value: "rdv" as JournalFilter, label: "RDV" },
                  { value: "notes" as JournalFilter, label: "Notes" },
                  { value: "docs" as JournalFilter, label: "Docs" },
                  { value: "chantiers" as JournalFilter, label: "Chantiers" },
                ] satisfies { value: JournalFilter; label: string }[]
              ).map((item) => (
                <Button
                  key={item.value}
                  variant={filter === item.value ? "secondary" : "outline"}
                  size="sm"
                  onClick={() => onFilterChange(item.value)}
                >
                  {item.label}
                </Button>
              ))}
            </div>
          </div>

          <Form {...noteForm}>
            <form onSubmit={onSubmitNote} className="space-y-3">
              <FormField
                control={noteForm.control}
                name="content"
                render={({ field }) => (
                  <FormItem>
                    <FormLabel>Ajouter une note</FormLabel>
                    <FormControl>
                      <Textarea
                        {...field}
                        placeholder="Consignez une information importante pour l'équipe"
                        rows={3}
                        disabled={isAddingNote}
                      />
                    </FormControl>
                    <FormMessage />
                  </FormItem>
                )}
              />
              <div className="flex justify-end">
                <Button
                  type="submit"
                  size="sm"
                  disabled={isAddingNote}
                  className="inline-flex items-center gap-2"
                >
                  {isAddingNote ? (
                    <Loader2 className="h-4 w-4 animate-spin" />
                  ) : (
                    <StickyNote className="h-4 w-4" />
                  )}
                  {isAddingNote ? "Enregistrement..." : "Ajouter la note"}
                </Button>
              </div>
            </form>
          </Form>
        </CardHeader>
        <CardContent>
          {isLoading ? (
            <div className="py-10 text-center text-sm text-muted-foreground">
              Chargement de l'historique...
            </div>
          ) : filteredEntries.length === 0 ? (
            <div className="py-10 text-center text-sm text-muted-foreground">
              Aucun événement correspondant au filtre sélectionné.
            </div>
          ) : (
            <div className="space-y-4">
              {filteredEntries.map((entry) => (
                <div
                  key={entry.id}
                  className="rounded-lg border border-border/50 bg-background/60 p-4"
                >
                  <div className="flex flex-col gap-2 sm:flex-row sm:items-start sm:justify-between">
                    <div className="flex items-start gap-3">
                      <div className="mt-1">{iconByType[entry.type]}</div>
                      <div className="space-y-1">
                        <p className="text-sm font-semibold text-foreground">
                          {entry.title}
                        </p>
                        {entry.description ? (
                          <p className="text-sm text-muted-foreground whitespace-pre-line">
                            {entry.description}
                          </p>
                        ) : null}
                        {entry.metadata ? (
                          <p className="text-xs text-muted-foreground whitespace-pre-line">
                            {entry.metadata}
                          </p>
                        ) : null}
                        {entry.actor ? (
                          <p className="text-xs text-muted-foreground">
                            Par {entry.actor}
                          </p>
                        ) : null}
                      </div>
                    </div>
                    <div className="flex flex-col items-start gap-2 sm:items-end">
                      <span className="text-xs uppercase tracking-wide text-muted-foreground">
                        {new Date(entry.date).toLocaleString("fr-FR", {
                          dateStyle: "short",
                          timeStyle: "short",
                        })}
                      </span>
                      {entry.linkUrl ? (
                        <Button asChild size="sm" variant="outline">
                          <a
                            href={entry.linkUrl}
                            target="_blank"
                            rel="noreferrer"
                          >
                            Ouvrir
                          </a>
                        </Button>
                      ) : null}
                    </div>
                  </div>
                </div>
              ))}
            </div>
          )}
        </CardContent>
      </Card>
    </div>
  );
};

type DocumentsTabProps = {
  project: ProjectWithRelations;
};

const DocumentsTab = ({ project }: DocumentsTabProps) => {
  return (
    <div className="space-y-6">
      <Card className="shadow-card bg-gradient-card border-0">
        <CardHeader>
          <CardTitle>Documents du projet</CardTitle>
        </CardHeader>
        <CardContent className="space-y-4">
          <p className="text-sm text-muted-foreground">
            Centralisez les documents administratifs, techniques et financiers
            liés au chantier {project.project_ref}. Les fichiers déposés sont
            accessibles à toute l'équipe depuis l'espace Documents.
          </p>
          <div className="rounded-lg border border-dashed border-primary/30 bg-background/60 p-6 text-sm text-muted-foreground">
            Connectez Google Drive dans les paramètres pour activer le dépôt
            automatique des documents chantier.
          </div>
        </CardContent>
      </Card>
    </div>
  );
};

type ApresChantierTabProps = {
  project: ProjectWithRelations;
  ceeEntryMap: Record<string, ProjectProductCeeEntry>;
  projectProducts: ProjectProduct[];
  hasComputedCeeTotals: boolean;
  ceeTotals: ReturnType<typeof computeProjectCeeTotals>;
};

const ApresChantierTab = ({
  project,
  ceeEntryMap,
  projectProducts,
  hasComputedCeeTotals,
  ceeTotals,
}: ApresChantierTabProps) => {
  return (
    <div className="space-y-6">
      <Card className="shadow-card bg-gradient-card border-0">
        <CardHeader>
          <CardTitle>Valorisation après chantier</CardTitle>
        </CardHeader>
        <CardContent className="space-y-4">
          <div className="flex items-center gap-2 text-sm">
            <HandCoins className="w-4 h-4 text-amber-600" />
            <span className="text-muted-foreground">Valorisation totale:</span>
            <span className="font-semibold text-amber-600">
              {hasComputedCeeTotals
                ? `${formatCurrency(ceeTotals.totalValorisationEur)} (${formatDecimal(ceeTotals.totalValorisationMwh)} MWh)`
                : "Non calculée"}
            </span>
          </div>
          {projectProducts.map((item, index) => {
            const entryId = item.id ?? item.product_id ?? `product-${index}`;
            const ceeEntry = ceeEntryMap[entryId];
            if (!ceeEntry) {
              return null;
            }

            const labelBase =
              ceeEntry.multiplierLabel &&
              ceeEntry.multiplierLabel.trim().length > 0
                ? ceeEntry.multiplierLabel
                : "Valorisation CEE";
            const summaryLabel = item.product?.code
              ? `${labelBase} (${item.product.code})`
              : labelBase;

            const productCategory = (
              item.product?.category ?? ""
            ).toLowerCase();
            const isLightingProduct = productCategory === "lighting";
            const lightingDetails =
              (
                ceeEntry.result as
                  | (PrimeCeeResult & { lighting?: PrimeCeeLightingDetails })
                  | null
              )?.lighting ?? null;
            const lightingPerLedEur = toNumber(lightingDetails?.per_led_eur);
            const lightingPerLedMwh = toNumber(lightingDetails?.per_led_mwh);
            const lightingTotalMwh = toNumber(lightingDetails?.total_mwh);
            const lightingTotalEur = toNumber(lightingDetails?.total_eur);
            const lightingMissingBase = Boolean(lightingDetails?.missing_base);

            let summaryDetails: string;
            if (
              ceeEntry.result &&
              typeof ceeEntry.multiplierValue === "number" &&
              ceeEntry.multiplierValue > 0
            ) {
              summaryDetails = `${formatDecimal(ceeEntry.result.valorisationPerUnitMwh)} MWh × ${formatDecimal(
                ceeEntry.multiplierValue,
              )} = ${formatDecimal(ceeEntry.result.valorisationTotalMwh)} MWh`;
            } else if (ceeEntry.warnings.missingDynamicParams) {
              summaryDetails = "Paramètres dynamiques manquants";
            } else if (ceeEntry.warnings.missingKwh) {
              summaryDetails = "Aucune valeur kWh pour ce bâtiment";
            } else {
              summaryDetails = "Prime non calculée";
            }

            const valorisationLine = (() => {
              if (isLightingProduct) {
                if (lightingPerLedEur !== null) {
                  return `Valorisation Nombre Led : ${formatCurrency(lightingPerLedEur)} / Nombre Led`;
                }
                if (ceeEntry.result) {
                  return `Valorisation Nombre Led : ${formatCurrency(ceeEntry.result.valorisationPerUnitEur)} / ${
                    ceeEntry.multiplierLabel ?? "Nombre Led"
                  }`;
                }
                return "Valorisation Nombre Led : Non calculée";
              }

              return ceeEntry.result
                ? `${formatCurrency(ceeEntry.result.valorisationPerUnitEur)} / ${ceeEntry.multiplierLabel ?? "unité"}`
                : "Non calculée";
            })();

            const lightingCalculationLine =
              isLightingProduct &&
              lightingPerLedMwh !== null &&
              lightingTotalMwh !== null
                ? `Soit ${formatDecimal(lightingPerLedMwh)} MWh × Nombre Led = ${formatDecimal(lightingTotalMwh)} MWh`
                : null;

            const primeValue = (() => {
              if (isLightingProduct) {
                if (lightingTotalEur !== null) {
                  return lightingTotalEur;
                }
              }

              return ceeEntry.result?.totalPrime ?? null;
            })();

            return (
              <div
                key={`valorisation-summary-${entryId}`}
                className="flex items-start gap-3 border rounded-lg p-4"
              >
                <HandCoins className="w-4 h-4 text-amber-600 mt-0.5" />
                <div className="flex flex-col gap-1 text-xs sm:text-sm">
                  <div className="flex items-center gap-1 text-muted-foreground">
                    <span>{summaryLabel}</span>
                    {isLightingProduct && lightingMissingBase ? (
                      <Tooltip>
                        <TooltipTrigger asChild>
                          <span className="inline-flex">
                            <AlertTriangle className="h-3.5 w-3.5 text-amber-500" />
                          </span>
                        </TooltipTrigger>
                        <TooltipContent
                          side="top"
                          align="center"
                          className="text-xs"
                        >
                          kWh cumac manquant pour cette typologie
                        </TooltipContent>
                      </Tooltip>
                    ) : null}
                  </div>
                  <span className="font-medium text-emerald-600 text-sm">
                    {valorisationLine}
                  </span>
                  {lightingCalculationLine ? (
                    <span className="text-xs text-muted-foreground">
                      {lightingCalculationLine}
                    </span>
                  ) : null}
                  <span className="text-xs text-muted-foreground">
                    {summaryDetails}
                  </span>
                  <span className="text-xs font-semibold text-amber-600">
                    {primeValue !== null
                      ? `Prime calculée : ${formatCurrency(primeValue)}`
                      : "Prime non calculée"}
                  </span>
                </div>
              </div>
            );
          })}

          {projectProducts.length === 0 ? (
            <p className="text-sm text-muted-foreground">
              Aucun produit n'est associé à ce projet pour le moment.
            </p>
          ) : null}
        </CardContent>
      </Card>

      <Card className="shadow-card bg-gradient-card border-0">
        <CardHeader>
          <CardTitle>Produits associés</CardTitle>
        </CardHeader>
        <CardContent className="space-y-4">
          {projectProducts.length === 0 ? (
            <p className="text-sm text-muted-foreground">
              Aucun produit (hors ECO) n'est associé à ce projet.
            </p>
          ) : (
            <div className="overflow-x-auto rounded-lg border">
              <Table>
                <TableHeader>
                  <TableRow>
                    <TableHead>Produit</TableHead>
                    <TableHead>Images</TableHead>
                    <TableHead>Multiplicateur</TableHead>
                    <TableHead>Valorisation / unité (€)</TableHead>
                    <TableHead>Valorisation totale (€)</TableHead>
                    <TableHead>Prime calculée (€)</TableHead>
                  </TableRow>
                </TableHeader>
                <TableBody>
                  {projectProducts.map((item, index) => {
                    const dynamicParams = item.dynamic_params || {};
                    const productCode = item.product?.code ?? "–";
                    const productName = item.product?.name ?? "Produit inconnu";

                    return (
                      <TableRow key={item.id ?? index}>
                        <TableCell className="font-medium">
                          <div className="space-y-1">
                            <div className="text-sm">{productCode}</div>
                            <div className="text-xs text-muted-foreground">
                              {productName}
                            </div>
                          </div>
                        </TableCell>
                        <TableCell>
                          <div className="text-sm">
                            {Object.keys(dynamicParams)
                              .filter((k) => k.startsWith("image_"))
                              .length || 0}
                          </div>
                        </TableCell>
                        <TableCell>
                          {typeof item.quantity === "number"
                            ? formatDecimal(item.quantity)
                            : "–"}
                        </TableCell>
                        <TableCell>–</TableCell>
                        <TableCell>–</TableCell>
                        <TableCell>–</TableCell>
                      </TableRow>
                    );
                  })}
                </TableBody>
              </Table>
            </div>
          )}
        </CardContent>
      </Card>

      <Card className="shadow-card border border-dashed border-primary/20">
        <CardHeader>
          <CardTitle>Suivi post-chantier</CardTitle>
        </CardHeader>
        <CardContent className="space-y-4 text-sm text-muted-foreground">
          <p>
            Renseignez les informations finales (PV de réception, photos, levée
            des réserves) directement depuis le chantier pour compléter le
            dossier du projet {project.project_ref}.
          </p>
        </CardContent>
      </Card>
    </div>
  );
};

const computeStatusProgress = (
  statusValue: string | null | undefined,
  statuses: ProjectStatusSetting[],
) => {
  if (!statusValue || statuses.length === 0) {
    return 0;
  }

  const normalized = statusValue.trim().toUpperCase();
  const index = statuses.findIndex((status) => status?.value === normalized);
  if (index === -1) {
    return 0;
  }

  if (statuses.length === 1) {
    return 100;
  }

  return Math.round((index / (statuses.length - 1)) * 100);
};

const ProjectDetails = () => {
  const { id } = useParams<{ id: string }>();
  const navigate = useNavigate();
  const { toast } = useToast();
  const { user } = useAuth();
  const { currentOrgId } = useOrg();
  const { data: members = [], isLoading: membersLoading } =
    useMembers(currentOrgId);
  const {
    statuses: projectStatuses,
    isLoading: projectStatusesLoading,
    isFetching: projectStatusesFetching,
    error: projectStatusesError,
  } = useProjectStatuses();
  const projectStatusesBusy = projectStatusesLoading || projectStatusesFetching;
  const { primeBonification } = useOrganizationPrimeSettings();

  const [searchParams, setSearchParams] = useSearchParams();
  const [activeTab, setActiveTab] = useState<ProjectTabValue>(() => {
    const currentTab = searchParams.get("tab");
    return isValidProjectTab(currentTab) ? currentTab : DEFAULT_PROJECT_TAB;
  });
  const [quoteDialogOpen, setQuoteDialogOpen] = useState(false);
  const [quoteInitialValues, setQuoteInitialValues] = useState<
    Partial<QuoteFormValues>
  >({});
  const [deleteDialogOpen, setDeleteDialogOpen] = useState(false);
  const [isDeleting, setIsDeleting] = useState(false);
  const [archiveDialogOpen, setArchiveDialogOpen] = useState(false);
  const [isArchiving, setIsArchiving] = useState(false);
  const [siteDialogOpen, setSiteDialogOpen] = useState(false);
  const [siteDialogMode, setSiteDialogMode] = useState<"create" | "edit">(
    "create",
  );
  const [siteInitialValues, setSiteInitialValues] =
    useState<Partial<SiteFormValues>>();

  useEffect(() => {
    if (!projectStatusesError) return;

    console.error("Erreur lors du chargement des statuts projets", projectStatusesError);
    toast({
      variant: "destructive",
      title: "Statuts indisponibles",
      description: "Les statuts projets n'ont pas pu être synchronisés. Les valeurs par défaut sont utilisées.",
    });
  }, [projectStatusesError, toast]);
  const [activeSite, setActiveSite] = useState<ProjectSite | null>(null);
  const location = useLocation();
  const journalFeedRef = useRef<HTMLDivElement | null>(null);
  const [selectedMediaCategory, setSelectedMediaCategory] =
    useState<ProjectMediaCategory>(MEDIA_CATEGORIES[0]?.value ?? "PHOTOS");
  const [journalFilter, setJournalFilter] = useState<JournalFilter>("all");
  const [quickUpdateText, setQuickUpdateText] = useState("");
  const [siteDialogDefaultTab, setSiteDialogDefaultTab] = useState<
    "avant-chantier" | "apres-chantier"
  >("avant-chantier");
  const [siteDialogReadOnly, setSiteDialogReadOnly] = useState(false);
  const [lightboxImage, setLightboxImage] = useState<ProductImage | null>(null);
  const [statusMenuOpen, setStatusMenuOpen] = useState(false);

  const focusJournalFeed = useCallback(() => {
    setTimeout(() => {
      journalFeedRef.current?.scrollIntoView({
        behavior: "smooth",
        block: "start",
      });
      journalFeedRef.current?.focus({ preventScroll: true });
    }, 150);
  }, []);

  const handleOpenDocuments = useCallback(() => {
    setActiveTab("media");
    setSelectedMediaCategory(MEDIA_CATEGORIES[0]?.value ?? "PHOTOS");
  }, []);

  const handleViewFullHistory = useCallback(() => {
    setActiveTab("journal");
    setJournalFilter("all");
    focusJournalFeed();
  }, [focusJournalFeed]);

  useEffect(() => {
    const currentTab = searchParams.get("tab");
    if (isValidProjectTab(currentTab)) {
      if (currentTab !== activeTab) {
        setActiveTab(currentTab);
      }
      return;
    }

    if (currentTab !== activeTab) {
      const newParams = new URLSearchParams(searchParams);
      newParams.set("tab", activeTab);
      setSearchParams(newParams, { replace: true });
    }
  }, [searchParams, activeTab, setSearchParams]);

  const handleTabChange = useCallback(
    (value: string) => {
      if (!isValidProjectTab(value) || value === activeTab) {
        return;
      }

      setActiveTab(value);
      const newParams = new URLSearchParams(searchParams);
      newParams.set("tab", value);
      setSearchParams(newParams, { replace: true });
    },
    [activeTab, searchParams, setSearchParams],
  );

  const memberNameById = useMemo(() => {
    const result: Record<string, string> = {};
    members.forEach((member) => {
      if (!member?.user_id) {
        return;
      }

      const fullName = member.profiles?.full_name?.trim();
      result[member.user_id] =
        fullName && fullName.length > 0 ? fullName : "Utilisateur";
    });
    return result;
  }, [members]);

  const memberIdByName = useMemo(() => {
    const result: Record<string, string> = {};
    Object.entries(memberNameById).forEach(([id, name]) => {
      const normalized = name.trim().toLowerCase();
      if (normalized.length > 0 && !result[normalized]) {
        result[normalized] = id;
      }
    });
    return result;
  }, [memberNameById]);

  const currentMember = members.find((member) => member.user_id === user?.id);
  const isAdmin =
    currentMember?.role === "admin" || currentMember?.role === "owner";

  const {
    data: project,
    isLoading,
    error,
    refetch,
  } = useQuery<ProjectWithRelations | null>({
    queryKey: ["project", id, user?.id, currentOrgId, isAdmin],
    queryFn: async () => {
      if (!id || !user?.id) return null;

      let query = supabase
        .from("projects")
        .select(
          "*, delegate:delegates(id, name, price_eur_per_mwh), project_products(id, product_id, quantity, dynamic_params, product:product_catalog(id, code, name, category, params_schema, cee_config, kwh_cumac_values:product_kwh_cumac(id, building_type, kwh_cumac))), project_appointments(id, project_id, org_id, appointment_date, appointment_time, appointment_type_id, assignee_id, notes, created_at, updated_at, appointment_type:appointment_types(id, name))",
        )
        .eq("id", id);

      if (currentOrgId) {
        query = query.eq("org_id", currentOrgId);
      }

      if (!isAdmin) {
        query = query.eq("user_id", user.id);
      }

      const { data, error } = await query.maybeSingle();

      if (error) throw error;

      if (!data) {
        return null;
      }

      return {
        ...data,
        project_products: (data.project_products ?? []).map((pp) => ({
          ...pp,
          product: pp.product ? withDefaultProductCeeConfig(pp.product) : null,
        })),
        project_appointments: (data.project_appointments ??
          []) as ProjectAppointment[],
      } as ProjectWithRelations;
    },
    enabled: !!id && !!user?.id && (!currentOrgId || !membersLoading),
  });

  const productCodes = useMemo(() => {
    if (!project?.project_products) return [] as string[];
    return getDisplayedProducts(project.project_products)
      .map((item) => item.product?.code)
      .filter((code): code is string => Boolean(code));
  }, [project?.project_products]);

  const projectProducts = useMemo(
    () => getDisplayedProducts(project?.project_products),
    [project?.project_products],
  );

  const {
    data: projectUpdatesState,
    isLoading: projectUpdatesLoading,
    refetch: refetchProjectUpdates,
  } = useQuery<ProjectUpdatesQueryResult>({
    queryKey: ["project-updates", id, currentOrgId],
    enabled: !!id && !!user?.id,
    queryFn: async () => {
      if (!id || !user?.id) {
        return {
          updates: [],
          tableAvailable: false,
          error: null,
        } satisfies ProjectUpdatesQueryResult;
      }

      try {
        const { data, error } = await supabase
          .from("project_updates" as any)
          .select(
            "id, project_id, content, status, next_step, created_at, author_id, org_id",
          )
          .eq("project_id", id)
          .order("created_at", { ascending: false })
          .limit(50);

        if (error) {
          if (isTableUnavailableError(error)) {
            return {
              updates: [],
              tableAvailable: false,
              error,
            } satisfies ProjectUpdatesQueryResult;
          }

          console.error(
            "Erreur lors du chargement des mises à jour projet",
            error,
          );
          return {
            updates: [],
            tableAvailable: false,
            error,
          } satisfies ProjectUpdatesQueryResult;
        }

        const validData = (Array.isArray(data) 
          ? data.filter((item) => {
              if (!item || typeof item !== 'object') return false;
              const obj = item as Record<string, unknown>;
              return 'id' in obj && 'project_id' in obj;
            })
          : []) as unknown as ProjectUpdateRecord[];
        
        return {
          updates: validData,
          tableAvailable: true,
          error: null,
        };
      } catch (unknownError) {
        const postgrestError = (unknownError as PostgrestError) ?? null;
        if (isTableUnavailableError(postgrestError)) {
          return {
            updates: [],
            tableAvailable: false,
            error: postgrestError,
          } satisfies ProjectUpdatesQueryResult;
        }

        console.error(
          "Erreur inattendue lors du chargement des mises à jour projet",
          unknownError,
        );
        return {
          updates: [],
          tableAvailable: false,
          error: postgrestError,
        } satisfies ProjectUpdatesQueryResult;
      }
    },
  });

  const projectUpdates = projectUpdatesState?.updates ?? [];
  const projectUpdatesTableAvailable =
    projectUpdatesState?.tableAvailable ?? false;
  const projectUpdatesError = projectUpdatesState?.error ?? null;

  const nextAppointment = useMemo<{
    appointment: ProjectAppointment;
    dateTime: Date;
  } | null>(() => {
    if (
      !project?.project_appointments ||
      project.project_appointments.length === 0
    ) {
      return null;
    }

    const withDates = project.project_appointments
      .map((appointment) => {
        if (!appointment.appointment_date || !appointment.appointment_time) {
          return null;
        }

        const dateTime = new Date(
          `${appointment.appointment_date}T${appointment.appointment_time}`,
        );
        if (Number.isNaN(dateTime.getTime())) {
          return null;
        }

        return { appointment, dateTime };
      })
      .filter(
        (value): value is { appointment: ProjectAppointment; dateTime: Date } =>
          Boolean(value),
      );

    if (withDates.length === 0) {
      return null;
    }

    withDates.sort((a, b) => a.dateTime.getTime() - b.dateTime.getTime());
    const now = new Date();
    const upcoming = withDates.find(
      (item) => item.dateTime.getTime() >= now.getTime(),
    );

    return upcoming ?? withDates[withDates.length - 1] ?? null;
  }, [project?.project_appointments]);

  const nextAppointmentDetails = useMemo(() => {
    if (!nextAppointment) {
      return null;
    }

    const formattedDate = nextAppointment.dateTime.toLocaleString("fr-FR", {
      dateStyle: "long",
      timeStyle: "short",
    });

    const assigneeName = nextAppointment.appointment.assignee_id
      ? (memberNameById[nextAppointment.appointment.assignee_id] ?? null)
      : null;

    const typeLabel =
      nextAppointment.appointment.appointment_type?.name ?? null;
    const rawNotes = nextAppointment.appointment.notes?.trim() ?? "";

    const metadataParts = [
      typeLabel ?? undefined,
      assigneeName ? `Assigné à ${assigneeName}` : undefined,
    ].filter((value): value is string => Boolean(value));

    return {
      formattedDate,
      metadata: metadataParts.length > 0 ? metadataParts.join(" • ") : null,
      notes: rawNotes.length > 0 ? rawNotes : null,
    };
  }, [nextAppointment, memberNameById]);

  const projectSurfaceFacturee = useMemo(() => {
    if (!project?.project_products) return 0;

    return project.project_products.reduce((sum, projectProduct) => {
      const product = projectProduct.product;
      if (!product) {
        return sum;
      }

      const surfaceValue = getDynamicFieldNumericValue(
        product.params_schema,
        projectProduct.dynamic_params,
        [...SURFACE_FACTUREE_TARGETS],
      );

      if (typeof surfaceValue === "number" && surfaceValue > 0) {
        return sum + surfaceValue;
      }

      return sum;
    }, 0);
  }, [project?.project_products]);

  const projectSiteOptions = useMemo<SiteProjectOption[]>(() => {
    if (!project) return [];

    const primaryProduct =
      projectProducts[0]?.product ??
      project.project_products?.[0]?.product ??
      null;
    const productLabel =
      primaryProduct?.code ||
      (project as Project & { product_name?: string | null }).product_name ||
      "";
    const address =
      (project as Project & { address?: string | null }).address ?? "";

    return [
      {
        id: project.id,
        project_ref: project.project_ref ?? "",
        client_name: getProjectClientName(project),
        product_name: productLabel ?? "",
        address,
        city: project.city ?? "",
        postal_code: project.postal_code ?? "",
        surface_facturee:
          projectSurfaceFacturee > 0 ? projectSurfaceFacturee : undefined,
      },
    ];
  }, [project, projectProducts, projectSurfaceFacturee]);

  const {
    data: projectMedia = [],
    isLoading: projectMediaLoading,
    refetch: refetchProjectMedia,
  } = useQuery<ProjectMediaItem[]>({
    queryKey: ["project-media", project?.id, currentOrgId],
    queryFn: async () => {
      if (!project?.id || !currentOrgId) {
        return [] as ProjectMediaItem[];
      }

      const { data, error } = await supabase
        .from("project_media")
        .select("*")
        .eq("project_id", project.id)
        .eq("org_id", currentOrgId)
        .order("created_at", { ascending: false });

      if (error) throw error;

      return (data ?? []) as ProjectMediaItem[];
    },
    enabled: Boolean(project?.id && currentOrgId),
  });

  const {
    data: projectNotes = [],
    isLoading: projectNotesLoading,
    refetch: refetchProjectNotes,
  } = useQuery<ProjectNote[]>({
    queryKey: ["project-notes", project?.id, currentOrgId],
    queryFn: async () => {
      if (!project?.id || !currentOrgId) {
        return [] as ProjectNote[];
      }

      const { data, error } = await supabase
        .from("project_notes")
        .select("*")
        .eq("project_id", project.id)
        .eq("org_id", currentOrgId)
        .order("created_at", { ascending: false });

      if (error) throw error;

      return (data ?? []) as ProjectNote[];
    },
    enabled: Boolean(project?.id && currentOrgId),
  });

  const {
    data: statusEvents = [],
    isLoading: statusEventsLoading,
    refetch: refetchStatusEvents,
  } = useQuery<ProjectStatusEvent[]>({
    queryKey: ["project-status-events", project?.id, currentOrgId],
    queryFn: async () => {
      if (!project?.id || !currentOrgId) {
        return [] as ProjectStatusEvent[];
      }

      const { data, error } = await supabase
        .from("project_status_events")
        .select("*")
        .eq("project_id", project.id)
        .eq("org_id", currentOrgId)
        .order("changed_at", { ascending: false });

      if (error) throw error;

      return (data ?? []) as ProjectStatusEvent[];
    },
    enabled: Boolean(project?.id && currentOrgId),
  });

  const projectRefFilter = project?.project_ref?.trim() ?? "";

  const {
    data: projectSites = [],
    isLoading: projectSitesLoading,
    refetch: refetchProjectSites,
  } = useQuery<ProjectSite[]>({
    queryKey: ["project-sites", project?.id, projectRefFilter, currentOrgId],
    queryFn: async () => {
      if (!project?.id || !currentOrgId) return [] as ProjectSite[];

      let query = supabase
        .from("sites")
        .select("*, subcontractor:subcontractors(id, name)")
        .eq("org_id", currentOrgId)
        .order("created_at", { ascending: false });

      const filters = [`project_id.eq.${project.id}`];
      if (projectRefFilter) {
        filters.push(`project_ref.eq.${projectRefFilter}`);
      }

      if (filters.length > 0) {
        query = query.or(filters.join(","));
      }

      const { data, error } = await query;

      if (error) throw error;

      return (data ?? []) as ProjectSite[];
    },
    enabled: Boolean(project?.id && currentOrgId),
  });

  const uploadMediaMutation = useMutation({
    mutationKey: ["project-media-upload", project?.id, selectedMediaCategory],
    mutationFn: async (file: File) => {
      if (!project?.id || !currentOrgId || !user?.id) {
        throw new Error("Impossible de téléverser le fichier.");
      }

      const sanitizedName = file.name.replace(/\s+/g, "-");
      const storagePath = `${project.id}/${Date.now()}-${sanitizedName}`;
      const bucket = supabase.storage.from("project-media");

      const { error: uploadError } = await bucket.upload(storagePath, file, {
        upsert: false,
        contentType: file.type || undefined,
      });

      if (uploadError) {
        throw uploadError;
      }

      const { data: publicUrlData } = bucket.getPublicUrl(storagePath);
      const fileUrl = publicUrlData?.publicUrl ?? null;

      const { error: insertError } = await supabase
        .from("project_media")
        .insert({
          project_id: project.id,
          org_id: currentOrgId,
          category: selectedMediaCategory,
          file_name: file.name,
          file_url: fileUrl,
          preview_url: fileUrl,
          thumbnail_url: fileUrl,
          storagePath,
          mime_type: file.type || null,
          created_by: user.id,
        });

      if (insertError) {
        throw insertError;
      }
    },
    onSuccess: async () => {
      toast({
        title: "Fichier ajouté",
        description: `Le fichier a été ajouté à ${MEDIA_CATEGORY_LABELS[selectedMediaCategory]}.`,
      });
      await Promise.all([refetchProjectMedia(), refetchStatusEvents()]);
    },
    onError: (error) => {
      const message =
        error instanceof Error
          ? error.message
          : "Impossible de téléverser le fichier.";
      toast({
        title: "Téléversement échoué",
        description: message,
        variant: "destructive",
      });
    },
  });

  const addNoteMutation = useMutation({
    mutationKey: ["project-notes-add", project?.id],
    mutationFn: async (content: string) => {
      if (!project?.id || !currentOrgId || !user?.id) {
        throw new Error("Impossible d'ajouter la note.");
      }

      const trimmed = content.trim();
      if (trimmed.length === 0) {
        throw new Error("Le contenu de la note est vide.");
      }

      const { error: insertError } = await supabase
        .from("project_notes")
        .insert({
          project_id: project.id,
          org_id: currentOrgId,
          content: trimmed,
          created_by: user.id,
        });

      if (insertError) {
        throw insertError;
      }
    },
    onSuccess: async () => {
      toast({
        title: "Note ajoutée",
        description: "La note a été enregistrée dans le journal.",
      });
      await Promise.all([refetchProjectNotes(), refetchStatusEvents()]);
    },
    onError: (error) => {
      const message =
        error instanceof Error
          ? error.message
          : "Impossible d'ajouter la note.";
      toast({
        title: "Erreur lors de l'ajout",
        description: message,
        variant: "destructive",
      });
    },
  });

  const handleUploadMedia = useCallback(
    (file: File) => uploadMediaMutation.mutateAsync(file),
    [uploadMediaMutation],
  );

  const handleAddNote = useCallback(
    (content: string) => addNoteMutation.mutateAsync(content),
    [addNoteMutation],
  );

  const handleStatusSelect = useCallback(
    async (value: string) => {
      if (!project) {
        return;
      }

      const trimmed = typeof value === "string" ? value.trim() : "";
      if (trimmed.length === 0) {
        setStatusMenuOpen(false);
        return;
      }

      const normalized = trimmed.toUpperCase();
      const currentStatus =
        typeof project.status === "string" ? project.status.toUpperCase() : "";

      if (normalized === currentStatus) {
        setStatusMenuOpen(false);
        return;
      }

      setStatusMenuOpen(false);

      try {
        const newStatus = await updateProjectStatusMutation.mutateAsync(trimmed);
        const nextStatusConfig =
          projectStatuses.find((status) => status?.value === newStatus) ?? null;
        const nextLabel = nextStatusConfig?.label ?? newStatus;

        toast({
          title: "Statut mis à jour",
          description: `Le projet est maintenant ${nextLabel.toLowerCase()}.`,
        });

        await Promise.all([refetch(), refetchStatusEvents()]);
      } catch (mutationError) {
        const message =
          mutationError instanceof Error
            ? mutationError.message
            : "Impossible de mettre à jour le statut pour le moment.";
        toast({
          title: "Mise à jour du statut échouée",
          description: message,
          variant: "destructive",
        });
      }
    },
    [
      project,
      projectStatuses,
      toast,
      updateProjectStatusMutation,
      refetch,
      refetchStatusEvents,
    ],
  );

  useEffect(() => {
    const tabParam = searchParams.get("tab");
    if (!tabParam) {
      return;
    }
    if (tabParam === activeTab) {
      return;
    }
    handleTabChange(tabParam);
    if (tabParam === "journal") {
      setJournalFilter("all");
    }
  }, [searchParams, activeTab, handleTabChange]);

  useEffect(() => {
    const state = location.state as {
      openTab?: ProjectTabValue;
      focus?: string | null;
    } | null;

    if (!state?.openTab) {
      return;
    }

    handleTabChange(state.openTab);

    if (state.openTab === "journal") {
      setJournalFilter("all");
      if (state.focus === "journal") {
        focusJournalFeed();
      }
    }

    navigate(`${location.pathname}${location.search}`, { replace: true });
  }, [focusJournalFeed, handleTabChange, location, navigate]);

  const mapTeamMembersToFormValues = useCallback(
    (teamMembers: string[] | null | undefined): SiteTeamMemberFormValue[] => {
      if (!Array.isArray(teamMembers)) {
        return [];
      }

      const uniqueMembers = new Map<string, SiteTeamMemberFormValue>();

      for (const rawMember of teamMembers) {
        if (typeof rawMember !== "string") {
          continue;
        }

        const trimmed = rawMember.trim();
        if (trimmed.length === 0) {
          continue;
        }

        if (isUuid(trimmed)) {
          if (!uniqueMembers.has(trimmed)) {
            uniqueMembers.set(trimmed, {
              id: trimmed,
              name: memberNameById[trimmed] ?? trimmed,
            });
          }
          continue;
        }

        const normalized = trimmed.toLowerCase();
        const matchedId = memberIdByName[normalized];
        if (matchedId) {
          if (!uniqueMembers.has(matchedId)) {
            uniqueMembers.set(matchedId, {
              id: matchedId,
              name: memberNameById[matchedId] ?? trimmed,
            });
          }
          continue;
        }

        if (!uniqueMembers.has(trimmed)) {
          uniqueMembers.set(trimmed, { id: trimmed, name: trimmed });
        }
      }

      return Array.from(uniqueMembers.values());
    },
    [memberIdByName, memberNameById],
  );

  const formatTeamMembers = useCallback(
    (teamMembers: string[] | null | undefined) => {
      if (!Array.isArray(teamMembers) || teamMembers.length === 0) {
        return null;
      }

      const names = teamMembers
        .map((member) => {
          if (typeof member !== "string") return null;
          const trimmed = member.trim();
          if (!trimmed) return null;

          if (isUuid(trimmed)) {
            return memberNameById[trimmed] ?? trimmed;
          }

          const normalized = trimmed.toLowerCase();
          const matchedId = memberIdByName[normalized];
          if (matchedId) {
            return memberNameById[matchedId] ?? trimmed;
          }

          return trimmed;
        })
        .filter((value): value is string => Boolean(value));

      const unique = Array.from(new Set(names));
      return unique.length > 0 ? unique.join(", ") : null;
    },
    [memberIdByName, memberNameById],
  );

  const { entries: ceeEntries, totals: ceeTotals } = useMemo(() => {
    if (!project) {
      return {
        entries: [] as ProjectProductCeeEntry[],
        totals: computeProjectCeeTotals([]),
      };
    }

    const buildingType =
      typeof project.building_type === "string"
        ? project.building_type.trim()
        : "";
    const delegatePrice = resolveDelegatePrice(project.delegate);

    const entries = projectProducts.map((item, index) => {
      const product = item.product;
      const entryId = item.id ?? item.product_id ?? `product-${index}`;

      let multiplierLabel: string | null = null;
      let multiplierValue: number | null = null;
      let missingDynamicParams = false;
      let missingKwh = !buildingType;
      let result: PrimeCeeResult | null = null;

      if (!product) {
        return {
          projectProductId: entryId,
          productCode: null,
          productName: null,
          multiplierLabel,
          multiplierValue,
          result,
          warnings: { missingDynamicParams, missingKwh },
        } satisfies ProjectProductCeeEntry;
      }

      const multiplierDetails = resolveMultiplierDetails(product, item);
      multiplierLabel = multiplierDetails.label;
      multiplierValue = multiplierDetails.value;
      missingDynamicParams = multiplierDetails.missingDynamicParams;

      const kwhEntry = findKwhEntry(product, buildingType);
      const kwhValue = toPositiveNumber(kwhEntry?.kwh_cumac);
      missingKwh = !buildingType || !kwhValue;

      if (!missingKwh && multiplierValue && multiplierValue > 0 && kwhValue) {
        const bonification = resolveBonificationValue(primeBonification);
        const coefficient = resolveCoefficientValue();
        const quantityValue = toNumber(item.quantity);
        const dynamicParams = isRecord(item.dynamic_params)
          ? (item.dynamic_params as DynamicParams)
          : null;

        const rawFormulaExpression =
          typeof product.cee_config?.formulaExpression === "string"
            ? product.cee_config.formulaExpression.trim()
            : "";
        const valorisationFormula =
          rawFormulaExpression.length > 0 ? rawFormulaExpression : null;
        const ledWattConstant =
          typeof product.cee_config?.ledWattConstant === "number" &&
          Number.isFinite(product.cee_config.ledWattConstant)
            ? product.cee_config.ledWattConstant
            : null;

        const config: CeeConfig = {
          kwhCumac: kwhValue,
          bonification: bonification ?? undefined,
          coefficient: coefficient ?? undefined,
          multiplier: multiplierValue,
          quantity: quantityValue ?? null,
          delegatePriceEurPerMwh: delegatePrice ?? null,
          dynamicParams,
          ...(valorisationFormula ? { valorisationFormula } : {}),
          ...(ledWattConstant !== null
            ? { overrides: { ledWatt: ledWattConstant } }
            : {}),
        };

        result = computePrimeCeeEur(config);
      }

      return {
        projectProductId: entryId,
        productCode: product.code ?? null,
        productName: product.name ?? null,
        multiplierLabel,
        multiplierValue,
        result,
        warnings: { missingDynamicParams, missingKwh },
      } satisfies ProjectProductCeeEntry;
    });

    const totals = computeProjectCeeTotals(
      entries.map((entry) => entry.result),
    );

    return { entries, totals };
  }, [project, projectProducts, primeBonification]);

  const ceeEntryMap = useMemo(() => {
    return ceeEntries.reduce<Record<string, ProjectProductCeeEntry>>(
      (acc, entry) => {
        if (entry.projectProductId) {
          acc[entry.projectProductId] = entry;
        }
        return acc;
      },
      {},
    );
  }, [ceeEntries]);

  const hasComputedCeeTotals = useMemo(
    () => ceeEntries.some((entry) => entry.result !== null),
    [ceeEntries],
  );

  const projectRecord = (project ?? {}) as Project & Record<string, unknown>;
  const statusValue =
    typeof project?.status === "string" && project.status.length > 0
      ? project.status
      : null;
  const statusConfig = statusValue
    ? projectStatuses.find((status) => status?.value === statusValue)
    : undefined;
  const badgeStyle = getProjectStatusBadgeStyle(statusConfig?.color);
  const statusLabel = statusConfig?.label ?? statusValue ?? "Statut";
  const statusProgress = statusValue
    ? computeStatusProgress(statusValue, projectStatuses)
    : 0;

  const updateProjectStatusMutation = useMutation({
    mutationKey: ["project-status-update", project?.id],
    mutationFn: async (nextStatus: string) => {
      if (!project) {
        throw new Error("Le projet n'est plus disponible.");
      }

      const trimmed = typeof nextStatus === "string" ? nextStatus.trim() : "";
      if (trimmed.length === 0) {
        throw new Error("Statut invalide.");
      }

      const normalized = trimmed.toUpperCase();

      let updateQuery = supabase
        .from("projects")
        .update({ status: normalized })
        .eq("id", project.id);

      if (currentOrgId) {
        updateQuery = updateQuery.eq("org_id", currentOrgId);
      }

      const { error: updateError } = await updateQuery;
      if (updateError) {
        throw updateError;
      }

      const statusEventPayload: Record<string, unknown> = {
        project_id: project.id,
        status: normalized,
        changed_at: new Date().toISOString(),
      };

      if (currentOrgId) {
        statusEventPayload.org_id = currentOrgId;
      }

      if (user?.id) {
        statusEventPayload.changed_by = user.id;
      }

      const { error: eventError } = await supabase
        .from("project_status_events")
        .insert([statusEventPayload]);

      if (eventError && !isTableUnavailableError(eventError)) {
        throw eventError;
      }

      return normalized;
    },
  });

  const isStatusUpdating = updateProjectStatusMutation.isPending;

  const fallbackLatestUpdateText = (() => {
    const candidates = [
      projectRecord["latest_update_text"],
      projectRecord["last_update_text"],
      projectRecord["status_update_text"],
    ];
    for (const candidate of candidates) {
      if (typeof candidate === "string" && candidate.trim().length > 0) {
        return candidate.trim();
      }
    }
    return null;
  })();

  const fallbackLatestUpdateAt = (() => {
    const candidates = [
      projectRecord["latest_update_at"],
      projectRecord["last_update_at"],
      projectRecord["status_update_at"],
    ];
    for (const candidate of candidates) {
      if (typeof candidate === "string" && candidate.trim().length > 0) {
        return candidate;
      }
    }
    return null;
  })();

  const fallbackNextStep = (() => {
    const candidates = [
      projectRecord["next_step"],
      projectRecord["prochaine_etape"],
      projectRecord["upcoming_step"],
    ];
    for (const candidate of candidates) {
      if (typeof candidate === "string" && candidate.trim().length > 0) {
        return candidate.trim();
      }
    }
    return null;
  })();

  const fallbackHistoryRaw =
    projectRecord["history_short"] ??
    projectRecord["update_history"] ??
    projectRecord["status_history"] ??
    projectRecord["history"] ??
    null;
  const fallbackHistoryEntries = normalizeHistoryEntries(fallbackHistoryRaw);

  const latestUpdate = projectUpdates[0] ?? null;
  const latestUpdateText = (() => {
    const candidates = [latestUpdate?.content, fallbackLatestUpdateText];
    for (const candidate of candidates) {
      if (typeof candidate === "string") {
        const trimmed = candidate.trim();
        if (trimmed.length > 0) {
          return trimmed;
        }
      }
    }
    return null;
  })();

  const latestUpdateTimestamp = (() => {
    const candidates = [
      latestUpdate?.created_at,
      fallbackLatestUpdateAt,
      project?.updated_at,
    ];
    for (const candidate of candidates) {
      if (typeof candidate === "string" && candidate.trim().length > 0) {
        const date = new Date(candidate);
        if (!Number.isNaN(date.getTime())) {
          return date.toISOString();
        }
      }
    }
    return null;
  })();

  const latestUpdateDisplay = formatDateTimeLabel(latestUpdateTimestamp);

  const nextStepDescription = (() => {
    const candidates = [latestUpdate?.next_step, fallbackNextStep];
    for (const candidate of candidates) {
      if (typeof candidate === "string" && candidate.trim().length > 0) {
        return candidate.trim();
      }
    }

    if (nextAppointmentDetails) {
      const parts = [
        `Prochain rendez-vous le ${nextAppointmentDetails.formattedDate}`,
        nextAppointmentDetails.metadata ?? undefined,
      ].filter((part): part is string => Boolean(part));
      if (parts.length > 0) {
        return parts.join(" • ");
      }
    }

    return null;
  })();

  const shortHistoryItems = (() => {
    const updateEntries = projectUpdates.slice(0, 3).map((update) => ({
      id: update.id,
      text:
        typeof update.content === "string" && update.content.trim().length > 0
          ? update.content.trim()
          : "Mise à jour enregistrée",
      createdAt: update.created_at,
    }));

    if (updateEntries.length >= 3) {
      return updateEntries;
    }

    const remainingSlots = 3 - updateEntries.length;
    const fallbackEntries = fallbackHistoryEntries
      .slice(0, remainingSlots)
      .map((entry, index) => ({
        id: `fallback-${index}`,
        text: entry.text,
        createdAt: entry.createdAt ?? null,
      }));

    return [...updateEntries, ...fallbackEntries];
  })();

  const fullHistoryItems = projectUpdates.length
    ? projectUpdates.map((update) => ({
        id: update.id,
        text:
          typeof update.content === "string" && update.content.trim().length > 0
            ? update.content.trim()
            : "Mise à jour enregistrée",
        createdAt: update.created_at,
        status: update.status ?? null,
        nextStep: update.next_step ?? null,
      }))
    : fallbackHistoryEntries.map((entry, index) => ({
        id: `fallback-full-${index}`,
        text: entry.text,
        createdAt: entry.createdAt ?? null,
        status: null,
        nextStep: null,
      }));

  const historyTextsForFallback = fallbackHistoryEntries
    .map((entry) => entry.text)
    .filter((text) => text.length > 0);

  const { mutateAsync: saveQuickUpdate, isPending: isSavingQuickUpdate } =
    useMutation({
      mutationFn: async ({ content }: { content: string }) => {
        if (!project) {
          throw new Error("Le projet n'est plus disponible.");
        }

        const trimmed = content.trim();
        if (trimmed.length === 0) {
          throw new Error(
            "Veuillez saisir une mise à jour avant de l'enregistrer.",
          );
        }

        const nowIso = new Date().toISOString();

        if (projectUpdatesTableAvailable) {
          const payload: Record<string, unknown> = {
            project_id: project.id,
            content: trimmed,
            status: project.status ?? null,
            next_step: fallbackNextStep ?? null,
            created_at: nowIso,
          };

          if (currentOrgId) {
            payload.org_id = currentOrgId;
          }

          if (user?.id) {
            payload.author_id = user.id;
          }

          const { error } = await supabase
            .from("project_updates" as any)
            .insert([payload]);
          if (!error) {
            return { usedFallback: false };
          }

          if (!isTableUnavailableError(error)) {
            throw error;
          }
        }

        const fallbackPayload: Record<string, unknown> = {};
        const textFieldCandidates = [
          "latest_update_text",
          "last_update_text",
          "status_update_text",
        ];
        const timestampFieldCandidates = [
          "latest_update_at",
          "last_update_at",
          "status_update_at",
        ];
        const historyFieldCandidates = [
          "history_short",
          "update_history",
          "status_history",
          "history",
        ];

        for (const field of textFieldCandidates) {
          if (Object.prototype.hasOwnProperty.call(projectRecord, field)) {
            fallbackPayload[field] = trimmed;
            break;
          }
        }

        for (const field of timestampFieldCandidates) {
          if (Object.prototype.hasOwnProperty.call(projectRecord, field)) {
            fallbackPayload[field] = nowIso;
            break;
          }
        }

        const newHistoryItems = [trimmed, ...historyTextsForFallback]
          .filter((value) => value.length > 0)
          .slice(0, 3);
        for (const field of historyFieldCandidates) {
          if (Object.prototype.hasOwnProperty.call(projectRecord, field)) {
            const currentValue = projectRecord[field];
            if (Array.isArray(currentValue)) {
              fallbackPayload[field] = newHistoryItems;
            } else if (typeof currentValue === "string") {
              fallbackPayload[field] = JSON.stringify(newHistoryItems);
            } else {
              fallbackPayload[field] = newHistoryItems;
            }
            break;
          }
        }

        if (Object.keys(fallbackPayload).length === 0) {
          throw new Error(
            "Impossible d'enregistrer la mise à jour : aucun champ de sauvegarde n'est disponible sur le projet.",
          );
        }

        const { error: projectError } = await supabase
          .from("projects" as any)
          .update(fallbackPayload)
          .eq("id", project.id)
          .select("id");

        if (projectError) {
          throw projectError;
        }

        return { usedFallback: true };
      },
      onSuccess: async () => {
        setQuickUpdateText("");
        await Promise.all([refetch(), refetchProjectUpdates()]);
        toast({ title: "Mise à jour enregistrée" });
      },
      onError: (mutationError) => {
        const message =
          mutationError instanceof Error
            ? mutationError.message
            : "Impossible d'enregistrer la mise à jour pour le moment.";
        toast({
          title: "Erreur",
          description: message,
          variant: "destructive",
        });
      },
    });

  const handleQuickUpdateSubmit = useCallback(async () => {
    await saveQuickUpdate({ content: quickUpdateText });
  }, [quickUpdateText, saveQuickUpdate]);

  const isQuickUpdateDisabled =
    !project || quickUpdateText.trim().length === 0 || isSavingQuickUpdate;
  const renderProductsTable = useCallback(
    (products: ProjectProduct[], emptyMessage: string) => {
      if (products.length === 0) {
        return <p className="text-sm text-muted-foreground">{emptyMessage}</p>;
      }

      return (
        <div className="overflow-x-auto rounded-lg border">
          <Table>
            <TableHeader>
              <TableRow>
                <TableHead>Produit</TableHead>
                <TableHead>Images</TableHead>
                <TableHead>Multiplicateur</TableHead>
                <TableHead>Valorisation / unité (€)</TableHead>
                <TableHead>Valorisation totale (€)</TableHead>
                <TableHead>Prime calculée (€)</TableHead>
              </TableRow>
            </TableHeader>
            <TableBody>
              {products.map((item, index) => {
                const dynamicFields = getDynamicFieldEntries(
                  item.product?.params_schema ?? null,
                  item.dynamic_params,
                );
                const entryId =
                  item.id ?? item.product_id ?? `product-${index}`;
                const ceeEntry = ceeEntryMap[entryId];
                const hasWarnings =
                  Boolean(ceeEntry?.warnings.missingDynamicParams) ||
                  Boolean(ceeEntry?.warnings.missingKwh);
                const images = getProductImages(item.product);
                const visibleImages = images.slice(0, 3);
                const remainingImages = images.length - visibleImages.length;

                const multiplierDisplay = (() => {
                  if (!ceeEntry) return "Non renseigné";
                  if (
                    typeof ceeEntry.multiplierValue === "number" &&
                    ceeEntry.multiplierValue > 0
                  ) {
                    const value = formatDecimal(ceeEntry.multiplierValue);
                    return ceeEntry.multiplierLabel
                      ? `${value} (${ceeEntry.multiplierLabel})`
                      : value;
                  }
                  if (ceeEntry.warnings.missingDynamicParams) {
                    return "Paramètres dynamiques manquants";
                  }
                  return "Non renseigné";
                })();

                const valorisationPerUnitDisplay = (() => {
                  if (!ceeEntry) return "Non calculée";
                  if (ceeEntry.result) {
                    const perUnit = formatCurrency(
                      ceeEntry.result.valorisationPerUnitEur,
                    );
                    const perUnitMwh = formatDecimal(
                      ceeEntry.result.valorisationPerUnitMwh,
                    );
                    const label = ceeEntry.multiplierLabel ?? "unité";
                    return {
                      primary: `${perUnit}`,
                      secondary: `${perUnitMwh} MWh par ${label}`,
                    };
                  }
                  if (ceeEntry.warnings.missingDynamicParams) {
                    return "Paramètres dynamiques manquants";
                  }
                  if (ceeEntry.warnings.missingKwh) {
                    return "Aucune valeur kWh";
                  }
                  return "Non calculée";
                })();

                const valorisationTotalDisplay = (() => {
                  if (!ceeEntry) return "Non calculée";
                  if (ceeEntry.result) {
                    return {
                      primary: formatCurrency(
                        ceeEntry.result.valorisationTotalEur,
                      ),
                      secondary: `${formatDecimal(ceeEntry.result.valorisationTotalMwh)} MWh`,
                    };
                  }
                  if (ceeEntry.warnings.missingDynamicParams) {
                    return "Paramètres dynamiques manquants";
                  }
                  if (ceeEntry.warnings.missingKwh) {
                    return "Aucune valeur kWh";
                  }
                  return "Non calculée";
                })();

                const primeDisplay = (() => {
                  if (!ceeEntry) return "Non calculée";
                  if (ceeEntry.result) {
                    return formatCurrency(ceeEntry.result.totalPrime);
                  }
                  if (ceeEntry.warnings.missingDynamicParams) {
                    return "Paramètres dynamiques manquants";
                  }
                  if (ceeEntry.warnings.missingKwh) {
                    return "Aucune valeur kWh";
                  }
                  return "Non calculée";
                })();

                return (
                  <TableRow key={item.id ?? entryId} className="align-top">
                    <TableCell>
                      <div className="flex flex-col gap-2 text-sm">
                        <div className="flex flex-wrap items-center gap-2">
                          <Badge
                            variant="secondary"
                            className="text-xs font-semibold"
                          >
                            {item.product?.code ?? "Code inconnu"}
                          </Badge>
                          <span className="font-medium text-foreground">
                            {item.product?.name ?? "Produit"}
                          </span>
                        </div>
                        {typeof item.quantity === "number" ? (
                          <span className="text-xs text-muted-foreground">
                            Quantité : {formatDecimal(item.quantity)}
                          </span>
                        ) : null}
                        {hasWarnings ? (
                          <div className="flex flex-wrap gap-2">
                            {ceeEntry?.warnings.missingKwh ? (
                              <Badge
                                className="bg-amber-100 text-amber-700 border-amber-200"
                                variant="outline"
                              >
                                kWh manquant pour ce bâtiment
                              </Badge>
                            ) : null}
                            {ceeEntry?.warnings.missingDynamicParams ? (
                              <Badge
                                className="bg-amber-100 text-amber-700 border-amber-200"
                                variant="outline"
                              >
                                Paramètres dynamiques manquants
                              </Badge>
                            ) : null}
                          </div>
                        ) : null}
                        {dynamicFields.length > 0 ? (
                          <div className="grid gap-2 text-xs md:grid-cols-2">
                            {dynamicFields.map((field) => (
                              <div
                                key={`${item.id}-${field.label}`}
                                className="flex items-center justify-between gap-2"
                              >
                                <span className="text-muted-foreground">
                                  {field.label}
                                </span>
                                <span className="font-medium text-foreground">
                                  {String(formatDynamicFieldValue(field))}
                                </span>
                              </div>
                            ))}
                          </div>
                        ) : null}
                      </div>
                    </TableCell>
                    <TableCell>
                      {visibleImages.length === 0 ? (
                        <span className="text-xs text-muted-foreground">
                          Aucune image
                        </span>
                      ) : (
                        <div className="flex flex-wrap items-center gap-2">
                          {visibleImages.map((image, imageIndex) => (
                            <button
                              type="button"
                              key={`${entryId}-image-${imageIndex}`}
                              onClick={() =>
                                setLightboxImage({
                                  url: image.url,
                                  alt:
                                    image.alt ??
                                    item.product?.name ??
                                    item.product?.code ??
                                    "Visuel produit",
                                })
                              }
                              className="h-14 w-14 overflow-hidden rounded-md border border-border/60 bg-muted/30 transition hover:ring-2 hover:ring-primary focus:outline-none focus:ring-2 focus:ring-primary"
                            >
                              <img
                                src={image.url}
                                alt={
                                  image.alt ??
                                  item.product?.name ??
                                  "Visuel produit"
                                }
                                className="h-full w-full object-cover"
                              />
                            </button>
                          ))}
                          {remainingImages > 0 ? (
                            <Badge variant="secondary" className="text-xs">
                              +{remainingImages}
                            </Badge>
                          ) : null}
                        </div>
                      )}
                    </TableCell>
                    <TableCell className="text-sm font-medium text-foreground">
                      {multiplierDisplay}
                    </TableCell>
                    <TableCell>
                      {typeof valorisationPerUnitDisplay === "string" ? (
                        <span className="text-sm text-muted-foreground">
                          {valorisationPerUnitDisplay}
                        </span>
                      ) : (
                        <div className="flex flex-col text-sm">
                          <span className="font-semibold text-emerald-600">
                            {valorisationPerUnitDisplay.primary}
                          </span>
                          <span className="text-xs text-muted-foreground">
                            {valorisationPerUnitDisplay.secondary}
                          </span>
                        </div>
                      )}
                    </TableCell>
                    <TableCell>
                      {typeof valorisationTotalDisplay === "string" ? (
                        <span className="text-sm text-muted-foreground">
                          {valorisationTotalDisplay}
                        </span>
                      ) : (
                        <div className="flex flex-col text-sm">
                          <span className="font-semibold text-amber-600">
                            {valorisationTotalDisplay.primary}
                          </span>
                          <span className="text-xs text-muted-foreground">
                            {valorisationTotalDisplay.secondary}
                          </span>
                        </div>
                      )}
                    </TableCell>
                    <TableCell>
                      <span className="text-sm font-semibold text-emerald-600">
                        {primeDisplay}
                      </span>
                    </TableCell>
                  </TableRow>
                );
              })}
            </TableBody>
          </Table>
        </div>
      );
    },
    [ceeEntryMap],
  );

  const isInitialLoading = isLoading || membersLoading;
  const canManageSites = isAdmin || project?.user_id === user?.id;

  if (isInitialLoading) {
    return (
      <Layout>
        <div className="flex min-h-[60vh] items-center justify-center">
          <Loader2 className="h-6 w-6 animate-spin text-muted-foreground" />
        </div>
      </Layout>
    );
  }

  if (error) {
    const errorMessage =
      error instanceof Error
        ? error.message
        : "Une erreur inattendue est survenue.";

    return (
      <Layout>
        <div className="flex min-h-[60vh] flex-col items-center justify-center gap-4 text-center">
          <AlertTriangle className="h-10 w-10 text-destructive" />
          <div className="space-y-2">
            <h1 className="text-xl font-semibold">
              Impossible de charger le projet
            </h1>
            <p className="text-sm text-muted-foreground">{errorMessage}</p>
          </div>
          <div className="flex flex-wrap justify-center gap-2">
            <Button variant="outline" onClick={() => navigate(-1)}>
              Retour
            </Button>
            <Button onClick={() => refetch()}>Réessayer</Button>
          </div>
        </div>
      </Layout>
    );
  }

  if (!project) {
    return (
      <Layout>
        <div className="flex min-h-[60vh] flex-col items-center justify-center gap-4 text-center">
          <FolderOpen className="h-10 w-10 text-muted-foreground" />
          <div className="space-y-2">
            <h1 className="text-xl font-semibold">Projet introuvable</h1>
            <p className="text-sm text-muted-foreground">
              Le projet demandé n'existe plus ou vous n'y avez pas accès.
            </p>
          </div>
          <Button onClick={() => navigate("/projects")}>
            Retour aux projets
          </Button>
        </div>
      </Layout>
    );
  }

  const handleCreateSite = async () => {
    if (!project || !currentOrgId) return;

    const displayedProducts = getDisplayedProducts(project.project_products);
    const firstProduct =
      displayedProducts[0]?.product ??
      project.project_products?.[0]?.product ??
      null;
    const productLabel =
      firstProduct?.code ||
      (project as Project & { product_name?: string | null }).product_name ||
      "";
    const clientName = getProjectClientName(project);
    const address =
      (project as Project & { address?: string | null }).address ?? "";

    const today = new Date();
    const datePrefix = `SITE-${today.getFullYear()}${String(today.getMonth() + 1).padStart(2, "0")}${String(
      today.getDate(),
    ).padStart(2, "0")}`;

    const { data: existingSites } = await supabase
      .from("sites")
      .select("site_ref")
      .eq("org_id", currentOrgId)
      .like("site_ref", `${datePrefix}-%`)
      .order("created_at", { ascending: false })
      .limit(1);

    let nextNumber = 1;
    if (existingSites && existingSites.length > 0) {
      const lastRef = existingSites[0].site_ref;
      const lastNumber = parseInt(lastRef.split("-").pop() || "0", 10);
      nextNumber = Number.isFinite(lastNumber) ? lastNumber + 1 : 1;
    }

    const site_ref = `${datePrefix}-${String(nextNumber).padStart(3, "0")}`;
    const valorisationEur = hasComputedCeeTotals
      ? ceeTotals.totalValorisationEur
      : (ceeTotals.totalPrime ?? 0);

    setSiteDialogMode("create");
    setActiveSite(null);
    setSiteDialogDefaultTab("avant-chantier");
    setSiteDialogReadOnly(false);
    setSiteInitialValues({
      site_ref,
      project_ref: project.project_ref ?? "",
      client_name: clientName,
      product_name: productLabel,
      address,
      city: project.city ?? "",
      postal_code: project.postal_code ?? "",
      date_debut: new Date().toISOString().slice(0, 10),
      status: "PLANIFIE",
      cofrac_status: "EN_ATTENTE",
      progress_percentage: 0,
      revenue: 0,
      profit_margin: 0,
      surface_facturee: projectSurfaceFacturee > 0 ? projectSurfaceFacturee : 0,
      cout_main_oeuvre_m2_ht: 0,
      cout_isolation_m2: 0,
      isolation_utilisee_m2: 0,
      montant_commission: 0,
      valorisation_cee: valorisationEur ?? 0,
      subcontractor_id: null,
      team_members: [],
      additional_costs: [],
      subcontractor_payment_confirmed: false,
    });
    setSiteDialogOpen(true);
  };

  const handleOpenQuote = () => {
    const displayedProducts = getDisplayedProducts(project.project_products);
    const firstProduct =
      displayedProducts[0]?.product ?? project.project_products?.[0]?.product;

    const clientName = getProjectClientName(project);

    setQuoteInitialValues({
      client_name: clientName,
      project_id: project.id,
      product_name:
        firstProduct?.name ||
        firstProduct?.code ||
        (project as Project & { product_name?: string }).product_name ||
        "",
      amount: project.estimated_value ?? undefined,
      quote_ref: project.project_ref ? `${project.project_ref}-DEV` : undefined,
    });
    setQuoteDialogOpen(true);
  };

  const handleEditSite = (
    site: ProjectSite,
    options?: {
      readOnly?: boolean;
      defaultTab?: "avant-chantier" | "apres-chantier";
    },
  ) => {
    const { readOnly = false, defaultTab = "avant-chantier" } = options ?? {};

    setSiteDialogMode("edit");
    setSiteDialogReadOnly(readOnly);
    setSiteDialogDefaultTab(defaultTab);
    setActiveSite(site);
    setSiteInitialValues({
      site_ref: site.site_ref,
      project_ref: site.project_ref,
      client_name: site.client_name,
      product_name: site.product_name,
      address: site.address,
      city: site.city,
      postal_code: site.postal_code,
      status: (site.status as SiteStatus) ?? "PLANIFIE",
      cofrac_status: (site.cofrac_status as CofracStatus) ?? "EN_ATTENTE",
      date_debut: site.date_debut,
      date_fin_prevue: site.date_fin_prevue ?? "",
      progress_percentage: site.progress_percentage ?? 0,
      revenue: site.revenue ?? 0,
      profit_margin: site.profit_margin ?? 0,
      surface_facturee: site.surface_facturee ?? 0,
      cout_main_oeuvre_m2_ht: site.cout_main_oeuvre_m2_ht ?? 0,
      cout_isolation_m2: site.cout_isolation_m2 ?? 0,
      isolation_utilisee_m2: site.isolation_utilisee_m2 ?? 0,
      montant_commission: site.montant_commission ?? 0,
      valorisation_cee: site.valorisation_cee ?? 0,
      notes: site.notes ?? "",
      subcontractor_payment_confirmed: Boolean(
        site.subcontractor_payment_confirmed,
      ),
      subcontractor_id: site.subcontractor_id ?? null,
      team_members: mapTeamMembersToFormValues(site.team_members ?? []),
      additional_costs: normalizeAdditionalCosts(site.additional_costs ?? []),
    });
    setSiteDialogOpen(true);
  };

  const handleSubmitSite = async (values: SiteFormValues) => {
    if (!user || !currentOrgId || !project) return;

    const sanitizedTeam = Array.from(
      new Set(
        (values.team_members ?? [])
          .map((member) => {
            if (!member) return null;

            const rawId = typeof member.id === "string" ? member.id.trim() : "";
            if (rawId && (isUuid(rawId) || memberNameById[rawId])) {
              return rawId;
            }

            const rawName =
              typeof member.name === "string" ? member.name.trim() : "";
            if (rawName.length > 0) {
              const matchedId = memberIdByName[rawName.toLowerCase()];
              if (matchedId) {
                return matchedId;
              }
            }

            return null;
          })
          .filter((value): value is string => Boolean(value)),
      ),
    );

    const sanitizedCosts = values.additional_costs
      ? values.additional_costs
          .filter((cost) => cost.label.trim().length > 0)
          .map((cost) => {
            const attachment = cost.attachment ? cost.attachment.trim() : "";

            return {
              label: cost.label.trim(),
              amount_ht: Number.isFinite(cost.amount_ht) ? cost.amount_ht : 0,
              taxes: Number.isFinite(cost.taxes) ? cost.taxes : 0,
              attachment: attachment.length > 0 ? attachment : null,
            };
          })
      : [];

    const projectRef = values.project_ref?.trim?.() ?? "";
    const clientName = values.client_name?.trim?.() ?? "";
    const matchedProject = projectSiteOptions.find(
      (option) => option.project_ref === projectRef,
    );
    const resolvedProjectId =
      typeof matchedProject?.id === "string" && matchedProject.id.length > 0
        ? matchedProject.id
        : typeof activeSite?.project_id === "string" &&
            activeSite.project_id.length > 0
          ? activeSite.project_id
          : project.id;

    const siteData = {
      site_ref: values.site_ref,
      project_ref: projectRef,
      client_name: clientName,
      client_first_name: project.client_first_name || null,
      client_last_name: project.client_last_name || null,
      product_name: values.product_name?.trim() || "",
      address: values.address,
      city: values.city,
      postal_code: values.postal_code,
      status: values.status,
      cofrac_status: values.cofrac_status,
      date_debut: values.date_debut,
      date_fin_prevue: values.date_fin_prevue || null,
      progress_percentage: values.progress_percentage,
      revenue: values.revenue,
      profit_margin: values.profit_margin,
      surface_facturee: values.surface_facturee,
      cout_main_oeuvre_m2_ht: values.cout_main_oeuvre_m2_ht,
      cout_isolation_m2: values.cout_isolation_m2,
      isolation_utilisee_m2: values.isolation_utilisee_m2,
      montant_commission: values.montant_commission,
      valorisation_cee: values.valorisation_cee,
      subcontractor_payment_confirmed: values.subcontractor_payment_confirmed,
      notes: values.notes?.trim() || null,
      team_members: sanitizedTeam.length > 0 ? sanitizedTeam : null,
      additional_costs: sanitizedCosts.length > 0 ? sanitizedCosts : [],
      subcontractor_id: values.subcontractor_id ?? null,
      user_id: user.id,
      org_id: currentOrgId,
      project_id: resolvedProjectId,
    };

    try {
      if (siteDialogMode === "edit" && activeSite) {
        const { error } = await supabase
          .from("sites")
          .update(siteData)
          .eq("id", activeSite.id);

        if (error) throw error;

        toast({
          title: "Chantier mis à jour",
          description: `${values.site_ref} a été mis à jour avec succès.`,
        });
      } else {
        const { error } = await supabase.from("sites").insert([siteData]);

        if (error) throw error;

        toast({
          title: "Chantier créé",
          description: `${siteData.site_ref} a été ajouté à la liste des chantiers.`,
        });
      }

      await refetchProjectSites();
      setSiteDialogOpen(false);
      setSiteInitialValues(undefined);
      setActiveSite(null);
      setSiteDialogMode("create");
    } catch (error) {
      console.error("Error saving site:", error);
      toast({
        title: "Erreur",
        description: "Impossible de sauvegarder le chantier.",
        variant: "destructive",
      });
    }
  };

  const handleDeleteProject = async () => {
    if (!project) return;

    try {
      const projectLabel = project.project_ref || "ce projet";
      setIsDeleting(true);
      let query = supabase.from("projects").delete().eq("id", project.id);

      if (currentOrgId) {
        query = query.eq("org_id", currentOrgId);
      }

      const { error: deleteError } = await query;

      if (deleteError) {
        throw deleteError;
      }

      setDeleteDialogOpen(false);
      toast({
        title: "Projet supprimé",
        description: `${projectLabel} a été supprimé avec succès.`,
      });
      navigate("/projects");
    } catch (deleteError) {
      const errorMessage =
        deleteError instanceof Error
          ? deleteError.message
          : "Une erreur est survenue lors de la suppression.";
      toast({
        title: "Erreur lors de la suppression",
        description: errorMessage,
        variant: "destructive",
      });
    } finally {
      setIsDeleting(false);
    }
  };

  const handleArchiveProject = async () => {
    if (!project) return;

    try {
      setIsArchiving(true);
      const projectLabel = project.project_ref || "ce projet";
      const archivedAt = new Date().toISOString();

      let query = supabase
        .from("projects")
        .update({ status: ARCHIVED_STATUS_VALUE, archived_at: archivedAt })
        .eq("id", project.id);

      if (currentOrgId) {
        query = query.eq("org_id", currentOrgId);
      }

      const { error } = await query;

      if (error) {
        throw error;
      }

      setArchiveDialogOpen(false);
      toast({
        title: "Projet archivé",
        description: `${projectLabel} a été archivé avec succès.`,
      });
      navigate({ pathname: "/projects", search: "?status=active" });
    } catch (error) {
      console.error(error);
      toast({
        title: "Erreur lors de l'archivage",
        description:
          error instanceof Error
            ? error.message
            : "Impossible d'archiver le projet.",
        variant: "destructive",
      });
    } finally {
      setIsArchiving(false);
    }
  };

  const projectCostValue = project?.estimated_value ?? null;
  const projectEmail = (project as Project & { email?: string })?.email ?? null;
  const driveFolderUrl = project
    ? ((project as Project & { drive_folder_url?: string | null })
        .drive_folder_url ?? null)
    : null;
  const projectAppointments = project?.project_appointments ?? [];
  const journalLoading =
    projectMediaLoading ||
    projectNotesLoading ||
    statusEventsLoading ||
    projectSitesLoading;

  const displayedPrimeValue = (() => {
    const storedPrime = resolvePrimeCeeEuro(project);
    if (storedPrime !== null) {
      return storedPrime;
    }

    if (hasComputedCeeTotals) {
      return ceeTotals.totalPrime;
    }

    return null;
  })();

  const isProjectArchived = project
    ? ARCHIVED_STATUS_VALUES.has(project.status ?? "")
    : false;

  return (
    <Layout>
      <div className="space-y-6">
        <div className="flex flex-col gap-4 lg:flex-row lg:items-center lg:justify-between">
          <div>
            <div className="flex items-center gap-3">
              <Button variant="ghost" onClick={() => navigate(-1)}>
                <ArrowLeft className="w-4 h-4 mr-2" />
                Retour
              </Button>
<<<<<<< HEAD
              <DropdownMenu
                open={statusMenuOpen}
                onOpenChange={(open) => {
                  if (isStatusUpdating && open) {
                    return;
                  }
                  setStatusMenuOpen(open);
                }}
              >
                <DropdownMenuTrigger asChild disabled={isStatusUpdating}>
                  <button
                    type="button"
                    className="rounded-full outline-none focus-visible:ring-2 focus-visible:ring-primary/40 focus-visible:ring-offset-2"
                    aria-label="Changer le statut du projet"
                  >
                    <Badge
                      variant="outline"
                      style={badgeStyle}
                      className={`font-semibold transition ${
                        isStatusUpdating
                          ? "cursor-not-allowed opacity-70"
                          : "cursor-pointer hover:shadow"
                      } ${statusMenuOpen ? "ring-2 ring-primary/30" : ""}`}
                    >
                      {isStatusUpdating ? (
                        <>
                          <Loader2 className="mr-2 h-3.5 w-3.5 animate-spin" />
                          Mise à jour...
                        </>
                      ) : (
                        statusLabel
                      )}
                    </Badge>
                  </button>
                </DropdownMenuTrigger>
                <DropdownMenuContent align="start" className="w-64">
                  <div className="px-2 py-1 text-xs font-semibold uppercase tracking-wide text-muted-foreground">
                    Changer le statut
                  </div>
                  {projectStatuses
                    .filter((status) => status != null)
                    .map((status) => {
                      const isActive =
                        status?.value === (project.status ?? "");
                      return (
                        <DropdownMenuItem
                          key={status.value}
                          onClick={() => {
                            void handleStatusSelect(status.value);
                          }}
                          disabled={isActive || isStatusUpdating}
                          className="flex items-center justify-between gap-2"
                        >
                          <span>{status.label}</span>
                          {isActive ? (
                            <CheckCircle2 className="h-4 w-4 text-primary" />
                          ) : null}
                        </DropdownMenuItem>
                      );
                    })}
                </DropdownMenuContent>
              </DropdownMenu>
=======
              <Badge variant="outline" style={badgeStyle}>
                {statusLabel}
              </Badge>
              {projectStatusesBusy ? (
                <span className="flex items-center gap-2 rounded-full border border-border/60 bg-background/80 px-3 py-1 text-xs text-muted-foreground">
                  <Loader2 className="h-3 w-3 animate-spin" />
                  Mise à jour…
                </span>
              ) : null}
>>>>>>> de44e51c
            </div>
            <h1 className="mt-2 text-3xl font-bold bg-gradient-to-r from-primary to-accent bg-clip-text text-transparent">
              {project.project_ref}
            </h1>
            <p className="text-muted-foreground">
              {productCodes.length > 0
                ? productCodes.join(", ")
                : "Aucun code produit"}{" "}
              – {project.city} ({project.postal_code})
            </p>
          </div>
          <div className="flex flex-wrap gap-2">
            <ProjectScheduleDialog
              projectId={project.id}
              members={members}
              isLoadingMembers={membersLoading}
              onScheduled={async () => {
                await refetch();
              }}
            />
            <Button variant="outline" onClick={handleOpenQuote}>
              <FileText className="w-4 h-4 mr-2" />
              Générer un devis
            </Button>
            <Button
              variant="secondary"
              onClick={() => {
                void handleCreateSite();
              }}
            >
              <Hammer className="w-4 h-4 mr-2" />
              Créer un chantier
            </Button>
            <Button variant="outline" onClick={handleOpenDocuments}>
              <FolderOpen className="w-4 h-4 mr-2" />
              Voir les media
            </Button>
            {(isAdmin || project.user_id === user?.id) &&
              !isProjectArchived && (
                <AlertDialog
                  open={archiveDialogOpen}
                  onOpenChange={setArchiveDialogOpen}
                >
                  <AlertDialogTrigger asChild>
                    <Button variant="outline">
                      <Archive className="w-4 h-4 mr-2" />
                      Archiver
                    </Button>
                  </AlertDialogTrigger>
                  <AlertDialogContent>
                    <AlertDialogHeader>
                      <AlertDialogTitle>Archiver le projet ?</AlertDialogTitle>
                      <AlertDialogDescription>
                        Êtes-vous sûr de vouloir archiver ce projet ?
                      </AlertDialogDescription>
                    </AlertDialogHeader>
                    <AlertDialogFooter>
                      <AlertDialogCancel disabled={isArchiving}>
                        Annuler
                      </AlertDialogCancel>
                      <AlertDialogAction
                        onClick={handleArchiveProject}
                        disabled={isArchiving}
                      >
                        {isArchiving ? "Archivage..." : "Confirmer"}
                      </AlertDialogAction>
                    </AlertDialogFooter>
                  </AlertDialogContent>
                </AlertDialog>
              )}
            {(isAdmin || project.user_id === user?.id) && (
              <AlertDialog
                open={deleteDialogOpen}
                onOpenChange={setDeleteDialogOpen}
              >
                <AlertDialogTrigger asChild>
                  <Button variant="destructive">
                    <Trash2 className="w-4 h-4 mr-2" />
                    Supprimer le projet
                  </Button>
                </AlertDialogTrigger>
                <AlertDialogContent>
                  <AlertDialogHeader>
                    <AlertDialogTitle>Supprimer le projet ?</AlertDialogTitle>
                    <AlertDialogDescription>
                      Cette action est irréversible. Le projet{" "}
                      {project.project_ref || "sélectionné"} sera définitivement
                      supprimé.
                    </AlertDialogDescription>
                  </AlertDialogHeader>
                  <AlertDialogFooter>
                    <AlertDialogCancel disabled={isDeleting}>
                      Annuler
                    </AlertDialogCancel>
                    <AlertDialogAction
                      onClick={handleDeleteProject}
                      disabled={isDeleting}
                    >
                      {isDeleting ? "Suppression..." : "Confirmer"}
                    </AlertDialogAction>
                  </AlertDialogFooter>
                </AlertDialogContent>
              </AlertDialog>
            )}
          </div>
        </div>

        <Tabs
          value={activeTab}
          onValueChange={handleTabChange}
          className="space-y-6"
        >
          <TabsList className="w-full justify-start overflow-x-auto">
            <TabsTrigger value="details">Détails</TabsTrigger>
            <TabsTrigger value="chantiers">Chantiers</TabsTrigger>
            <TabsTrigger value="media">Media</TabsTrigger>
            <TabsTrigger value="journal">Journal</TabsTrigger>
          </TabsList>
          <TabsContent value="details" className="space-y-6">
            <div className="grid grid-cols-1 xl:grid-cols-3 gap-6">
              <Card className="shadow-card bg-gradient-card border-0 xl:col-span-2">
                <CardHeader>
                  <CardTitle>Informations générales</CardTitle>
                </CardHeader>
                <CardContent className="space-y-6">
                  <div className="grid gap-4 md:grid-cols-2">
                    <div className="space-y-2">
                      <p className="text-sm text-muted-foreground">Client</p>
                      <p className="font-medium flex items-center gap-2">
                        <UserRound className="w-4 h-4 text-primary" />
                        {getProjectClientName(project)}
                      </p>
                      {project.company && (
                        <p className="text-sm text-muted-foreground">
                          {project.company}
                        </p>
                      )}
                      {project.siren && (
                        <p className="text-xs text-muted-foreground uppercase tracking-wide">
                          SIREN : {project.siren}
                        </p>
                      )}
                    </div>
                    <div className="space-y-2">
                      <p className="text-sm text-muted-foreground">Téléphone</p>
                      <p className="font-medium flex items-center gap-2">
                        <Phone className="w-4 h-4 text-primary" />
                        {project.phone ?? "Non renseigné"}
                      </p>
                    </div>
                    {projectEmail && (
                      <div className="space-y-2">
                        <p className="text-sm text-muted-foreground">Email</p>
                        <p className="font-medium flex items-center gap-2">
                          <Mail className="w-4 h-4 text-primary" />
                          {projectEmail}
                        </p>
                      </div>
                    )}
                    <div className="space-y-2">
                      <p className="text-sm text-muted-foreground">Adresse</p>
                      <p className="font-medium flex items-center gap-2">
                        <MapPin className="w-4 h-4 text-primary" />
                        {(project as Project & { address?: string }).address
                          ? [
                              (project as Project & { address?: string })
                                .address,
                              [project.postal_code, project.city]
                                .filter(Boolean)
                                .join(" "),
                            ]
                              .filter(
                                (part) =>
                                  part && part.toString().trim().length > 0,
                              )
                              .join(", ")
                          : `${project.city} (${project.postal_code})`}
                      </p>
                    </div>
                    <div className="space-y-2">
                      <p className="text-sm text-muted-foreground">Source</p>
                      <p className="font-medium flex items-center gap-2">
                        <UserRound className="w-4 h-4 text-primary" />
                        {project.source && project.source.trim().length > 0
                          ? project.source
                          : "Non renseigné"}
                      </p>
                    </div>
                    <div className="space-y-2">
                      <p className="text-sm text-muted-foreground">Assigné à</p>
                      <p className="font-medium">{project.assigned_to}</p>
                    </div>
                  </div>

                  <div className="grid gap-4 md:grid-cols-2">
                    <div className="space-y-2">
                      <p className="text-sm text-muted-foreground">
                        Type de bâtiment
                      </p>
                      <p className="font-medium flex items-center gap-2">
                        <Building2 className="w-4 h-4 text-primary" />
                        {project.building_type ?? "Non renseigné"}
                      </p>
                    </div>
                    <div className="space-y-2">
                      <p className="text-sm text-muted-foreground">Usage</p>
                      <p className="font-medium">
                        {project.usage ?? "Non renseigné"}
                      </p>
                    </div>
                    <div className="space-y-2">
                      <p className="text-sm text-muted-foreground">
                        Surface bâtiment
                      </p>
                      <p className="font-medium">
                        {typeof project.surface_batiment_m2 === "number"
                          ? `${project.surface_batiment_m2} m²`
                          : "Non renseigné"}
                      </p>
                    </div>
                    <div className="space-y-2">
                      <p className="text-sm text-muted-foreground">
                        Surface isolée
                      </p>
                      <p className="font-medium">
                        {typeof project.surface_isolee_m2 === "number"
                          ? `${project.surface_isolee_m2} m²`
                          : "Non renseigné"}
                      </p>
                    </div>
                  </div>
                </CardContent>
              </Card>

              <div className="flex flex-col gap-6">
                <Card className="shadow-card bg-gradient-card border-0">
                  <CardHeader>
                    <CardTitle>Finances & planning</CardTitle>
                  </CardHeader>
                  <CardContent className="space-y-4 text-sm">
                    <div className="flex items-center gap-2">
                      <Euro className="w-4 h-4 text-primary" />
                      <span className="text-muted-foreground">
                        Coût du chantier:
                      </span>
                      <span className="font-medium">
                        {typeof projectCostValue === "number"
                          ? formatCurrency(projectCostValue)
                          : "Non défini"}
                      </span>
                    </div>
                    <div className="flex items-center gap-2">
                      <HandCoins className="w-4 h-4 text-emerald-600" />
                      <span className="text-muted-foreground">Prime CEE:</span>
                      <span className="font-medium">
                        {typeof displayedPrimeValue === "number"
                          ? formatCurrency(displayedPrimeValue)
                          : "Non définie"}
                      </span>
                    </div>
                    <div className="flex items-center gap-2">
                      <Zap className="w-4 h-4 text-blue-600" />
                      <span className="text-muted-foreground">MWh générés:</span>
                      <span className="font-medium text-blue-600">
                        {hasComputedCeeTotals
                          ? `${formatDecimal(ceeTotals.totalValorisationMwh)} MWh`
                          : "Non calculés"}
                      </span>
                    </div>
                    <div className="flex items-center gap-2">
                      <HandCoins className="w-4 h-4 text-amber-600" />
                      <span className="text-muted-foreground">
                        Valorisation totale:
                      </span>
                      <span className="font-medium text-amber-600">
                        {hasComputedCeeTotals
                          ? formatCurrency(ceeTotals.totalValorisationEur)
                          : "Non calculée"}
                      </span>
                    </div>
                  </CardContent>
                </Card>

                <Card className="shadow-card border-0">
                  <CardHeader className="space-y-2">
                    <CardTitle className="flex items-center gap-2 text-base font-semibold">
                      <NotebookPen className="w-4 h-4 text-primary" />
                      Progression & Mises à jour
                    </CardTitle>
                    <CardDescription>
                      Suivez l'avancement du dossier et consignez les dernières
                      informations partagées avec le client.
                    </CardDescription>
                  </CardHeader>
                  <CardContent className="space-y-6">
                    <div className="space-y-3">
                      <div className="flex items-center justify-between gap-3">
                        <div className="flex items-center gap-2">
                          <span className="text-sm text-muted-foreground">
                            Statut
                          </span>
                          <Badge
                            variant="outline"
                            style={badgeStyle}
                            className="text-xs font-medium"
                          >
                            {statusLabel}
                          </Badge>
                        </div>
                        <span className="text-xs text-muted-foreground">
                          {statusProgress > 0 ? `${statusProgress}%` : "0%"}
                        </span>
                      </div>
                      <Progress value={statusProgress} className="h-2" />
                    </div>

                    <div className="space-y-2">
                      <div className="flex items-center gap-2 text-sm font-medium">
                        <Clock className="w-4 h-4 text-primary" />
                        Dernière mise à jour
                      </div>
                      <p className="text-xs text-muted-foreground">
                        {latestUpdateDisplay ??
                          "Aucune mise à jour enregistrée"}
                      </p>
                      {latestUpdateText ? (
                        <p className="text-sm leading-relaxed text-muted-foreground whitespace-pre-line">
                          {latestUpdateText}
                        </p>
                      ) : null}
                    </div>

                    <div className="space-y-2">
                      <div className="text-sm font-medium text-muted-foreground">
                        Prochaine étape
                      </div>
                      <p className="text-sm font-medium">
                        {nextStepDescription ?? "Aucune étape planifiée"}
                      </p>
                    </div>

                    <div className="space-y-3">
                      <div className="text-sm font-medium text-muted-foreground">
                        Historique récent
                      </div>
                      {projectUpdatesLoading ? (
                        <div className="flex items-center justify-center py-4">
                          <Loader2 className="h-4 w-4 animate-spin text-muted-foreground" />
                        </div>
                      ) : shortHistoryItems.length > 0 ? (
                        <ul className="space-y-3">
                          {shortHistoryItems.map((item) => {
                            const displayDate = formatDateTimeLabel(
                              item.createdAt,
                              {
                                dateStyle: "short",
                                timeStyle: "short",
                              },
                            );
                            return (
                              <li
                                key={item.id}
                                className="rounded-lg border border-border/60 bg-muted/20 p-3"
                              >
                                <div className="flex items-center justify-between gap-3">
                                  <span className="text-sm font-medium leading-tight">
                                    {item.text}
                                  </span>
                                  {displayDate ? (
                                    <span className="text-[11px] text-muted-foreground whitespace-nowrap">
                                      {displayDate}
                                    </span>
                                  ) : null}
                                </div>
                              </li>
                            );
                          })}
                        </ul>
                      ) : (
                        <p className="text-sm text-muted-foreground">
                          Aucune note historique pour le moment.
                        </p>
                      )}
                    </div>

                    <div className="space-y-3">
                      <label
                        className="text-sm font-medium text-muted-foreground"
                        htmlFor="quick-update-textarea"
                      >
                        Ajouter une mise à jour rapide
                      </label>
                      <Textarea
                        id="quick-update-textarea"
                        value={quickUpdateText}
                        onChange={(event) =>
                          setQuickUpdateText(event.target.value)
                        }
                        rows={3}
                        placeholder="Note interne, suivi client, information de planning..."
                        className="resize-none"
                      />
                      <div className="flex items-center justify-end">
                        <Button
                          size="sm"
                          onClick={() => {
                            void handleQuickUpdateSubmit();
                          }}
                          disabled={isQuickUpdateDisabled}
                        >
                          {isSavingQuickUpdate ? (
                            <>
                              <Loader2 className="mr-2 h-3.5 w-3.5 animate-spin" />
                              Enregistrement...
                            </>
                          ) : (
                            "Enregistrer"
                          )}
                        </Button>
                      </div>
                    </div>

                    <div className="flex items-center justify-between gap-2">
                      {!projectUpdatesTableAvailable && projectUpdatesError ? (
                        <span className="text-xs text-muted-foreground italic">
                          Les mises à jour sont sauvegardées directement sur la
                          fiche projet.
                        </span>
                      ) : (
                        <span className="text-xs text-muted-foreground">
                          {projectUpdates.length > 0
                            ? `${projectUpdates.length} mise${projectUpdates.length > 1 ? "s" : ""} enregistrée${
                                projectUpdates.length > 1 ? "s" : ""
                              }`
                            : "Aucune mise à jour enregistrée"}
                        </span>
                      )}
                      <button
                        type="button"
                        onClick={() => setActiveTab("journal")}
                        className="inline-flex items-center gap-1 text-sm font-medium text-primary hover:underline"
                      >
                        Voir tout l'historique
                        <ChevronRight className="h-4 w-4" />
                      </button>
                    </div>
                  </CardContent>
                </Card>

                <Card className="shadow-card border border-dashed border-primary/20">
                  <CardHeader>
                    <CardTitle>Détails & actions</CardTitle>
                    <CardDescription>
                      Accédez rapidement aux documents et à l'historique du
                      projet.
                    </CardDescription>
                  </CardHeader>
                  <CardContent className="space-y-4 text-sm">
                    {nextAppointmentDetails ? (
                      <div className="flex items-start gap-3 rounded-lg border border-border/40 bg-background/60 p-3">
                        <Calendar className="w-4 h-4 text-primary mt-1" />
                        <div className="space-y-1">
                          <p className="font-medium">Prochain RDV</p>
                          <p className="text-muted-foreground leading-tight">
                            {nextAppointmentDetails.formattedDate}
                          </p>
                          {nextAppointmentDetails.metadata ? (
                            <p className="text-xs text-muted-foreground leading-tight">
                              {nextAppointmentDetails.metadata}
                            </p>
                          ) : null}
                          {nextAppointmentDetails.notes ? (
                            <p className="text-xs text-muted-foreground italic leading-tight">
                              {nextAppointmentDetails.notes}
                            </p>
                          ) : null}
                        </div>
                      </div>
                    ) : (
                      <div className="flex items-center gap-2 rounded-lg border border-border/40 bg-background/60 p-3 text-muted-foreground">
                        <Calendar className="w-4 h-4" />
                        <span>Aucun RDV planifié</span>
                      </div>
                    )}

                    <div className="space-y-2">
                      <Button
                        variant="outline"
                        className="w-full justify-start"
                        onClick={handleOpenDocuments}
                      >
                        <ImageIcon className="h-4 w-4 mr-2" />
                        Media du projet
                      </Button>
                      <Button
                        variant="secondary"
                        className="w-full justify-start"
                        onClick={handleViewFullHistory}
                      >
                        <CircleDot className="h-4 w-4 mr-2" />
                        Voir tout l'historique
                      </Button>
                    </div>
                  </CardContent>
                </Card>
              </div>
            </div>

            <Card className="shadow-card bg-gradient-card border-0">
              <CardHeader>
                <CardTitle>Produits associés</CardTitle>
              </CardHeader>
              <CardContent className="space-y-4">
                {renderProductsTable(
                  projectProducts,
                  "Aucun produit (hors ECO) n'est associé à ce projet.",
                )}
              </CardContent>
            </Card>
          </TabsContent>
          <TabsContent value="media" className="space-y-6">
            <ProjectMediaTab
              project={project}
              mediaItems={projectMedia}
              selectedCategory={selectedMediaCategory}
              onCategoryChange={setSelectedMediaCategory}
              onUpload={handleUploadMedia}
              isUploading={uploadMediaMutation.isPending}
              isLoading={projectMediaLoading}
              driveFolderUrl={driveFolderUrl}
            />
          </TabsContent>
          <TabsContent value="journal" className="space-y-6">
            <ProjectJournalTab
              project={project}
              statusEvents={statusEvents}
              notes={projectNotes}
              mediaItems={projectMedia}
              appointments={projectAppointments}
              sites={projectSites}
              memberNameById={memberNameById}
              filter={journalFilter}
              onFilterChange={setJournalFilter}
              onAddNote={handleAddNote}
              isAddingNote={addNoteMutation.isPending}
              statusOptions={projectStatuses}
              feedRef={journalFeedRef}
              isLoading={journalLoading}
            />
          </TabsContent>
          <TabsContent value="chantiers" className="space-y-6">
            <Card className="shadow-card bg-gradient-card border-0">
              <CardHeader className="flex flex-col gap-4 lg:flex-row lg:items-center lg:justify-between">
                <div className="space-y-1">
                  <CardTitle>Chantiers du projet</CardTitle>
                  <CardDescription>
                    Créez, éditez et suivez les chantiers rattachés à{" "}
                    {project.project_ref}.
                  </CardDescription>
                </div>
                <Button
                  variant="secondary"
                  size="sm"
                  onClick={() => {
                    void handleCreateSite();
                  }}
                  className="inline-flex items-center gap-2"
                >
                  <Hammer className="h-4 w-4" />
                  Nouveau chantier
                </Button>
              </CardHeader>
              <CardContent>
                {projectSitesLoading ? (
                  <div className="py-6 text-sm text-muted-foreground">
                    Chargement des chantiers...
                  </div>
                ) : projectSites.length === 0 ? (
                  <div className="space-y-4 py-10 text-center">
                    <div className="space-y-2">
                      <CardTitle className="text-lg">
                        Aucun chantier lié
                      </CardTitle>
                      <p className="text-sm text-muted-foreground">
                        Créez un chantier pour suivre l'exécution de ce projet.
                      </p>
                    </div>
                    <Button
                      onClick={() => {
                        void handleCreateSite();
                      }}
                      size="sm"
                      className="inline-flex items-center gap-2"
                    >
                      <Plus className="h-4 w-4" />
                      Créer un chantier
                    </Button>
                  </div>
                ) : (
                  <div className="space-y-4">
                    {projectSites.map((site) => {
                      const status = (site.status ?? "PLANIFIE") as SiteStatus;
                      const cofracStatus = (site.cofrac_status ??
                        "EN_ATTENTE") as CofracStatus;
                      const teamMembersLabel = formatTeamMembers(
                        site.team_members,
                      );
                      const progressValue =
                        typeof site.progress_percentage === "number"
                          ? Math.min(Math.max(site.progress_percentage, 0), 100)
                          : 0;
                      const parsedSiteNotes = parseSiteNotes(site.notes);
                      const internalNotes = parsedSiteNotes.text?.trim() ?? "";
                      const hasInternalNotes = internalNotes.length > 0;
                      const driveFile = parsedSiteNotes.driveFile;
                      const driveLink = driveFile?.webViewLink ?? null;
                      const driveLabel = driveFile?.name ?? "Document chantier";
                      const hasDriveFile = Boolean(driveLink);
                      const additionalCostCount = Array.isArray(
                        site.additional_costs,
                      )
                        ? site.additional_costs.length
                        : 0;
                      const revenueDisplay =
                        typeof site.revenue === "number"
                          ? formatCurrency(site.revenue)
                          : "—";
                      const primeDisplay =
                        typeof site.valorisation_cee === "number"
                          ? formatCurrency(site.valorisation_cee)
                          : "—";

                      return (
                        <div
                          key={site.id}
                          className="space-y-4 rounded-lg border border-border/60 bg-background/60 p-4"
                        >
                          <div className="flex flex-wrap items-start justify-between gap-3">
                            <div>
                              <h3 className="text-base font-semibold text-foreground">
                                {site.site_ref}
                              </h3>
                              <p className="text-sm text-muted-foreground">
                                {site.address
                                  ? `${site.address} · ${site.postal_code} ${site.city}`
                                  : `${site.city} (${site.postal_code})`}
                              </p>
                            </div>
                            <div className="flex flex-wrap gap-2">
                              <Badge
                                variant="outline"
                                className={getStatusColor(status)}
                              >
                                {getStatusLabel(status)}
                              </Badge>
                              <Badge variant="outline">
                                {getCofracStatusLabel(cofracStatus)}
                              </Badge>
                            </div>
                          </div>

                          <div className="grid gap-3 text-sm text-muted-foreground md:grid-cols-2 xl:grid-cols-4">
                            <div className="flex items-center gap-2">
                              <Calendar className="h-4 w-4 text-primary" />
                              <span>
                                Début :{" "}
                                <span className="font-medium text-foreground">
                                  {new Date(site.date_debut).toLocaleDateString(
                                    "fr-FR",
                                  )}
                                </span>
                              </span>
                            </div>
                            <div className="flex items-center gap-2">
                              <Calendar className="h-4 w-4 text-primary" />
                              <span>
                                Fin prévue :{" "}
                                <span className="font-medium text-foreground">
                                  {site.date_fin_prevue
                                    ? new Date(
                                        site.date_fin_prevue,
                                      ).toLocaleDateString("fr-FR")
                                    : "—"}
                                </span>
                              </span>
                            </div>
                            <div>
                              <div className="mb-1 flex items-center justify-between text-xs text-muted-foreground">
                                <span>Avancement</span>
                                <span className="font-medium text-foreground">
                                  {progressValue}%
                                </span>
                              </div>
                              <Progress value={progressValue} />
                            </div>
                            <div className="flex items-center gap-2">
                              <Euro className="h-4 w-4 text-emerald-600" />
                              <span>
                                CA :{" "}
                                <span className="font-medium text-foreground">
                                  {typeof site.revenue === "number"
                                    ? formatCurrency(site.revenue)
                                    : "—"}
                                </span>
                              </span>
                            </div>
                            {typeof site.valorisation_cee === "number" ? (
                              <div className="flex items-center gap-2">
                                <HandCoins className="h-4 w-4 text-amber-600" />
                                <span>
                                  Valorisation :{" "}
                                  <span className="font-medium text-foreground">
                                    {formatCurrency(site.valorisation_cee)}
                                  </span>
                                </span>
                              </div>
                            ) : null}
                            {site.subcontractor ? (
                              <div className="flex items-center gap-2">
                                <Building2 className="h-4 w-4 text-primary" />
                                <span>
                                  Sous-traitant :{" "}
                                  <span className="font-medium text-foreground">
                                    {site.subcontractor.name}
                                  </span>
                                </span>
                              </div>
                            ) : null}
                            {teamMembersLabel ? (
                              <div className="flex items-center gap-2">
                                <Users className="h-4 w-4 text-primary" />
                                <span>
                                  Équipe :{" "}
                                  <span className="font-medium text-foreground">
                                    {teamMembersLabel}
                                  </span>
                                </span>
                              </div>
                            ) : null}
                          </div>

                          <div className="grid gap-4 lg:grid-cols-2">
                            <Card className="border border-border/60 bg-background/60">
                              <CardHeader className="pb-2">
                                <CardTitle className="flex items-center gap-2 text-base">
                                  <ClipboardList className="h-4 w-4 text-primary" />
                                  Avant Chantier
                                </CardTitle>
                                <CardDescription>
                                  Préparation et équipe
                                </CardDescription>
                              </CardHeader>
                              <CardContent className="space-y-3 text-sm">
                                <div className="flex items-center justify-between gap-2">
                                  <span className="text-muted-foreground">
                                    Statut
                                  </span>
                                  <Badge
                                    variant="outline"
                                    className={getStatusColor(status)}
                                  >
                                    {getStatusLabel(status)}
                                  </Badge>
                                </div>
                                <div className="flex items-center justify-between gap-2">
                                  <span className="text-muted-foreground">
                                    Début chantier
                                  </span>
                                  <span className="font-medium text-foreground">
                                    {new Date(
                                      site.date_debut,
                                    ).toLocaleDateString("fr-FR")}
                                  </span>
                                </div>
                                <div className="flex items-center justify-between gap-2">
                                  <span className="text-muted-foreground">
                                    Fin prévue
                                  </span>
                                  <span className="font-medium text-foreground">
                                    {site.date_fin_prevue
                                      ? new Date(
                                          site.date_fin_prevue,
                                        ).toLocaleDateString("fr-FR")
                                      : "—"}
                                  </span>
                                </div>
                                {teamMembersLabel ? (
                                  <div className="flex items-start justify-between gap-2">
                                    <span className="text-muted-foreground">
                                      Équipe dédiée
                                    </span>
                                    <span className="text-right font-medium text-foreground">
                                      {teamMembersLabel}
                                    </span>
                                  </div>
                                ) : null}
                                <div className="flex items-center justify-between gap-2">
                                  <span className="flex items-center gap-2 text-muted-foreground">
                                    <Camera className="h-4 w-4" /> Docs & photos
                                  </span>
                                  {hasDriveFile && driveLink ? (
                                    <a
                                      href={driveLink}
                                      target="_blank"
                                      rel="noreferrer"
                                      className="inline-flex items-center gap-1 text-sm text-primary hover:underline"
                                    >
                                      <FolderOpen className="h-4 w-4" />
                                      <span className="font-medium">
                                        {driveLabel}
                                      </span>
                                    </a>
                                  ) : (
                                    <span className="font-medium text-muted-foreground">
                                      Aucun
                                    </span>
                                  )}
                                </div>
                              </CardContent>
                              <CardFooter className="flex justify-end">
                                <Button
                                  variant="outline"
                                  size="sm"
                                  onClick={() =>
                                    handleEditSite(site, {
                                      readOnly: !canManageSites,
                                      defaultTab: "avant-chantier",
                                    })
                                  }
                                >
                                  Voir détails
                                </Button>
                              </CardFooter>
                            </Card>

                            <Card className="border border-border/60 bg-background/60">
                              <CardHeader className="pb-2">
                                <CardTitle className="flex items-center gap-2 text-base">
                                  <CheckCircle2 className="h-4 w-4 text-emerald-600" />
                                  Après Chantier
                                </CardTitle>
                                <CardDescription>
                                  Suivi qualité & financier
                                </CardDescription>
                              </CardHeader>
                              <CardContent className="space-y-3 text-sm">
                                <div className="flex items-center justify-between gap-2">
                                  <span className="text-muted-foreground">
                                    Statut COFRAC
                                  </span>
                                  <Badge variant="outline">
                                    {getCofracStatusLabel(cofracStatus)}
                                  </Badge>
                                </div>
                                <div className="flex items-center justify-between gap-2">
                                  <span className="text-muted-foreground">
                                    Avancement
                                  </span>
                                  <span className="font-medium text-foreground">
                                    {progressValue}%
                                  </span>
                                </div>
                                <div className="flex items-center justify-between gap-2">
                                  <span className="text-muted-foreground">
                                    Chiffre d'affaires
                                  </span>
                                  <span className="font-medium text-foreground">
                                    {revenueDisplay}
                                  </span>
                                </div>
                                <div className="flex items-center justify-between gap-2">
                                  <span className="text-muted-foreground">
                                    Prime CEE
                                  </span>
                                  <span className="font-medium text-foreground">
                                    {primeDisplay}
                                  </span>
                                </div>
                                <div className="flex items-center justify-between gap-2">
                                  <span className="text-muted-foreground">
                                    Coûts supplémentaires
                                  </span>
                                  <span className="font-medium text-foreground">
                                    {additionalCostCount}
                                  </span>
                                </div>
                                <div className="flex items-center justify-between gap-2">
                                  <span className="text-muted-foreground">
                                    Paiement sous-traitant
                                  </span>
                                  <span
                                    className={`font-medium ${
                                      site.subcontractor_payment_confirmed
                                        ? "text-emerald-600"
                                        : "text-muted-foreground"
                                    }`}
                                  >
                                    {site.subcontractor_payment_confirmed
                                      ? "Confirmé"
                                      : "En attente"}
                                  </span>
                                </div>
                              </CardContent>
                              <CardFooter className="flex justify-end">
                                <Button
                                  variant="outline"
                                  size="sm"
                                  onClick={() =>
                                    handleEditSite(site, {
                                      readOnly: !canManageSites,
                                      defaultTab: "apres-chantier",
                                    })
                                  }
                                >
                                  Voir détails
                                </Button>
                              </CardFooter>
                            </Card>
                          </div>

                          {hasInternalNotes ? (
                            <p className="border-t border-border/40 pt-3 text-sm text-muted-foreground">
                              {internalNotes}
                            </p>
                          ) : null}

                          <div className="flex flex-wrap justify-end gap-2">
                            {canManageSites ? (
                              <Button
                                variant="outline"
                                size="sm"
                                className="inline-flex items-center gap-2"
                                onClick={() => {
                                  handleEditSite(site, {
                                    readOnly: false,
                                    defaultTab: "avant-chantier",
                                  });
                                }}
                              >
                                <Pencil className="h-4 w-4" />
                                Modifier
                              </Button>
                            ) : null}
                          </div>
                        </div>
                      );
                    })}
                  </div>
                )}
              </CardContent>
            </Card>
          </TabsContent>
        </Tabs>

        <AddQuoteDialog
          open={quoteDialogOpen}
          onOpenChange={(open) => {
            setQuoteDialogOpen(open);
            if (!open) {
              setQuoteInitialValues({});
            }
          }}
          initialValues={quoteInitialValues}
        />
        <SiteDialog
          open={siteDialogOpen}
          mode={siteDialogMode}
          onOpenChange={(open) => {
            setSiteDialogOpen(open);
            if (!open) {
              setSiteInitialValues(undefined);
              setActiveSite(null);
              setSiteDialogMode("create");
              setSiteDialogDefaultTab("avant-chantier");
              setSiteDialogReadOnly(false);
            }
          }}
          onSubmit={handleSubmitSite}
          initialValues={siteInitialValues}
          orgId={currentOrgId}
          projects={projectSiteOptions}
          defaultTab={siteDialogDefaultTab}
          readOnly={siteDialogReadOnly}
        />

        <Dialog
          open={Boolean(lightboxImage)}
          onOpenChange={(open) => {
            if (!open) {
              setLightboxImage(null);
            }
          }}
        >
          <DialogContent className="max-w-3xl">
            {lightboxImage ? (
              <>
                <DialogHeader>
                  <DialogTitle>
                    {lightboxImage.alt ?? "Visuel produit"}
                  </DialogTitle>
                </DialogHeader>
                <div className="flex justify-center">
                  <img
                    src={lightboxImage.url}
                    alt={lightboxImage.alt ?? "Visuel produit"}
                    className="max-h-[70vh] w-full object-contain"
                  />
                </div>
              </>
            ) : null}
          </DialogContent>
        </Dialog>
      </div>
    </Layout>
  );
};

export default ProjectDetails;<|MERGE_RESOLUTION|>--- conflicted
+++ resolved
@@ -971,164 +971,6 @@
 
 type AvantChantierFormValues = z.infer<typeof avantChantierSchema>;
 
-<<<<<<< HEAD
-=======
-type ProjectHeaderProps = {
-  project: ProjectWithRelations;
-  statusOptions: ProjectStatusSetting[];
-  badgeStyle: CSSProperties;
-  statusLabel: string;
-  onBack: () => void;
-  onStatusChange: (status: string) => void;
-  isStatusUpdating: boolean;
-  projectStatusesBusy: boolean;
-  onOpenQuote: () => void;
-  onDelete: () => void;
-  onShare: () => void;
-  onOpenDocuments: () => void;
-  canDelete: boolean;
-  isDeleting: boolean;
-  progressValue: number;
-  productCodes: string[];
-};
-
-const ProjectHeader = ({
-  project,
-  statusOptions,
-  badgeStyle,
-  statusLabel,
-  onBack,
-  onStatusChange,
-  isStatusUpdating,
-  onOpenQuote,
-  onDelete,
-  onShare,
-  onOpenDocuments,
-  canDelete,
-  isDeleting,
-  progressValue,
-  productCodes,
-  projectStatusesBusy,
-}: ProjectHeaderProps) => {
-  return (
-    <Card className="shadow-card bg-gradient-card border-0">
-      <CardContent className="p-6 sm:p-8 space-y-6">
-        <div className="flex flex-col gap-4 lg:flex-row lg:items-start lg:justify-between">
-          <div className="space-y-3">
-            <div className="flex items-center gap-3">
-              <Button variant="ghost" onClick={onBack} className="px-2">
-                <ArrowLeft className="w-4 h-4 mr-1" />
-                Retour
-              </Button>
-              <Badge
-                variant="outline"
-                style={badgeStyle}
-                className="font-semibold"
-              >
-                {statusLabel}
-              </Badge>
-              <Select
-                onValueChange={(value) => onStatusChange(value)}
-                value={project.status ?? undefined}
-                disabled={
-                  isStatusUpdating || (projectStatusesBusy && statusOptions.length === 0)
-                }
-              >
-                <SelectTrigger className="w-[180px] bg-background/80">
-                  <SelectValue
-                    placeholder={
-                      projectStatusesBusy && statusOptions.length === 0
-                        ? "Chargement des statuts..."
-                        : "Changer le statut"
-                    }
-                  />
-                </SelectTrigger>
-                <SelectContent>
-                  {statusOptions
-                    .filter((status) => status != null)
-                    .map((status) => (
-                      <SelectItem key={status.value} value={status.value}>
-                        {status.label}
-                      </SelectItem>
-                    ))}
-                </SelectContent>
-              </Select>
-            </div>
-
-            <div className="flex items-center gap-3">
-              <div className="rounded-full bg-primary/10 p-3 text-primary">
-                <Hammer className="h-6 w-6" />
-              </div>
-              <div>
-                <h1 className="text-3xl sm:text-4xl font-bold tracking-tight">
-                  {project.project_ref}
-                </h1>
-                <p className="text-muted-foreground text-sm sm:text-base">
-                  {productCodes.length > 0
-                    ? productCodes.join(", ")
-                    : "Aucun code produit"}{" "}
-                  · {project.city} ({project.postal_code})
-                </p>
-              </div>
-            </div>
-
-            <div className="space-y-2">
-              <div className="flex items-center justify-between text-xs uppercase tracking-wide text-muted-foreground">
-                <span>Progression</span>
-                <span>{Math.round(progressValue)}%</span>
-              </div>
-              <Progress value={progressValue} className="h-2" />
-            </div>
-          </div>
-
-          <div className="flex flex-col gap-2 sm:flex-row sm:flex-wrap sm:items-center">
-            <Button
-              variant="outline"
-              onClick={onOpenQuote}
-              className="justify-start sm:justify-center"
-            >
-              <FileText className="w-4 h-4 mr-2" />
-              Générer un devis
-            </Button>
-            <Button
-              variant="secondary"
-              className="justify-start sm:justify-center"
-              onClick={onShare}
-            >
-              <Share2 className="w-4 h-4 mr-2" />
-              Partager le projet
-            </Button>
-            <Button
-              variant="outline"
-              className="justify-start sm:justify-center"
-              onClick={onOpenDocuments}
-            >
-              <FolderOpen className="w-4 h-4 mr-2" />
-              Voir les documents
-            </Button>
-            {canDelete ? (
-              <Button
-                variant="destructive"
-                onClick={onDelete}
-                disabled={isDeleting}
-                className="justify-start sm:justify-center"
-              >
-                {isDeleting ? (
-                  <Loader2 className="mr-2 h-4 w-4 animate-spin" />
-                ) : (
-                  <Trash2 className="w-4 h-4 mr-2" />
-                )}
-                {isDeleting ? "Suppression..." : "Supprimer"}
-              </Button>
-            ) : null}
-          </div>
-        </div>
-      </CardContent>
-    </Card>
-  );
-};
-
->>>>>>> de44e51c
 type AvantChantierFormProps = {
   project: ProjectWithRelations;
   onSubmit: (values: AvantChantierFormValues) => Promise<void> | void;
@@ -4348,7 +4190,6 @@
                 <ArrowLeft className="w-4 h-4 mr-2" />
                 Retour
               </Button>
-<<<<<<< HEAD
               <DropdownMenu
                 open={statusMenuOpen}
                 onOpenChange={(open) => {
@@ -4411,17 +4252,6 @@
                     })}
                 </DropdownMenuContent>
               </DropdownMenu>
-=======
-              <Badge variant="outline" style={badgeStyle}>
-                {statusLabel}
-              </Badge>
-              {projectStatusesBusy ? (
-                <span className="flex items-center gap-2 rounded-full border border-border/60 bg-background/80 px-3 py-1 text-xs text-muted-foreground">
-                  <Loader2 className="h-3 w-3 animate-spin" />
-                  Mise à jour…
-                </span>
-              ) : null}
->>>>>>> de44e51c
             </div>
             <h1 className="mt-2 text-3xl font-bold bg-gradient-to-r from-primary to-accent bg-clip-text text-transparent">
               {project.project_ref}
