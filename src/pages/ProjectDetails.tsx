--- conflicted
+++ resolved
@@ -4899,15 +4899,9 @@
                   building_type: project.building_type,
                   usage: project.usage,
                   surface_facturee: project.surface_batiment_m2,
-<<<<<<< HEAD
                   surface_isolee: projectSurfaceIsolee,
                   nom_signataire: (project as any).nom_signataire,
                   titre_signataire: (project as any).titre_signataire,
-=======
-                  surface_isolee: project.surface_isolee_m2,
-                  signatory_name: project.signatory_name,
-                  signatory_title: project.signatory_title,
->>>>>>> ee1673f9
                   siren: project.siren,
                   source: project.source,
                   external_reference: project.external_reference,
