--- conflicted
+++ resolved
@@ -32,10 +32,7 @@
   HandCoins,
   Building2,
   FileText,
-<<<<<<< HEAD
-=======
   Trash2,
->>>>>>> 940e6388
 } from "lucide-react";
 import { useOrg } from "@/features/organizations/OrgContext";
 import { useMembers } from "@/features/members/api";
@@ -60,6 +57,7 @@
 const getDisplayedProducts = (projectProducts?: ProjectProduct[]) =>
   (projectProducts ?? []).filter((item) => {
     const code = (item.product?.code ?? "").toUpperCase();
+    // Hide ECO* helper/edge products from display & counts
     return !code.startsWith("ECO");
   });
 
@@ -73,14 +71,11 @@
   const { user } = useAuth();
   const { currentOrgId } = useOrg();
   const { data: members = [], isLoading: membersLoading } = useMembers(currentOrgId);
+
   const [quoteDialogOpen, setQuoteDialogOpen] = useState(false);
-  const [quoteInitialValues, setQuoteInitialValues] =
-    useState<Partial<QuoteFormValues>>({});
-<<<<<<< HEAD
-=======
+  const [quoteInitialValues, setQuoteInitialValues] = useState<Partial<QuoteFormValues>>({});
   const [deleteDialogOpen, setDeleteDialogOpen] = useState(false);
   const [isDeleting, setIsDeleting] = useState(false);
->>>>>>> 940e6388
 
   const currentMember = members.find((member) => member.user_id === user?.id);
   const isAdmin = currentMember?.role === "admin" || currentMember?.role === "owner";
@@ -119,18 +114,13 @@
 
   const productCodes = useMemo(() => {
     if (!project?.project_products) return [] as string[];
-
     return getDisplayedProducts(project.project_products)
       .map((item) => item.product?.code)
       .filter((code): code is string => Boolean(code));
   }, [project?.project_products]);
 
   const projectProducts = useMemo(
-<<<<<<< HEAD
     () => getDisplayedProducts(project?.project_products),
-=======
-    () => project?.project_products ?? [],
->>>>>>> 940e6388
     [project?.project_products]
   );
 
@@ -170,13 +160,13 @@
     toast({
       title: "Création de chantier",
       description: `Nouveau chantier initialisé pour ${project.project_ref}.`,
-<<<<<<< HEAD
     });
   };
 
   const handleOpenQuote = () => {
     const displayedProducts = getDisplayedProducts(project.project_products);
-    const firstProduct = displayedProducts[0]?.product ?? project.project_products?.[0]?.product;
+    const firstProduct =
+      displayedProducts[0]?.product ?? project.project_products?.[0]?.product;
 
     setQuoteInitialValues({
       client_name: project.client_name ?? "",
@@ -187,33 +177,7 @@
         (project as Project & { product_name?: string }).product_name ||
         "",
       amount: project.estimated_value ?? undefined,
-      quote_ref: project.project_ref
-        ? `${project.project_ref}-DEV`
-        : undefined,
-=======
->>>>>>> 940e6388
-    });
-    setQuoteDialogOpen(true);
-  };
-
-  const handleOpenQuote = () => {
-    const firstProduct =
-      project.project_products?.find((item) =>
-        (item.product?.code ?? "").toUpperCase().startsWith("BAT")
-      )?.product ?? project.project_products?.[0]?.product;
-
-    setQuoteInitialValues({
-      client_name: project.client_name ?? "",
-      project_id: project.id,
-      product_name:
-        firstProduct?.name ||
-        firstProduct?.code ||
-        (project as Project & { product_name?: string }).product_name ||
-        "",
-      amount: project.estimated_value ?? undefined,
-      quote_ref: project.project_ref
-        ? `${project.project_ref}-DEV`
-        : undefined,
+      quote_ref: project.project_ref ? `${project.project_ref}-DEV` : undefined,
     });
     setQuoteDialogOpen(true);
   };
@@ -463,11 +427,7 @@
           <CardContent className="space-y-4">
             {projectProducts.length === 0 ? (
               <p className="text-sm text-muted-foreground">
-<<<<<<< HEAD
                 Aucun produit (hors ECO) n'est associé à ce projet.
-=======
-                Aucun produit n'est associé à ce projet.
->>>>>>> 940e6388
               </p>
             ) : (
               projectProducts.map((item) => {
@@ -516,6 +476,7 @@
           </CardContent>
         </Card>
       </div>
+
       <AddQuoteDialog
         open={quoteDialogOpen}
         onOpenChange={(open) => {
