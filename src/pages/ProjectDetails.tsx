import { useCallback, useEffect, useMemo, useRef, useState } from "react";
import type { ChangeEvent } from "react";
import {
  useLocation,
  useNavigate,
  useParams,
  useSearchParams,
} from "react-router-dom";
import { useMutation, useQuery } from "@tanstack/react-query";
import { Layout } from "@/components/layout/Layout";
import { Badge } from "@/components/ui/badge";
import { Button } from "@/components/ui/button";
import {
  Card,
  CardContent,
  CardDescription,
  CardFooter,
  CardHeader,
  CardTitle,
} from "@/components/ui/card";
import {
  AlertDialog,
  AlertDialogAction,
  AlertDialogCancel,
  AlertDialogContent,
  AlertDialogDescription,
  AlertDialogFooter,
  AlertDialogHeader,
  AlertDialogTitle,
  AlertDialogTrigger,
} from "@/components/ui/alert-dialog";
import { useToast } from "@/components/ui/use-toast";
import { supabase } from "@/integrations/supabase/client";
import type { Database, Tables, ProjectStatus } from "@/integrations/supabase/types";
import { useAuth } from "@/hooks/useAuth";
import {
  getProjectClientName,
  getProjectStatusBadgeStyle,
  type ProjectStatusSetting,
} from "@/lib/projects";
import {
  ArrowLeft,
  Calendar,
  Euro,
  Hammer,
  MapPin,
  Phone,
  UserRound,
  HandCoins,
  Building2,
  FileText,
  Trash2,
  Mail,
  AlertTriangle,
  Pencil,
  Users,
  Plus,
  Loader2,
  Share2,
  FolderOpen,
  UploadCloud,
  CircleDot,
  StickyNote,
  Image as ImageIcon,
  Clock,
  ChevronRight,
  NotebookPen,
  ClipboardList,
  Camera,
  CheckCircle2,
  Archive,
  Zap,
} from "lucide-react";
import { useOrg } from "@/features/organizations/OrgContext";
import { useMembers } from "@/features/members/api";
import {
  AddQuoteDialog,
  type QuoteFormValues,
} from "@/components/quotes/AddQuoteDialog";
import { ProjectScheduleDialog } from "@/components/projects/ProjectScheduleDialog";
import {
  SiteDialog,
  type SiteFormValues,
  type SiteProjectOption,
  type SiteSubmitValues,
} from "@/components/sites/SiteDialog";
import {
  TRAVAUX_NON_SUBVENTIONNES_LABELS,
  TRAVAUX_NON_SUBVENTIONNES_OPTIONS,
  type TravauxNonSubventionnesValue,
} from "@/components/sites/travauxNonSubventionnes";
import {
  getDynamicFieldEntries,
  getDynamicFieldNumericValue,
  formatDynamicFieldValue,
} from "@/lib/product-params";
import { parseSiteNotes } from "@/lib/sites";
import { calculateRentability, buildRentabilityInputFromSite } from "@/lib/rentability";
import { useProjectStatuses } from "@/hooks/useProjectStatuses";
import { useOrganizationPrimeSettings } from "@/features/organizations/useOrganizationPrimeSettings";
import {
  computePrimeCeeEur,
  computeProjectCeeTotals,
  type CeeConfig,
  type DynamicParams,
  type PrimeCeeResult,
} from "@/lib/cee";
import {
  withDefaultProductCeeConfig,
  type ProductCeeConfig,
} from "@/lib/prime-cee-unified";
import {
  normalizeValorisationFormula,
  formatFormulaCoefficient,
  getCategoryDefaultMultiplierKey,
  LEGACY_QUANTITY_KEY,
  resolveMultiplierKeyForCategory,
  FORMULA_QUANTITY_KEY,
  type ValorisationFormulaConfig,
} from "@/lib/valorisation-formula";
import {
  Tooltip,
  TooltipContent,
  TooltipTrigger,
} from "@/components/ui/tooltip";
import { Tabs, TabsContent, TabsList, TabsTrigger } from "@/components/ui/tabs";
import { Progress } from "@/components/ui/progress";
import {
  DropdownMenu,
  DropdownMenuContent,
  DropdownMenuItem,
  DropdownMenuTrigger,
} from "@/components/ui/dropdown-menu";
import {
  Select,
  SelectContent,
  SelectItem,
  SelectTrigger,
  SelectValue,
} from "@/components/ui/select";
import {
  Form,
  FormControl,
  FormField,
  FormItem,
  FormLabel,
  FormMessage,
} from "@/components/ui/form";
import { Input } from "@/components/ui/input";
import { Textarea } from "@/components/ui/textarea";
import { useForm } from "react-hook-form";
import { z } from "zod";
import { zodResolver } from "@hookform/resolvers/zod";
import type { PostgrestError } from "@supabase/supabase-js";
import {
  Table,
  TableBody,
  TableCell,
  TableHead,
  TableHeader,
  TableRow,
} from "@/components/ui/table";
import {
  Dialog,
  DialogContent,
  DialogHeader,
  DialogTitle,
} from "@/components/ui/dialog";

type Project = Tables<"projects">;
type ProductSummary = Pick<
  Tables<"product_catalog">,
  | "id"
  | "code"
  | "name"
  | "category"
  | "params_schema"
  | "is_active"
  | "default_params"
  | "cee_config"
> & {
  cee_config: ProductCeeConfig;
  kwh_cumac_values?: Pick<
    Tables<"product_kwh_cumac">,
    "id" | "building_type" | "kwh_cumac"
  >[];
};

type ProjectProduct = Pick<
  Tables<"project_products">,
  "id" | "product_id" | "quantity" | "dynamic_params"
> & {
  product: ProductSummary | null;
};

type ProjectAppointment = Tables<"project_appointments"> & {
  appointment_type?: Pick<Tables<"appointment_types">, "id" | "name"> | null;
};

type DelegateSummary = Pick<
  Tables<"delegates">,
  "id" | "name" | "price_eur_per_mwh"
>;

type UpcomingAppointmentDetail = {
  id: string;
  appointment: ProjectAppointment;
  dateTime: Date;
  formattedDate: string;
  metadata: string | null;
  notes: string | null;
};

type ProjectWithRelations = Project & {
  project_products: ProjectProduct[];
  delegate?: DelegateSummary | null;
  lead?: Pick<Tables<"leads">, "email"> | null;
  project_appointments: ProjectAppointment[];
};

const getDisplayedProducts = (projectProducts?: ProjectProduct[]) =>
  (projectProducts ?? []).filter((item) => {
    const code = (item.product?.code ?? "").toUpperCase();
    // Hide ECO* helper/edge products from display & counts
    return !code.startsWith("ECO");
  });

const currencyFormatter = new Intl.NumberFormat("fr-FR", {
  style: "currency",
  currency: "EUR",
});
const decimalFormatter = new Intl.NumberFormat("fr-FR", {
  minimumFractionDigits: 0,
  maximumFractionDigits: 2,
});

const formatCurrency = (value: number) => currencyFormatter.format(value);
const formatDecimal = (value: number) => decimalFormatter.format(value);
const percentFormatter = new Intl.NumberFormat("fr-FR", {
  style: "percent",
  minimumFractionDigits: 0,
  maximumFractionDigits: 1,
});
const formatPercent = (value: number) => percentFormatter.format(value);

const SURFACE_FACTUREE_TARGETS = [
  "surface_facturee",
  "surface facturée",
] as const;

const ARCHIVED_STATUS_VALUES = new Set(["ARCHIVE", "ARCHIVED"]);
const ARCHIVED_STATUS_VALUE = "ARCHIVED";

type SiteStatus =
  | "PLANIFIE"
  | "EN_PREPARATION"
  | "EN_COURS"
  | "SUSPENDU"
  | "TERMINE"
  | "LIVRE";

type CofracStatus = "EN_ATTENTE" | "CONFORME" | "NON_CONFORME" | "A_PLANIFIER";

type ProjectSite = Tables<"sites"> & {
  subcontractor?: { id: string; name: string } | null;
};

type SiteAdditionalCostFormValue = SiteFormValues["additional_costs"][number];
type SiteTeamMemberFormValue = SiteFormValues["team_members"][number];

type ProjectMediaCategory =
  Database["public"]["Enums"]["project_media_category"];
type ProjectMediaItem = Tables<"project_media">;
type ProjectStatusEvent = Tables<"project_status_events">;
type ProjectNote = Tables<"project_notes">;

const MEDIA_CATEGORIES: { value: ProjectMediaCategory; label: string }[] = [
  { value: "PHOTOS", label: "Photos" },
  { value: "DEVIS", label: "Devis" },
  { value: "FACTURES", label: "Factures" },
  { value: "CONTRATS", label: "Contrats" },
  { value: "PRODUITS", label: "Produits" },
];

const MEDIA_CATEGORY_LABELS: Record<ProjectMediaCategory, string> =
  MEDIA_CATEGORIES.reduce(
    (acc, item) => {
      acc[item.value] = item.label;
      return acc;
    },
    {} as Record<ProjectMediaCategory, string>,
  );

type JournalEntryType = "status" | "rdv" | "note" | "docs" | "chantier";

type JournalEntry = {
  id: string;
  type: JournalEntryType;
  title: string;
  description?: string | null;
  date: string;
  metadata?: string | null;
  actor?: string | null;
  linkUrl?: string | null;
};

type JournalFilter = "all" | "status" | "rdv" | "notes" | "docs" | "chantiers";
type ProjectUpdateRecord = {
  id: string;
  project_id: string;
  content?: string | null;
  status?: string | null;
  next_step?: string | null;
  created_at: string;
  author_id?: string | null;
  org_id?: string | null;
};

type ProjectUpdatesQueryResult = {
  updates: ProjectUpdateRecord[];
  tableAvailable: boolean;
  error?: PostgrestError | null;
};

type HistoryEntry = {
  text: string;
  createdAt?: string | null;
};
type ProjectTabValue = "details" | "chantiers" | "media" | "journal";

const DEFAULT_PROJECT_TAB: ProjectTabValue = "details";

const isValidProjectTab = (
  value: string | null | undefined,
): value is ProjectTabValue =>
  value === "details" ||
  value === "chantiers" ||
  value === "media" ||
  value === "journal";

const isUuid = (value: string) =>
  /^[0-9a-f]{8}-[0-9a-f]{4}-[1-5][0-9a-f]{3}-[89ab][0-9a-f]{3}-[0-9a-f]{12}$/i.test(
    value.trim(),
  );

const createEmptyAdditionalCost = (): SiteAdditionalCostFormValue => ({
  label: "",
  amount_ht: 0,
  montant_tva: 0,
  amount_ttc: 0,
  attachment: null,
});

const computeAdditionalCostTTC = (amountHT: number, montantTVA: number) =>
  Math.round((amountHT + montantTVA) * 100) / 100;

const parseNumber = (value: unknown): number | null => {
  if (typeof value === "number") {
    return Number.isFinite(value) ? value : null;
  }

  if (typeof value === "string") {
    const parsed = Number(value);
    return Number.isFinite(parsed) ? parsed : null;
  }

  return null;
};

type ProductImage = { url: string; alt?: string | null };

const normalizeImageEntry = (value: unknown): ProductImage | null => {
  if (typeof value === "string") {
    const trimmed = value.trim();
    return trimmed.length > 0 ? { url: trimmed, alt: null } : null;
  }

  if (!isRecord(value)) {
    return null;
  }

  const rawUrl =
    typeof value.url === "string"
      ? value.url
      : typeof value.src === "string"
        ? value.src
        : typeof value.href === "string"
          ? value.href
          : null;

  if (!rawUrl) {
    return null;
  }

  const alt =
    typeof value.alt === "string"
      ? value.alt
      : typeof value.label === "string"
        ? value.label
        : typeof value.name === "string"
          ? value.name
          : null;

  return { url: rawUrl, alt };
};

const extractImagesFromValue = (value: unknown, depth = 0): ProductImage[] => {
  if (!value || depth > 3) {
    return [];
  }

  if (Array.isArray(value)) {
    return value
      .map((entry) => normalizeImageEntry(entry))
      .filter((entry): entry is ProductImage => Boolean(entry));
  }

  if (typeof value === "string") {
    const normalized = normalizeImageEntry(value);
    return normalized ? [normalized] : [];
  }

  if (isRecord(value)) {
    if (Array.isArray(value.images)) {
      return extractImagesFromValue(value.images, depth + 1);
    }

    if (Array.isArray(value.items)) {
      return extractImagesFromValue(value.items, depth + 1);
    }

    const normalized = normalizeImageEntry(value);
    if (normalized) {
      return [normalized];
    }

    const nested: ProductImage[] = [];
    for (const nestedValue of Object.values(value)) {
      if (
        typeof nestedValue === "string" ||
        Array.isArray(nestedValue) ||
        isRecord(nestedValue)
      ) {
        nested.push(...extractImagesFromValue(nestedValue, depth + 1));
      }
    }
    return nested;
  }

  return [];
};

const getProductImages = (
  product: ProductSummary | null | undefined,
): ProductImage[] => {
  if (!product) {
    return [];
  }

  const defaults = isRecord(product.default_params)
    ? (product.default_params as Record<string, unknown>)
    : undefined;

  const sources: unknown[] = [];

  const rawImages = (product as unknown as { images?: unknown }).images;
  if (rawImages) {
    sources.push(rawImages);
  }

  if (defaults && defaults["images"]) {
    sources.push(defaults["images"]);
  }

  if (defaults && defaults["medias"]) {
    sources.push(defaults["medias"]);
  }

  const images: ProductImage[] = [];
  const seen = new Set<string>();

  sources.forEach((source) => {
    const entries = extractImagesFromValue(source);
    entries.forEach((entry) => {
      const url = entry.url?.trim?.();
      if (url && !seen.has(url)) {
        seen.add(url);
        images.push({ url, alt: entry.alt ?? null });
      }
    });
  });

  return images;
};

const getProductValorisationFormula = (
  product: ProductSummary | null | undefined,
): ValorisationFormulaConfig | null => {
  if (!product) {
    return null;
  }

  const defaults = isRecord(product.default_params)
    ? (product.default_params as Record<string, unknown>)
    : undefined;

  const ceeDefaults = isRecord(
    (product.cee_config as unknown as Record<string, unknown>)?.defaults,
  )
    ? ((product.cee_config as unknown as Record<string, unknown>)
        .defaults as Record<string, unknown>)
    : undefined;

  const candidates: unknown[] = [];

  if (defaults) {
    candidates.push(defaults["valorisation_formula"]);
    candidates.push(defaults["valorisationFormula"]);
    candidates.push(defaults["valorisation"]);
  }

  if (ceeDefaults) {
    candidates.push(ceeDefaults["valorisation_formula"]);
    candidates.push(ceeDefaults["valorisationFormula"]);
    candidates.push(ceeDefaults["valorisation"]);
  }

  for (const candidate of candidates) {
    const normalized = normalizeValorisationFormula(candidate);
    if (normalized) {
      return normalized;
    }
  }

  return null;
};

const normalizeAdditionalCosts = (
  costs: unknown,
): SiteAdditionalCostFormValue[] => {
  if (!Array.isArray(costs)) {
    return [createEmptyAdditionalCost()];
  }

  const normalized = costs
    .map((cost) => {
      if (!cost || typeof cost !== "object") {
        return null;
      }

      const raw = cost as Record<string, unknown>;
      const label = typeof raw.label === "string" ? raw.label : "";

      const amountHTValue =
        parseNumber(raw.amount_ht) ??
        parseNumber(raw.amount) ??
        parseNumber(raw.amount_ttc) ??
        0;
      const montantTvaValue =
        parseNumber(raw.montant_tva) ??
        parseNumber(raw.taxes) ??
        0;
      const amountTTCValue =
        parseNumber(raw.amount_ttc) ??
        parseNumber(raw.total_ttc) ??
        parseNumber(raw.amount) ??
        computeAdditionalCostTTC(amountHTValue, montantTvaValue);
      const attachmentValue =
        typeof raw.attachment === "string" && raw.attachment.trim().length > 0
          ? raw.attachment.trim()
          : null;

      return {
        label,
        amount_ht: amountHTValue,
        montant_tva: montantTvaValue,
        amount_ttc: amountTTCValue,
        attachment: attachmentValue,
      } as SiteAdditionalCostFormValue;
    })
    .filter((cost) => cost !== null) as SiteAdditionalCostFormValue[];

  return normalized.length > 0 ? normalized : [createEmptyAdditionalCost()];
};

const isTableUnavailableError = (error: PostgrestError | null | undefined) => {
  if (!error) return false;
  return error.code === "42P01" || error.code === "42501";
};

const normalizeHistoryEntries = (raw: unknown): HistoryEntry[] => {
  if (!raw) return [];

  if (Array.isArray(raw)) {
    return raw
      .map((entry) => {
        if (typeof entry === "string") {
          const text = entry.trim();
          return text.length > 0 ? { text } : null;
        }

        if (entry && typeof entry === "object") {
          const value = entry as Record<string, unknown>;
          const candidate =
            typeof value.text === "string"
              ? value.text
              : typeof value.message === "string"
                ? value.message
                : null;

          if (!candidate) {
            return null;
          }

          const createdAt =
            typeof value.created_at === "string"
              ? value.created_at
              : typeof value.date === "string"
                ? value.date
                : undefined;

          return { text: candidate.trim(), createdAt } satisfies HistoryEntry;
        }

        return null;
      })
      .filter((entry) => entry !== null && typeof entry === 'object') as HistoryEntry[];
  }

  if (typeof raw === "string") {
    const trimmed = raw.trim();
    if (trimmed.length === 0) return [];

    try {
      const parsed = JSON.parse(trimmed);
      return normalizeHistoryEntries(parsed);
    } catch (error) {
      const segments = trimmed
        .split(/\r?\n|•|·|\|/)
        .map((segment) => segment.trim())
        .filter((segment) => segment.length > 0);
      return segments.map((segment) => ({ text: segment }));
    }
  }

  if (raw && typeof raw === "object") {
    const record = raw as Record<string, unknown>;
    if (Array.isArray(record.entries)) {
      return normalizeHistoryEntries(record.entries);
    }
    if (Array.isArray(record.items)) {
      return normalizeHistoryEntries(record.items);
    }
  }

  return [];
};

const formatDateTimeLabel = (
  value: string | null | undefined,
  options?: Intl.DateTimeFormatOptions,
): string | null => {
  if (!value) return null;
  const date = new Date(value);
  if (Number.isNaN(date.getTime())) {
    return null;
  }

  return date.toLocaleString(
    "fr-FR",
    options ?? {
      dateStyle: "long",
      timeStyle: "short",
    },
  );
};

const getStatusLabel = (status: SiteStatus) => {
  const labels: Record<SiteStatus, string> = {
    PLANIFIE: "Planifié",
    EN_PREPARATION: "En préparation",
    EN_COURS: "En cours",
    SUSPENDU: "Suspendu",
    TERMINE: "Terminé",
    LIVRE: "Livré",
  };
  return labels[status];
};

const getStatusColor = (status: SiteStatus) => {
  const colors: Record<SiteStatus, string> = {
    PLANIFIE: "bg-blue-500/10 text-blue-700 border-blue-200",
    EN_PREPARATION: "bg-orange-500/10 text-orange-700 border-orange-200",
    EN_COURS: "bg-primary/10 text-primary border-primary/20",
    SUSPENDU: "bg-red-500/10 text-red-700 border-red-200",
    TERMINE: "bg-green-500/10 text-green-700 border-green-200",
    LIVRE: "bg-teal-500/10 text-teal-700 border-teal-200",
  };
  return colors[status];
};

const getCofracStatusLabel = (status: CofracStatus) => {
  const labels: Record<CofracStatus, string> = {
    EN_ATTENTE: "En attente",
    CONFORME: "Conforme",
    NON_CONFORME: "Non conforme",
    A_PLANIFIER: "Audit à planifier",
  };
  return labels[status];
};

const resolvePrimeCeeEuro = (project: Project | null | undefined) => {
  if (!project) return null;

  if (
    typeof project.prime_cee_total_cents === "number" &&
    Number.isFinite(project.prime_cee_total_cents)
  ) {
    return project.prime_cee_total_cents / 100;
  }

  if (
    typeof project.prime_cee === "number" &&
    Number.isFinite(project.prime_cee)
  ) {
    return project.prime_cee;
  }

  return null;
};

type ProjectProductCeeEntry = {
  projectProductId: string;
  productCode: string | null;
  productName: string | null;
  multiplierLabel: string | null;
  multiplierValue: number | null;
  result: PrimeCeeResult | null;
  warnings: {
    missingDynamicParams: boolean;
    missingKwh: boolean;
  };
};

type PrimeCeeLightingDetails = {
  per_led_mwh?: number | string | null;
  per_led_eur?: number | string | null;
  total_mwh?: number | string | null;
  total_eur?: number | string | null;
  missing_base?: boolean | null;
};

const isRecord = (value: unknown): value is Record<string, unknown> =>
  typeof value === "object" && value !== null && !Array.isArray(value);

const toNumber = (value: unknown): number | null => {
  if (typeof value === "number" && Number.isFinite(value)) {
    return value;
  }

  if (typeof value === "string") {
    const parsed = Number(value.replace(/\s+/g, "").replace(",", "."));
    if (Number.isFinite(parsed)) {
      return parsed;
    }
  }

  return null;
};

const toPositiveNumber = (value: unknown): number | null => {
  const numeric = toNumber(value);
  return numeric !== null && numeric > 0 ? numeric : null;
};

const normalizeKey = (value: string | null | undefined) =>
  typeof value === "string" ? value.trim().toLowerCase() : "";

const getSchemaFieldLabel = (
  paramsSchema: ProductSummary["params_schema"],
  key: string,
) => {
  if (!paramsSchema || !key) return null;

  const normalizedKey = normalizeKey(key);
  if (!normalizedKey) return null;

  const fields = Array.isArray(paramsSchema)
    ? paramsSchema
    : isRecord(paramsSchema) && Array.isArray(paramsSchema.fields)
      ? paramsSchema.fields
      : [];

  for (const field of fields as Array<Record<string, unknown>>) {
    if (!isRecord(field)) continue;
    const fieldName = normalizeKey(
      typeof field.name === "string" ? field.name : null,
    );
    if (!fieldName) continue;

    if (fieldName === normalizedKey) {
      if (typeof field.label === "string" && field.label.trim().length > 0) {
        return field.label;
      }

      if (typeof field.name === "string" && field.name.trim().length > 0) {
        return field.name;
      }
    }
  }

  return null;
};

const findKwhEntry = (
  product: ProductSummary | null | undefined,
  buildingType: string | null | undefined,
) => {
  if (!product || !Array.isArray(product.kwh_cumac_values)) return null;

  const normalized = normalizeKey(buildingType);
  if (!normalized) return null;

  return (
    product.kwh_cumac_values.find(
      (entry) => normalizeKey(entry.building_type) === normalized,
    ) ?? null
  );
};

const resolveBonificationValue = (
  primeBonification: number | null | undefined,
) => toPositiveNumber(primeBonification) ?? 2;

const resolveCoefficientValue = () => 1;

const resolveMultiplierDetails = (
  product: ProductSummary,
  projectProduct: ProjectProduct,
): {
  value: number | null;
  label: string | null;
  missingDynamicParams: boolean;
} => {
  const rawMultiplierParam = product.cee_config.primeMultiplierParam;
  const multiplierCoefficient = product.cee_config.primeMultiplierCoefficient;
  const ceeCategory = product.cee_config.category ?? product.category ?? null;
  const defaultMultiplierKey =
    getCategoryDefaultMultiplierKey(ceeCategory) ??
    getCategoryDefaultMultiplierKey(product.category) ??
    null;

  const multiplierParam = resolveMultiplierKeyForCategory(
    rawMultiplierParam,
    ceeCategory,
  );
  const effectiveMultiplierKey =
    multiplierParam === LEGACY_QUANTITY_KEY && defaultMultiplierKey
      ? defaultMultiplierKey
      : multiplierParam;

  const formatLabelWithCoefficient = (
    label: string | null | undefined,
    coefficient: number,
  ) => {
    const normalized =
      typeof label === "string" && label.trim().length > 0
        ? label.trim()
        : null;
    if (!Number.isFinite(coefficient) || coefficient === 1) {
      return normalized ?? null;
    }
    return `${normalized ?? "Multiplicateur"} × ${formatFormulaCoefficient(coefficient)}`;
  };

  if (
    effectiveMultiplierKey &&
    effectiveMultiplierKey !== LEGACY_QUANTITY_KEY
  ) {
    const schemaLabel = getSchemaFieldLabel(
      product.params_schema,
      effectiveMultiplierKey,
    );
    const coefficient = toPositiveNumber(multiplierCoefficient) ?? 1;
    const targets = schemaLabel
      ? [effectiveMultiplierKey, schemaLabel]
      : [effectiveMultiplierKey];
    const dynamicValue = getDynamicFieldNumericValue(
      product.params_schema,
      projectProduct.dynamic_params,
      targets,
    );

    if (dynamicValue !== null && dynamicValue > 0) {
      const labelBase = schemaLabel ?? multiplierParam;
      const label =
        formatLabelWithCoefficient(labelBase, coefficient) ?? labelBase;

      return {
        value: dynamicValue * coefficient,
        label,
        missingDynamicParams: false,
      };
    }

    return {
      value: null,
      label:
        formatLabelWithCoefficient(
          schemaLabel ?? effectiveMultiplierKey,
          coefficient,
        ) ??
        schemaLabel ??
        effectiveMultiplierKey,
      missingDynamicParams: true,
    };
  }

  const formulaConfig = getProductValorisationFormula(product);
  if (formulaConfig) {
    const coefficient = Number.isFinite(formulaConfig.coefficient ?? null)
      ? (formulaConfig.coefficient as number)
      : 1;
    const baseLabel =
      formulaConfig.variableLabel ?? formulaConfig.variableKey ?? null;
    const formattedLabel = formatLabelWithCoefficient(baseLabel, coefficient);

    if (formulaConfig.variableKey === FORMULA_QUANTITY_KEY) {
      const quantityValue = toPositiveNumber(projectProduct.quantity);
      if (quantityValue !== null) {
        return {
          value: quantityValue * (coefficient || 1),
          label: formattedLabel ?? "Quantité",
          missingDynamicParams: false,
        };
      }

      return {
        value: null,
        label: formattedLabel ?? "Quantité",
        missingDynamicParams: true,
      };
    }

    const targets = [formulaConfig.variableKey];
    if (formulaConfig.variableLabel) {
      targets.push(formulaConfig.variableLabel);
    }

    const dynamicValue = getDynamicFieldNumericValue(
      product.params_schema,
      projectProduct.dynamic_params,
      targets,
    );

    if (dynamicValue !== null && dynamicValue > 0) {
      return {
        value: dynamicValue * (coefficient || 1),
        label: formattedLabel ?? formulaConfig.variableKey ?? null,
        missingDynamicParams: false,
      };
    }

    if (
      typeof formulaConfig.variableValue === "number" &&
      formulaConfig.variableValue > 0
    ) {
      return {
        value: formulaConfig.variableValue * (coefficient || 1),
        label: formattedLabel ?? formulaConfig.variableKey ?? null,
        missingDynamicParams: false,
      };
    }

    return {
      value: null,
      label: formattedLabel ?? formulaConfig.variableKey ?? null,
      missingDynamicParams: true,
    };
  }

  const quantityValue = toPositiveNumber(projectProduct.quantity);
  if (quantityValue !== null) {
    return {
      value: quantityValue,
      label: "Quantité",
      missingDynamicParams: false,
    };
  }

  return { value: null, label: null, missingDynamicParams: false };
};

const resolveDelegatePrice = (delegate?: DelegateSummary | null) =>
  toNumber(delegate?.price_eur_per_mwh);

const avantChantierSchema = z.object({
  siteRef: z
    .string()
    .min(3, "La référence chantier doit contenir au moins 3 caractères")
    .max(120, "La référence chantier est trop longue"),
  startDate: z.string().min(1, "La date de début est requise"),
  expectedEndDate: z.string().optional(),
  teamLead: z.string().optional(),
  notes: z.string().optional(),
});

type AvantChantierFormValues = z.infer<typeof avantChantierSchema>;

type AvantChantierFormProps = {
  project: ProjectWithRelations;
  onSubmit: (values: AvantChantierFormValues) => Promise<void> | void;
  isSubmitting: boolean;
};

const AvantChantierForm = ({
  project,
  onSubmit,
  isSubmitting,
}: AvantChantierFormProps) => {
  const form = useForm<AvantChantierFormValues>({
    resolver: zodResolver(avantChantierSchema),
    defaultValues: {
      siteRef: project.project_ref ? `${project.project_ref}-CHANTIER` : "",
      startDate: new Date().toISOString().slice(0, 10),
      expectedEndDate: project.date_fin_prevue ?? undefined,
      teamLead: project.assigned_to ?? "",
      notes: "",
    },
  });

  const handleSubmit = (values: AvantChantierFormValues) => {
    return Promise.resolve(onSubmit(values)).then(() => {
      form.reset({
        ...values,
        notes: "",
      });
    });
  };

  return (
    <Form {...form}>
      <form className="space-y-6" onSubmit={form.handleSubmit(handleSubmit)}>
        <div className="grid grid-cols-1 md:grid-cols-2 gap-4">
          <FormField
            control={form.control}
            name="siteRef"
            render={({ field }) => (
              <FormItem>
                <FormLabel>Référence chantier</FormLabel>
                <FormControl>
                  <Input placeholder="CHANTIER-2024-001" {...field} />
                </FormControl>
                <FormMessage />
              </FormItem>
            )}
          />
          <FormField
            control={form.control}
            name="teamLead"
            render={({ field }) => (
              <FormItem>
                <FormLabel>Responsable chantier</FormLabel>
                <FormControl>
                  <Input placeholder="Nom du responsable" {...field} />
                </FormControl>
                <FormMessage />
              </FormItem>
            )}
          />
          <FormField
            control={form.control}
            name="startDate"
            render={({ field }) => (
              <FormItem>
                <FormLabel>Date de démarrage</FormLabel>
                <FormControl>
                  <Input type="date" {...field} />
                </FormControl>
                <FormMessage />
              </FormItem>
            )}
          />
          <FormField
            control={form.control}
            name="expectedEndDate"
            render={({ field }) => (
              <FormItem>
                <FormLabel>Date de fin estimée</FormLabel>
                <FormControl>
                  <Input type="date" {...field} />
                </FormControl>
                <FormMessage />
              </FormItem>
            )}
          />
        </div>
        <FormField
          control={form.control}
          name="notes"
          render={({ field }) => (
            <FormItem>
              <FormLabel>Instructions & notes</FormLabel>
              <FormControl>
                <Textarea
                  rows={4}
                  placeholder="Décrivez les points importants avant le démarrage..."
                  {...field}
                />
              </FormControl>
              <FormMessage />
            </FormItem>
          )}
        />
        <div className="flex justify-end">
          <Button type="submit" disabled={isSubmitting}>
            {isSubmitting ? (
              <Loader2 className="mr-2 h-4 w-4 animate-spin" />
            ) : (
              <Hammer className="mr-2 h-4 w-4" />
            )}
            {isSubmitting ? "Initialisation..." : "Démarrer le chantier"}
          </Button>
        </div>
      </form>
    </Form>
  );
};

type InformationsGeneralesTabProps = {
  project: ProjectWithRelations;
  projectEmail: string | null;
  projectCostValue: number | null;
  displayedPrimeValue: number | null;
  onSubmitAvantChantier: (
    values: AvantChantierFormValues,
  ) => Promise<void> | void;
  isStartingChantier: boolean;
};

const InformationsGeneralesTab = ({
  project,
  projectEmail,
  projectCostValue,
  displayedPrimeValue,
  onSubmitAvantChantier,
  isStartingChantier,
}: InformationsGeneralesTabProps) => {
  return (
    <div className="space-y-6">
      <Card className="shadow-card bg-gradient-card border-0">
        <CardHeader>
          <CardTitle>Informations générales</CardTitle>
        </CardHeader>
        <CardContent className="space-y-6">
          <div className="grid gap-4 md:grid-cols-2">
            <div className="space-y-2">
              <p className="text-sm text-muted-foreground">Client</p>
              <p className="font-medium flex items-center gap-2">
                <UserRound className="w-4 h-4 text-primary" />
                {getProjectClientName(project)}
              </p>
              {project.company && (
                <p className="text-sm text-muted-foreground">
                  {project.company}
                </p>
              )}
              {project.siren && (
                <p className="flex items-center gap-2 font-medium">
                  <span className="text-xs uppercase tracking-wide text-muted-foreground">
                    SIREN
                  </span>
                  <span>{project.siren}</span>
                </p>
              )}
            </div>
            <div className="space-y-2">
              <p className="text-sm text-muted-foreground">Téléphone</p>
              <p className="font-medium flex items-center gap-2">
                <Phone className="w-4 h-4 text-primary" />
                {project.phone ?? "Non renseigné"}
              </p>
            </div>
            {projectEmail && (
              <div className="space-y-2">
                <p className="text-sm text-muted-foreground">Email</p>
                <p className="font-medium flex items-center gap-2">
                  <Mail className="w-4 h-4 text-primary" />
                  {projectEmail}
                </p>
              </div>
            )}
            <div className="space-y-2">
              <p className="text-sm text-muted-foreground">Adresse</p>
              <p className="font-medium flex items-center gap-2">
                <MapPin className="w-4 h-4 text-primary" />
                {(project as Project & { address?: string }).address
                  ? [
                      (project as Project & { address?: string }).address,
                      [project.postal_code, project.city]
                        .filter(Boolean)
                        .join(" "),
                    ]
                      .filter(
                        (part) => part && part.toString().trim().length > 0,
                      )
                      .join(", ")
                  : `${project.city} (${project.postal_code})`}
              </p>
            </div>
            <div className="space-y-2">
              <p className="text-sm text-muted-foreground">Source</p>
              <p className="font-medium flex items-center gap-2">
                <UserRound className="w-4 h-4 text-primary" />
                {project.source && project.source.trim().length > 0
                  ? project.source
                  : "Non renseigné"}
              </p>
            </div>
            <div className="space-y-2">
              <p className="text-sm text-muted-foreground">Assigné à</p>
              <p className="font-medium">{project.assigned_to}</p>
            </div>
          </div>

          <div className="grid gap-4 md:grid-cols-2">
            <div className="space-y-2">
              <p className="text-sm text-muted-foreground">Type de bâtiment</p>
              <p className="font-medium flex items-center gap-2">
                <Building2 className="w-4 h-4 text-primary" />
                {project.building_type ?? "Non renseigné"}
              </p>
            </div>
            <div className="space-y-2">
              <p className="text-sm text-muted-foreground">Usage</p>
              <p className="font-medium">{project.usage ?? "Non renseigné"}</p>
            </div>
            <div className="space-y-2">
              <p className="text-sm text-muted-foreground">Surface bâtiment</p>
              <p className="font-medium">
                {typeof project.surface_batiment_m2 === "number"
                  ? `${project.surface_batiment_m2} m²`
                  : "Non renseigné"}
              </p>
            </div>
            <div className="space-y-2">
              <p className="text-sm text-muted-foreground">Surface isolée</p>
              <p className="font-medium">
                {typeof project.surface_isolee_m2 === "number"
                  ? `${project.surface_isolee_m2} m²`
                  : "Non renseigné"}
              </p>
            </div>
          </div>
        </CardContent>
      </Card>

      <Card className="shadow-card border border-dashed border-primary/20">
        <CardHeader>
          <CardTitle>Démarrer le chantier</CardTitle>
        </CardHeader>
        <CardContent>
          <p className="text-sm text-muted-foreground mb-6">
            Initialisez le chantier directement depuis le projet. Les
            informations du projet seront synchronisées avec le suivi
            opérationnel.
          </p>
          <AvantChantierForm
            project={project}
            onSubmit={onSubmitAvantChantier}
            isSubmitting={isStartingChantier}
          />
        </CardContent>
      </Card>

      <Card className="shadow-card bg-gradient-card border-0">
        <CardHeader>
          <CardTitle>Finances & planning</CardTitle>
        </CardHeader>
        <CardContent className="space-y-4 text-sm">
          <div className="flex items-center gap-2">
            <Euro className="w-4 h-4 text-primary" />
            <span className="text-muted-foreground">Coût du chantier:</span>
            <span className="font-medium">
              {typeof projectCostValue === "number"
                ? formatCurrency(projectCostValue)
                : "Non défini"}
            </span>
          </div>
          <div className="flex items-center gap-2">
            <HandCoins className="w-4 h-4 text-emerald-600" />
            <span className="text-muted-foreground">Prime CEE:</span>
            <span className="font-medium">
              {typeof displayedPrimeValue === "number"
                ? formatCurrency(displayedPrimeValue)
                : "Non définie"}
            </span>
          </div>
          <div className="flex items-center gap-2">
            <UserRound className="w-4 h-4 text-primary" />
            <span className="text-muted-foreground">Délégataire:</span>
            <span className="font-medium flex items-center gap-2">
              {project.delegate ? (
                <>
                  {project.delegate.name}
                  {typeof project.delegate.price_eur_per_mwh === "number" ? (
                    <span className="text-xs text-muted-foreground">
                      ({formatCurrency(project.delegate.price_eur_per_mwh)} /
                      MWh)
                    </span>
                  ) : null}
                </>
              ) : (
                "Non défini"
              )}
            </span>
          </div>
          <div className="flex items-center gap-2">
            <Calendar className="w-4 h-4 text-primary" />
            <span className="text-muted-foreground">Début prévu:</span>
            <span className="font-medium">
              {project.date_debut_prevue
                ? new Date(project.date_debut_prevue).toLocaleDateString(
                    "fr-FR",
                  )
                : "Non défini"}
            </span>
          </div>
          <div className="flex items-center gap-2">
            <Calendar className="w-4 h-4 text-primary" />
            <span className="text-muted-foreground">Fin prévue:</span>
            <span className="font-medium">
              {project.date_fin_prevue
                ? new Date(project.date_fin_prevue).toLocaleDateString("fr-FR")
                : "Non définie"}
            </span>
          </div>
          <div className="flex items-center gap-2">
            <span className="text-muted-foreground">Créé le:</span>
            <span className="font-medium">
              {new Date(project.created_at).toLocaleDateString("fr-FR")}
            </span>
          </div>
        </CardContent>
      </Card>
    </div>
  );
};

type ProjectMediaTabProps = {
  project: ProjectWithRelations;
  mediaItems: ProjectMediaItem[];
  selectedCategory: ProjectMediaCategory;
  onCategoryChange: (category: ProjectMediaCategory) => void;
  onUpload: (file: File) => Promise<void>;
  isUploading: boolean;
  isLoading: boolean;
  driveFolderUrl?: string | null;
};

const ProjectMediaTab = ({
  project,
  mediaItems,
  selectedCategory,
  onCategoryChange,
  onUpload,
  isUploading,
  isLoading,
  driveFolderUrl,
}: ProjectMediaTabProps) => {
  const fileInputRef = useRef<HTMLInputElement | null>(null);
  const [lightboxItem, setLightboxItem] = useState<ProjectMediaItem | null>(
    null,
  );

  const filteredItems = useMemo(
    () => mediaItems.filter((item) => item.category === selectedCategory),
    [mediaItems, selectedCategory],
  );

  const { imageItems, documentItems } = useMemo(() => {
    const images: ProjectMediaItem[] = [];
    const documents: ProjectMediaItem[] = [];

    filteredItems.forEach((item) => {
      const mime = item.mime_type?.toLowerCase() ?? "";
      const looksLikeImage =
        mime.startsWith("image/") || Boolean(item.thumbnail_url);
      if (looksLikeImage) {
        images.push(item);
      } else {
        documents.push(item);
      }
    });

    return { imageItems: images, documentItems: documents };
  }, [filteredItems]);

  const handleFileChange = useCallback(
    async (event: ChangeEvent<HTMLInputElement>) => {
      const files = Array.from(event.target.files ?? []);
      for (const file of files) {
        await onUpload(file);
      }
      event.target.value = "";
    },
    [onUpload],
  );

  return (
    <Card className="shadow-card bg-gradient-card border-0">
      <CardHeader className="flex flex-col gap-4 lg:flex-row lg:items-start lg:justify-between">
        <div>
          <CardTitle>Media du projet</CardTitle>
          <CardDescription>
            Gérez les documents et images rattachés à {project.project_ref} par
            catégorie.
          </CardDescription>
        </div>
        <div className="flex flex-wrap gap-2">
          {MEDIA_CATEGORIES.map((category) => (
            <Button
              key={category.value}
              variant={
                category.value === selectedCategory ? "secondary" : "outline"
              }
              size="sm"
              onClick={() => {
                onCategoryChange(category.value);
              }}
            >
              {category.label}
            </Button>
          ))}
        </div>
      </CardHeader>
      <CardContent className="space-y-6">
        <div className="flex flex-wrap items-center gap-3">
          <Button
            onClick={() => fileInputRef.current?.click()}
            disabled={isUploading}
            className="inline-flex items-center gap-2"
          >
            {isUploading ? (
              <Loader2 className="h-4 w-4 animate-spin" />
            ) : (
              <UploadCloud className="h-4 w-4" />
            )}
            {isUploading ? "Téléversement..." : "Ajouter un fichier"}
          </Button>
          <input
            ref={fileInputRef}
            type="file"
            className="hidden"
            onChange={(event) => {
              void handleFileChange(event);
            }}
          />
          {driveFolderUrl ? (
            <Button asChild variant="outline" size="sm">
              <a href={driveFolderUrl} target="_blank" rel="noreferrer">
                Ouvrir le dossier Drive
              </a>
            </Button>
          ) : null}
        </div>

        {isLoading ? (
          <div className="py-10 text-center text-sm text-muted-foreground">
            Chargement des fichiers...
          </div>
        ) : filteredItems.length === 0 ? (
          <div className="py-10 text-center text-sm text-muted-foreground">
            Aucun fichier dans la catégorie{" "}
            {MEDIA_CATEGORY_LABELS[selectedCategory]}.
          </div>
        ) : (
          <div className="space-y-6">
            {imageItems.length > 0 ? (
              <div>
                <h3 className="text-sm font-semibold text-muted-foreground uppercase tracking-wide mb-3">
                  Galerie photo
                </h3>
                <div className="grid gap-4 sm:grid-cols-2 xl:grid-cols-4">
                  {imageItems.map((item) => {
                    const previewUrl =
                      item.thumbnail_url ??
                      item.preview_url ??
                      item.file_url ??
                      item.drive_url;
                    if (!previewUrl) {
                      return null;
                    }

                    return (
                      <button
                        key={item.id}
                        type="button"
                        onClick={() => setLightboxItem(item)}
                        className="group relative overflow-hidden rounded-lg border border-border/50 bg-background/60"
                      >
                        <img
                          src={previewUrl}
                          alt={item.file_name ?? "Image du projet"}
                          className="h-40 w-full object-cover transition-transform duration-200 group-hover:scale-105"
                        />
                        <div className="absolute inset-x-0 bottom-0 bg-gradient-to-t from-black/70 to-transparent p-2 text-left">
                          <p className="text-xs font-medium text-white line-clamp-1">
                            {item.file_name ??
                              MEDIA_CATEGORY_LABELS[item.category]}
                          </p>
                          <p className="text-[10px] text-white/70">
                            {new Date(item.created_at).toLocaleString("fr-FR", {
                              dateStyle: "short",
                              timeStyle: "short",
                            })}
                          </p>
                        </div>
                      </button>
                    );
                  })}
                </div>
              </div>
            ) : null}

            {documentItems.length > 0 ? (
              <div className="space-y-3">
                <h3 className="text-sm font-semibold text-muted-foreground uppercase tracking-wide">
                  Documents
                </h3>
                {documentItems.map((item) => {
                  const link = item.file_url ?? item.drive_url;
                  return (
                    <div
                      key={item.id}
                      className="flex flex-col gap-2 rounded-lg border border-border/50 bg-background/60 p-4 sm:flex-row sm:items-center sm:justify-between"
                    >
                      <div className="flex items-start gap-3">
                        <FileText className="h-5 w-5 text-primary" />
                        <div>
                          <p className="text-sm font-medium text-foreground">
                            {item.file_name ??
                              `Document ${MEDIA_CATEGORY_LABELS[item.category]}`}
                          </p>
                          <p className="text-xs text-muted-foreground">
                            Ajouté le{" "}
                            {new Date(item.created_at).toLocaleString("fr-FR", {
                              dateStyle: "short",
                              timeStyle: "short",
                            })}
                          </p>
                          {item.drive_url && !item.file_url ? (
                            <p className="text-xs text-muted-foreground">
                              Stocké dans Google Drive
                            </p>
                          ) : null}
                        </div>
                      </div>
                      {link ? (
                        <Button asChild variant="outline" size="sm">
                          <a href={link} target="_blank" rel="noreferrer">
                            Ouvrir
                          </a>
                        </Button>
                      ) : null}
                    </div>
                  );
                })}
              </div>
            ) : null}
          </div>
        )}

        <Dialog
          open={Boolean(lightboxItem)}
          onOpenChange={(open) => setLightboxItem(open ? lightboxItem : null)}
        >
          <DialogContent className="max-w-3xl">
            <DialogHeader>
              <DialogTitle>{lightboxItem?.file_name ?? "Aperçu"}</DialogTitle>
            </DialogHeader>
            {lightboxItem ? (
              <div className="relative w-full overflow-hidden rounded-lg border border-border/40 bg-muted/40">
                <img
                  src={
                    lightboxItem.file_url ??
                    lightboxItem.preview_url ??
                    lightboxItem.thumbnail_url ??
                    lightboxItem.drive_url ??
                    ""
                  }
                  alt={lightboxItem.file_name ?? "Aperçu"}
                  className="h-full w-full object-contain"
                />
              </div>
            ) : null}
          </DialogContent>
        </Dialog>
      </CardContent>
    </Card>
  );
};

const journalNoteSchema = z.object({
  content: z
    .string()
    .min(3, "La note doit contenir au moins 3 caractères")
    .max(2000, "La note est trop longue"),
});

type ProjectJournalTabProps = {
  project: ProjectWithRelations;
  statusEvents: ProjectStatusEvent[];
  notes: ProjectNote[];
  mediaItems: ProjectMediaItem[];
  appointments: ProjectAppointment[];
  sites: ProjectSite[];
  memberNameById: Record<string, string>;
  filter: JournalFilter;
  onFilterChange: (filter: JournalFilter) => void;
  onAddNote: (content: string) => Promise<void>;
  isAddingNote: boolean;
  statusOptions: ProjectStatusSetting[];
  feedRef: React.RefObject<HTMLDivElement>;
  isLoading: boolean;
};

const ProjectJournalTab = ({
  project,
  statusEvents,
  notes,
  mediaItems,
  appointments,
  sites,
  memberNameById,
  filter,
  onFilterChange,
  onAddNote,
  isAddingNote,
  statusOptions,
  feedRef,
  isLoading,
}: ProjectJournalTabProps) => {
  const noteForm = useForm<z.infer<typeof journalNoteSchema>>({
    resolver: zodResolver(journalNoteSchema),
    defaultValues: {
      content: "",
    },
  });

  const statusLabelByValue = useMemo(() => {
    const map: Record<string, string> = {};
    statusOptions.forEach((status) => {
      map[status.value] = status.label;
    });
    return map;
  }, [statusOptions]);

  const entries = useMemo(() => {
    const items: JournalEntry[] = [];

    statusEvents.forEach((event) => {
      const actor = event.changed_by
        ? (memberNameById[event.changed_by] ?? null)
        : null;
      items.push({
        id: `status-${event.id}`,
        type: "status",
        title: "Statut mis à jour",
        description: statusLabelByValue[event.status] ?? event.status,
        metadata: event.notes,
        actor,
        date: event.changed_at,
      });
    });

    appointments.forEach((appointment) => {
      if (!appointment.appointment_date || !appointment.appointment_time) {
        return;
      }
      const date = new Date(
        `${appointment.appointment_date}T${appointment.appointment_time}`,
      );
      if (Number.isNaN(date.getTime())) {
        return;
      }
      items.push({
        id: `rdv-${appointment.id}`,
        type: "rdv",
        title: appointment.appointment_type?.name ?? "RDV planifié",
        description: date.toLocaleString("fr-FR", {
          dateStyle: "short",
          timeStyle: "short",
        }),
        metadata: appointment.notes,
        actor: appointment.assignee_id
          ? (memberNameById[appointment.assignee_id] ?? null)
          : null,
        date: date.toISOString(),
      });
    });

    notes.forEach((note) => {
      items.push({
        id: `note-${note.id}`,
        type: "note",
        title: "Note interne",
        description: note.content,
        actor: note.created_by
          ? (memberNameById[note.created_by] ?? null)
          : null,
        date: note.created_at,
      });
    });

    mediaItems.forEach((media) => {
      items.push({
        id: `media-${media.id}`,
        type: "docs",
        title: `Document ${MEDIA_CATEGORY_LABELS[media.category]}`,
        description: media.file_name ?? MEDIA_CATEGORY_LABELS[media.category],
        actor: media.created_by
          ? (memberNameById[media.created_by] ?? null)
          : null,
        metadata:
          media.drive_url && !media.file_url
            ? "Stocké dans Google Drive"
            : null,
        date: media.created_at,
        linkUrl: media.file_url ?? media.drive_url ?? null,
      });
    });

    sites.forEach((site) => {
      const status = (site.status ?? "PLANIFIE") as SiteStatus;
      const eventDate = site.updated_at ?? site.created_at;
      items.push({
        id: `site-${site.id}`,
        type: "chantier",
        title: `Chantier ${site.site_ref}`,
        description: getStatusLabel(status),
        metadata: site.notes,
        actor: site.user_id ? (memberNameById[site.user_id] ?? null) : null,
        date: eventDate,
      });
    });

    return items
      .filter((item) => item.date)
      .sort((a, b) => {
        const timeA = new Date(a.date).getTime();
        const timeB = new Date(b.date).getTime();
        return timeB - timeA;
      });
  }, [
    appointments,
    memberNameById,
    mediaItems,
    notes,
    sites,
    statusEvents,
    statusLabelByValue,
  ]);

  const filterToTypes: Record<JournalFilter, JournalEntryType[]> = {
    all: ["status", "rdv", "note", "docs", "chantier"],
    status: ["status"],
    rdv: ["rdv"],
    notes: ["note"],
    docs: ["docs"],
    chantiers: ["chantier"],
  };

  const filteredEntries = entries.filter((entry) =>
    filterToTypes[filter].includes(entry.type),
  );

  const iconByType: Record<JournalEntryType, JSX.Element> = {
    status: <CircleDot className="h-4 w-4 text-primary" />,
    rdv: <Calendar className="h-4 w-4 text-primary" />,
    note: <StickyNote className="h-4 w-4 text-primary" />,
    docs: <FileText className="h-4 w-4 text-primary" />,
    chantier: <Hammer className="h-4 w-4 text-primary" />,
  };

  const onSubmitNote = noteForm.handleSubmit(async (values) => {
    await onAddNote(values.content);
    noteForm.reset({ content: "" });
  });

  return (
    <div ref={feedRef} tabIndex={-1} className="outline-none">
      <Card className="shadow-card bg-gradient-card border-0">
        <CardHeader className="space-y-4">
          <div className="flex flex-col gap-2 md:flex-row md:items-start md:justify-between">
            <div>
              <CardTitle>Journal d'activité</CardTitle>
              <CardDescription>
                Historique complet des interactions et documents pour{" "}
                {project.project_ref}.
              </CardDescription>
            </div>
            <div className="flex flex-wrap gap-2">
              {(
                [
                  { value: "all" as JournalFilter, label: "Tout" },
                  { value: "status" as JournalFilter, label: "Statut" },
                  { value: "rdv" as JournalFilter, label: "RDV" },
                  { value: "notes" as JournalFilter, label: "Notes" },
                  { value: "docs" as JournalFilter, label: "Docs" },
                  { value: "chantiers" as JournalFilter, label: "Chantiers" },
                ] satisfies { value: JournalFilter; label: string }[]
              ).map((item) => (
                <Button
                  key={item.value}
                  variant={filter === item.value ? "secondary" : "outline"}
                  size="sm"
                  onClick={() => onFilterChange(item.value)}
                >
                  {item.label}
                </Button>
              ))}
            </div>
          </div>

          <Form {...noteForm}>
            <form onSubmit={onSubmitNote} className="space-y-3">
              <FormField
                control={noteForm.control}
                name="content"
                render={({ field }) => (
                  <FormItem>
                    <FormLabel>Ajouter une note</FormLabel>
                    <FormControl>
                      <Textarea
                        {...field}
                        placeholder="Consignez une information importante pour l'équipe"
                        rows={3}
                        disabled={isAddingNote}
                      />
                    </FormControl>
                    <FormMessage />
                  </FormItem>
                )}
              />
              <div className="flex justify-end">
                <Button
                  type="submit"
                  size="sm"
                  disabled={isAddingNote}
                  className="inline-flex items-center gap-2"
                >
                  {isAddingNote ? (
                    <Loader2 className="h-4 w-4 animate-spin" />
                  ) : (
                    <StickyNote className="h-4 w-4" />
                  )}
                  {isAddingNote ? "Enregistrement..." : "Ajouter la note"}
                </Button>
              </div>
            </form>
          </Form>
        </CardHeader>
        <CardContent>
          {isLoading ? (
            <div className="py-10 text-center text-sm text-muted-foreground">
              Chargement de l'historique...
            </div>
          ) : filteredEntries.length === 0 ? (
            <div className="py-10 text-center text-sm text-muted-foreground">
              Aucun événement correspondant au filtre sélectionné.
            </div>
          ) : (
            <div className="space-y-4">
              {filteredEntries.map((entry) => (
                <div
                  key={entry.id}
                  className="rounded-lg border border-border/50 bg-background/60 p-4"
                >
                  <div className="flex flex-col gap-2 sm:flex-row sm:items-start sm:justify-between">
                    <div className="flex items-start gap-3">
                      <div className="mt-1">{iconByType[entry.type]}</div>
                      <div className="space-y-1">
                        <p className="text-sm font-semibold text-foreground">
                          {entry.title}
                        </p>
                        {entry.description ? (
                          <p className="text-sm text-muted-foreground whitespace-pre-line">
                            {entry.description}
                          </p>
                        ) : null}
                        {entry.metadata ? (
                          <p className="text-xs text-muted-foreground whitespace-pre-line">
                            {entry.metadata}
                          </p>
                        ) : null}
                        {entry.actor ? (
                          <p className="text-xs text-muted-foreground">
                            Par {entry.actor}
                          </p>
                        ) : null}
                      </div>
                    </div>
                    <div className="flex flex-col items-start gap-2 sm:items-end">
                      <span className="text-xs uppercase tracking-wide text-muted-foreground">
                        {new Date(entry.date).toLocaleString("fr-FR", {
                          dateStyle: "short",
                          timeStyle: "short",
                        })}
                      </span>
                      {entry.linkUrl ? (
                        <Button asChild size="sm" variant="outline">
                          <a
                            href={entry.linkUrl}
                            target="_blank"
                            rel="noreferrer"
                          >
                            Ouvrir
                          </a>
                        </Button>
                      ) : null}
                    </div>
                  </div>
                </div>
              ))}
            </div>
          )}
        </CardContent>
      </Card>
    </div>
  );
};

type DocumentsTabProps = {
  project: ProjectWithRelations;
};

const DocumentsTab = ({ project }: DocumentsTabProps) => {
  return (
    <div className="space-y-6">
      <Card className="shadow-card bg-gradient-card border-0">
        <CardHeader>
          <CardTitle>Documents du projet</CardTitle>
        </CardHeader>
        <CardContent className="space-y-4">
          <p className="text-sm text-muted-foreground">
            Centralisez les documents administratifs, techniques et financiers
            liés au chantier {project.project_ref}. Les fichiers déposés sont
            accessibles à toute l'équipe depuis l'espace Documents.
          </p>
          <div className="rounded-lg border border-dashed border-primary/30 bg-background/60 p-6 text-sm text-muted-foreground">
            Connectez Google Drive dans les paramètres pour activer le dépôt
            automatique des documents chantier.
          </div>
        </CardContent>
      </Card>
    </div>
  );
};

type ApresChantierTabProps = {
  project: ProjectWithRelations;
  ceeEntryMap: Record<string, ProjectProductCeeEntry>;
  projectProducts: ProjectProduct[];
  hasComputedCeeTotals: boolean;
  ceeTotals: ReturnType<typeof computeProjectCeeTotals>;
};

const ApresChantierTab = ({
  project,
  ceeEntryMap,
  projectProducts,
  hasComputedCeeTotals,
  ceeTotals,
}: ApresChantierTabProps) => {
  return (
    <div className="space-y-6">
      <Card className="shadow-card bg-gradient-card border-0">
        <CardHeader>
          <CardTitle>Valorisation après chantier</CardTitle>
        </CardHeader>
        <CardContent className="space-y-4">
          <div className="flex items-center gap-2 text-sm">
            <HandCoins className="w-4 h-4 text-amber-600" />
            <span className="text-muted-foreground">Valorisation totale:</span>
            <span className="font-semibold text-amber-600">
              {hasComputedCeeTotals
                ? `${formatCurrency(ceeTotals.totalValorisationEur)} (${formatDecimal(ceeTotals.totalValorisationMwh)} MWh)`
                : "Non calculée"}
            </span>
          </div>
          {projectProducts.map((item, index) => {
            const entryId = item.id ?? item.product_id ?? `product-${index}`;
            const ceeEntry = ceeEntryMap[entryId];
            if (!ceeEntry) {
              return null;
            }

            const labelBase =
              ceeEntry.multiplierLabel &&
              ceeEntry.multiplierLabel.trim().length > 0
                ? ceeEntry.multiplierLabel
                : "Valorisation CEE";
            const summaryLabel = item.product?.code
              ? `${labelBase} (${item.product.code})`
              : labelBase;

            const productCategory = (
              item.product?.category ?? ""
            ).toLowerCase();
            const isLightingProduct = productCategory === "lighting";
            const lightingDetails =
              (
                ceeEntry.result as
                  | (PrimeCeeResult & { lighting?: PrimeCeeLightingDetails })
                  | null
              )?.lighting ?? null;
            const lightingPerLedEur = toNumber(lightingDetails?.per_led_eur);
            const lightingPerLedMwh = toNumber(lightingDetails?.per_led_mwh);
            const lightingTotalMwh = toNumber(lightingDetails?.total_mwh);
            const lightingTotalEur = toNumber(lightingDetails?.total_eur);
            const lightingMissingBase = Boolean(lightingDetails?.missing_base);

            let summaryDetails: string;
            if (
              ceeEntry.result &&
              typeof ceeEntry.multiplierValue === "number" &&
              ceeEntry.multiplierValue > 0
            ) {
              summaryDetails = `${formatDecimal(ceeEntry.result.valorisationPerUnitMwh)} MWh × ${formatDecimal(
                ceeEntry.multiplierValue,
              )} = ${formatDecimal(ceeEntry.result.valorisationTotalMwh)} MWh`;
            } else if (ceeEntry.warnings.missingDynamicParams) {
              summaryDetails = "Paramètres dynamiques manquants";
            } else if (ceeEntry.warnings.missingKwh) {
              summaryDetails = "Aucune valeur kWh pour ce bâtiment";
            } else {
              summaryDetails = "Prime non calculée";
            }

            const valorisationLine = (() => {
              if (isLightingProduct) {
                if (lightingPerLedEur !== null) {
                  return `Valorisation Nombre Led : ${formatCurrency(lightingPerLedEur)} / Nombre Led`;
                }
                if (ceeEntry.result) {
                  return `Valorisation Nombre Led : ${formatCurrency(ceeEntry.result.valorisationPerUnitEur)} / ${
                    ceeEntry.multiplierLabel ?? "Nombre Led"
                  }`;
                }
                return "Valorisation Nombre Led : Non calculée";
              }

              return ceeEntry.result
                ? `${formatCurrency(ceeEntry.result.valorisationPerUnitEur)} / ${ceeEntry.multiplierLabel ?? "unité"}`
                : "Non calculée";
            })();

            const lightingCalculationLine =
              isLightingProduct &&
              lightingPerLedMwh !== null &&
              lightingTotalMwh !== null
                ? `Soit ${formatDecimal(lightingPerLedMwh)} MWh × Nombre Led = ${formatDecimal(lightingTotalMwh)} MWh`
                : null;

            const primeValue = (() => {
              if (isLightingProduct) {
                if (lightingTotalEur !== null) {
                  return lightingTotalEur;
                }
              }

              return ceeEntry.result?.totalPrime ?? null;
            })();

            return (
              <div
                key={`valorisation-summary-${entryId}`}
                className="flex items-start gap-3 border rounded-lg p-4"
              >
                <HandCoins className="w-4 h-4 text-amber-600 mt-0.5" />
                <div className="flex flex-col gap-1 text-xs sm:text-sm">
                  <div className="flex items-center gap-1 text-muted-foreground">
                    <span>{summaryLabel}</span>
                    {isLightingProduct && lightingMissingBase ? (
                      <Tooltip>
                        <TooltipTrigger asChild>
                          <span className="inline-flex">
                            <AlertTriangle className="h-3.5 w-3.5 text-amber-500" />
                          </span>
                        </TooltipTrigger>
                        <TooltipContent
                          side="top"
                          align="center"
                          className="text-xs"
                        >
                          kWh cumac manquant pour cette typologie
                        </TooltipContent>
                      </Tooltip>
                    ) : null}
                  </div>
                  <span className="font-medium text-emerald-600 text-sm">
                    {valorisationLine}
                  </span>
                  {lightingCalculationLine ? (
                    <span className="text-xs text-muted-foreground">
                      {lightingCalculationLine}
                    </span>
                  ) : null}
                  <span className="text-xs text-muted-foreground">
                    {summaryDetails}
                  </span>
                  <span className="text-xs font-semibold text-amber-600">
                    {primeValue !== null
                      ? `Prime calculée : ${formatCurrency(primeValue)}`
                      : "Prime non calculée"}
                  </span>
                </div>
              </div>
            );
          })}

          {projectProducts.length === 0 ? (
            <p className="text-sm text-muted-foreground">
              Aucun produit n'est associé à ce projet pour le moment.
            </p>
          ) : null}
        </CardContent>
      </Card>

      <Card className="shadow-card bg-gradient-card border-0">
        <CardHeader>
          <CardTitle>Produits associés</CardTitle>
        </CardHeader>
        <CardContent className="space-y-4">
          {projectProducts.length === 0 ? (
            <p className="text-sm text-muted-foreground">
              Aucun produit (hors ECO) n'est associé à ce projet.
            </p>
          ) : (
            <div className="overflow-x-auto rounded-lg border">
              <Table>
                <TableHeader>
                  <TableRow>
                    <TableHead>Produit</TableHead>
                    <TableHead>Images</TableHead>
                    <TableHead>Multiplicateur</TableHead>
                    <TableHead>Valorisation / unité (€)</TableHead>
                    <TableHead>Valorisation totale (€)</TableHead>
                    <TableHead>Prime calculée (€)</TableHead>
                  </TableRow>
                </TableHeader>
                <TableBody>
                  {projectProducts.map((item, index) => {
                    const dynamicParams = item.dynamic_params || {};
                    const productCode = item.product?.code ?? "–";
                    const productName = item.product?.name ?? "Produit inconnu";

                    return (
                      <TableRow key={item.id ?? index}>
                        <TableCell className="font-medium">
                          <div className="space-y-1">
                            <div className="text-sm">{productCode}</div>
                            <div className="text-xs text-muted-foreground">
                              {productName}
                            </div>
                          </div>
                        </TableCell>
                        <TableCell>
                          <div className="text-sm">
                            {Object.keys(dynamicParams)
                              .filter((k) => k.startsWith("image_"))
                              .length || 0}
                          </div>
                        </TableCell>
                        <TableCell>
                          {typeof item.quantity === "number"
                            ? formatDecimal(item.quantity)
                            : "–"}
                        </TableCell>
                        <TableCell>–</TableCell>
                        <TableCell>–</TableCell>
                        <TableCell>–</TableCell>
                      </TableRow>
                    );
                  })}
                </TableBody>
              </Table>
            </div>
          )}
        </CardContent>
      </Card>

      <Card className="shadow-card border border-dashed border-primary/20">
        <CardHeader>
          <CardTitle>Suivi post-chantier</CardTitle>
        </CardHeader>
        <CardContent className="space-y-4 text-sm text-muted-foreground">
          <p>
            Renseignez les informations finales (PV de réception, photos, levée
            des réserves) directement depuis le chantier pour compléter le
            dossier du projet {project.project_ref}.
          </p>
        </CardContent>
      </Card>
    </div>
  );
};

const computeStatusProgress = (
  statusValue: string | null | undefined,
  statuses: ProjectStatusSetting[],
) => {
  if (!statusValue || statuses.length === 0) {
    return 0;
  }

  const normalized = statusValue.trim().toUpperCase();
  const index = statuses.findIndex((status) => status?.value === normalized);
  if (index === -1) {
    return 0;
  }

  if (statuses.length === 1) {
    return 100;
  }

  return Math.round((index / (statuses.length - 1)) * 100);
};

const ProjectDetails = () => {
  const { id } = useParams<{ id: string }>();
  const navigate = useNavigate();
  const { toast } = useToast();
  const { user } = useAuth();
  const { currentOrgId } = useOrg();
  const { data: members = [], isLoading: membersLoading } =
    useMembers(currentOrgId);
  const {
    statuses: projectStatuses,
    isLoading: projectStatusesLoading,
    isFetching: projectStatusesFetching,
    error: projectStatusesError,
  } = useProjectStatuses();
  const projectStatusesBusy = projectStatusesLoading || projectStatusesFetching;
  const { primeBonification } = useOrganizationPrimeSettings();

  const [searchParams, setSearchParams] = useSearchParams();
  const [activeTab, setActiveTab] = useState<ProjectTabValue>(() => {
    const currentTab = searchParams.get("tab");
    return isValidProjectTab(currentTab) ? currentTab : DEFAULT_PROJECT_TAB;
  });
  const [quoteDialogOpen, setQuoteDialogOpen] = useState(false);
  const [quoteInitialValues, setQuoteInitialValues] = useState<
    Partial<QuoteFormValues>
  >({});
  const [deleteDialogOpen, setDeleteDialogOpen] = useState(false);
  const [isDeleting, setIsDeleting] = useState(false);
  const [archiveDialogOpen, setArchiveDialogOpen] = useState(false);
  const [isArchiving, setIsArchiving] = useState(false);
  const [siteDialogOpen, setSiteDialogOpen] = useState(false);
  const [siteDialogMode, setSiteDialogMode] = useState<"create" | "edit">(
    "create",
  );
  const [siteInitialValues, setSiteInitialValues] =
    useState<Partial<SiteFormValues>>();

  useEffect(() => {
    if (!projectStatusesError) return;

    console.error("Erreur lors du chargement des statuts projets", projectStatusesError);
    toast({
      variant: "destructive",
      title: "Statuts indisponibles",
      description: "Les statuts projets n'ont pas pu être synchronisés. Les valeurs par défaut sont utilisées.",
    });
  }, [projectStatusesError, toast]);
  const [activeSite, setActiveSite] = useState<ProjectSite | null>(null);
  const location = useLocation();
  const journalFeedRef = useRef<HTMLDivElement | null>(null);
  const [selectedMediaCategory, setSelectedMediaCategory] =
    useState<ProjectMediaCategory>(MEDIA_CATEGORIES[0]?.value ?? "PHOTOS");
  const [journalFilter, setJournalFilter] = useState<JournalFilter>("all");
  const [quickUpdateText, setQuickUpdateText] = useState("");
  const [siteDialogDefaultTab, setSiteDialogDefaultTab] = useState<
    "avant-chantier" | "apres-chantier"
  >("avant-chantier");
  const [siteDialogReadOnly, setSiteDialogReadOnly] = useState(false);
  const [lightboxImage, setLightboxImage] = useState<ProductImage | null>(null);
  const [statusMenuOpen, setStatusMenuOpen] = useState(false);

  const focusJournalFeed = useCallback(() => {
    setTimeout(() => {
      journalFeedRef.current?.scrollIntoView({
        behavior: "smooth",
        block: "start",
      });
      journalFeedRef.current?.focus({ preventScroll: true });
    }, 150);
  }, []);

  const handleOpenDocuments = useCallback(() => {
    setActiveTab("media");
    setSelectedMediaCategory(MEDIA_CATEGORIES[0]?.value ?? "PHOTOS");
  }, []);

  const handleViewFullHistory = useCallback(() => {
    setActiveTab("journal");
    setJournalFilter("all");
    focusJournalFeed();
  }, [focusJournalFeed]);

  useEffect(() => {
    const currentTab = searchParams.get("tab");
    if (isValidProjectTab(currentTab)) {
      if (currentTab !== activeTab) {
        setActiveTab(currentTab);
      }
      return;
    }

    if (currentTab !== activeTab) {
      const newParams = new URLSearchParams(searchParams);
      newParams.set("tab", activeTab);
      setSearchParams(newParams, { replace: true });
    }
  }, [searchParams, activeTab, setSearchParams]);

  const handleTabChange = useCallback(
    (value: string) => {
      if (!isValidProjectTab(value) || value === activeTab) {
        return;
      }

      setActiveTab(value);
      const newParams = new URLSearchParams(searchParams);
      newParams.set("tab", value);
      setSearchParams(newParams, { replace: true });
    },
    [activeTab, searchParams, setSearchParams],
  );

  const memberNameById = useMemo(() => {
    const result: Record<string, string> = {};
    members.forEach((member) => {
      if (!member?.user_id) {
        return;
      }

      const fullName = member.profiles?.full_name?.trim();
      result[member.user_id] =
        fullName && fullName.length > 0 ? fullName : "Utilisateur";
    });
    return result;
  }, [members]);

  const memberIdByName = useMemo(() => {
    const result: Record<string, string> = {};
    Object.entries(memberNameById).forEach(([id, name]) => {
      const normalized = name.trim().toLowerCase();
      if (normalized.length > 0 && !result[normalized]) {
        result[normalized] = id;
      }
    });
    return result;
  }, [memberNameById]);

  const currentMember = members.find((member) => member.user_id === user?.id);
  const isAdmin =
    currentMember?.role === "admin" || currentMember?.role === "owner";

  const {
    data: project,
    isLoading,
    error,
    refetch,
  } = useQuery<ProjectWithRelations | null>({
    queryKey: ["project", id, user?.id, currentOrgId, isAdmin],
    queryFn: async () => {
      if (!id || !user?.id) return null;

      let query = supabase
        .from("projects")
        .select(
          "*, delegate:delegates(id, name, price_eur_per_mwh), lead:leads(email), project_products(id, product_id, quantity, dynamic_params, product:product_catalog(id, code, name, category, params_schema, cee_config, kwh_cumac_values:product_kwh_cumac(id, building_type, kwh_cumac))), project_appointments(id, project_id, org_id, appointment_date, appointment_time, appointment_type_id, assignee_id, notes, created_at, updated_at, appointment_type:appointment_types(id, name))",
        )
        .eq("id", id);

      if (currentOrgId) {
        query = query.eq("org_id", currentOrgId);
      }

      if (!isAdmin) {
        query = query.eq("user_id", user.id);
      }

      const { data, error } = await query.maybeSingle();

      if (error) throw error;

      if (!data) {
        return null;
      }

      return {
        ...data,
        project_products: (data.project_products ?? []).map((pp) => ({
          ...pp,
          product: pp.product ? withDefaultProductCeeConfig(pp.product) : null,
        })),
        project_appointments: (data.project_appointments ??
          []) as ProjectAppointment[],
      } as ProjectWithRelations;
    },
    enabled: !!id && !!user?.id && (!currentOrgId || !membersLoading),
  });

  const productCodes = useMemo(() => {
    if (!project?.project_products) return [] as string[];
    return getDisplayedProducts(project.project_products)
      .map((item) => item.product?.code)
      .filter((code): code is string => Boolean(code));
  }, [project?.project_products]);

  const projectProducts = useMemo(
    () => getDisplayedProducts(project?.project_products),
    [project?.project_products],
  );

  const {
    data: projectUpdatesState,
    isLoading: projectUpdatesLoading,
    refetch: refetchProjectUpdates,
  } = useQuery<ProjectUpdatesQueryResult>({
    queryKey: ["project-updates", id, currentOrgId],
    enabled: !!id && !!user?.id,
    queryFn: async () => {
      if (!id || !user?.id) {
        return {
          updates: [],
          tableAvailable: false,
          error: null,
        } satisfies ProjectUpdatesQueryResult;
      }

      try {
        const { data, error } = await supabase
          .from("project_updates" as any)
          .select(
            "id, project_id, content, status, next_step, created_at, author_id, org_id",
          )
          .eq("project_id", id)
          .order("created_at", { ascending: false })
          .limit(50);

        if (error) {
          if (isTableUnavailableError(error)) {
            return {
              updates: [],
              tableAvailable: false,
              error,
            } satisfies ProjectUpdatesQueryResult;
          }

          console.error(
            "Erreur lors du chargement des mises à jour projet",
            error,
          );
          return {
            updates: [],
            tableAvailable: false,
            error,
          } satisfies ProjectUpdatesQueryResult;
        }

        const validData = (Array.isArray(data) 
          ? data.filter((item) => {
              if (!item || typeof item !== 'object') return false;
              const obj = item as Record<string, unknown>;
              return 'id' in obj && 'project_id' in obj;
            })
          : []) as unknown as ProjectUpdateRecord[];
        
        return {
          updates: validData,
          tableAvailable: true,
          error: null,
        };
      } catch (unknownError) {
        const postgrestError = (unknownError as PostgrestError) ?? null;
        if (isTableUnavailableError(postgrestError)) {
          return {
            updates: [],
            tableAvailable: false,
            error: postgrestError,
          } satisfies ProjectUpdatesQueryResult;
        }

        console.error(
          "Erreur inattendue lors du chargement des mises à jour projet",
          unknownError,
        );
        return {
          updates: [],
          tableAvailable: false,
          error: postgrestError,
        } satisfies ProjectUpdatesQueryResult;
      }
    },
  });

  const projectUpdates = projectUpdatesState?.updates ?? [];
  const projectUpdatesTableAvailable =
    projectUpdatesState?.tableAvailable ?? false;
  const projectUpdatesError = projectUpdatesState?.error ?? null;

  const upcomingAppointmentDetails = useMemo<UpcomingAppointmentDetail[]>(() => {
    if (
      !project?.project_appointments ||
      project.project_appointments.length === 0
    ) {
      return [];
    }

    const now = new Date().getTime();

    return project.project_appointments
      .map((appointment) => {
        if (!appointment.appointment_date || !appointment.appointment_time) {
          return null;
        }

        const dateTime = new Date(
          `${appointment.appointment_date}T${appointment.appointment_time}`,
        );

        if (Number.isNaN(dateTime.getTime()) || dateTime.getTime() < now) {
          return null;
        }

        const formattedDate = dateTime.toLocaleString("fr-FR", {
          dateStyle: "long",
          timeStyle: "short",
        });

        const assigneeName = appointment.assignee_id
          ? memberNameById[appointment.assignee_id] ?? null
          : null;

        const typeLabel = appointment.appointment_type?.name ?? null;
        const rawNotes = appointment.notes?.trim() ?? "";

        const metadataParts = [
          typeLabel ?? undefined,
          assigneeName ? `Assigné à ${assigneeName}` : undefined,
        ].filter((value): value is string => Boolean(value));

        return {
          id: appointment.id,
          appointment,
          dateTime,
          formattedDate,
          metadata: metadataParts.length > 0 ? metadataParts.join(" • ") : null,
          notes: rawNotes.length > 0 ? rawNotes : null,
        } satisfies UpcomingAppointmentDetail;
      })
      .filter(
        (value): value is UpcomingAppointmentDetail => Boolean(value),
      )
      .sort((a, b) => a.dateTime.getTime() - b.dateTime.getTime());
  }, [project?.project_appointments, memberNameById]);

  const nextAppointmentDetails =
    upcomingAppointmentDetails.length > 0
      ? upcomingAppointmentDetails[0]
      : null;

  const projectSurfaceFacturee = useMemo(() => {
    if (!project?.project_products) return 0;

    return project.project_products.reduce((sum, projectProduct) => {
      const product = projectProduct.product;
      if (!product) {
        return sum;
      }

      const surfaceValue = getDynamicFieldNumericValue(
        product.params_schema,
        projectProduct.dynamic_params,
        [...SURFACE_FACTUREE_TARGETS],
      );

      if (typeof surfaceValue === "number" && surfaceValue > 0) {
        return sum + surfaceValue;
      }

      return sum;
    }, 0);
  }, [project?.project_products]);

  const projectSiteOptions = useMemo<SiteProjectOption[]>(() => {
    if (!project) return [];

    const primaryProduct =
      projectProducts[0]?.product ??
      project.project_products?.[0]?.product ??
      null;
    const productLabel =
      primaryProduct?.code ||
      (project as Project & { product_name?: string | null }).product_name ||
      "";
    const address =
      (project as Project & { address?: string | null }).address ?? "";

    return [
      {
        id: project.id,
        project_ref: project.project_ref ?? "",
        client_name: getProjectClientName(project),
        product_name: productLabel ?? "",
        address,
        city: project.city ?? "",
        postal_code: project.postal_code ?? "",
        surface_facturee:
          projectSurfaceFacturee > 0 ? projectSurfaceFacturee : undefined,
      },
    ];
  }, [project, projectProducts, projectSurfaceFacturee]);

  const {
    data: projectMedia = [],
    isLoading: projectMediaLoading,
    refetch: refetchProjectMedia,
  } = useQuery<ProjectMediaItem[]>({
    queryKey: ["project-media", project?.id, currentOrgId],
    queryFn: async () => {
      if (!project?.id || !currentOrgId) {
        return [] as ProjectMediaItem[];
      }

      const { data, error } = await supabase
        .from("project_media")
        .select("*")
        .eq("project_id", project.id)
        .eq("org_id", currentOrgId)
        .order("created_at", { ascending: false });

      if (error) throw error;

      return (data ?? []) as ProjectMediaItem[];
    },
    enabled: Boolean(project?.id && currentOrgId),
  });

  const {
    data: projectNotes = [],
    isLoading: projectNotesLoading,
    refetch: refetchProjectNotes,
  } = useQuery<ProjectNote[]>({
    queryKey: ["project-notes", project?.id, currentOrgId],
    queryFn: async () => {
      if (!project?.id || !currentOrgId) {
        return [] as ProjectNote[];
      }

      const { data, error } = await supabase
        .from("project_notes")
        .select("*")
        .eq("project_id", project.id)
        .eq("org_id", currentOrgId)
        .order("created_at", { ascending: false });

      if (error) throw error;

      return (data ?? []) as ProjectNote[];
    },
    enabled: Boolean(project?.id && currentOrgId),
  });

  useEffect(() => {
    if (!project?.id || !currentOrgId) {
      return undefined;
    }

    const channel = supabase
      .channel(`project-details-${project.id}-realtime`)
      .on(
        "postgres_changes",
        {
          event: "*",
          schema: "public",
          table: "project_updates",
          filter: `project_id=eq.${project.id}`,
        },
        () => {
          void refetchProjectUpdates();
        },
      )
      .on(
        "postgres_changes",
        {
          event: "*",
          schema: "public",
          table: "project_notes",
          filter: `project_id=eq.${project.id}`,
        },
        () => {
          void refetchProjectNotes();
        },
      )
      .on(
        "postgres_changes",
        {
          event: "*",
          schema: "public",
          table: "project_media",
          filter: `project_id=eq.${project.id}`,
        },
        () => {
          void refetchProjectMedia();
        },
      )
      .subscribe();

    return () => {
      void supabase.removeChannel(channel);
    };
  }, [
    project?.id,
    currentOrgId,
    refetchProjectUpdates,
    refetchProjectNotes,
    refetchProjectMedia,
  ]);

  const {
    data: statusEvents = [],
    isLoading: statusEventsLoading,
    refetch: refetchStatusEvents,
  } = useQuery<ProjectStatusEvent[]>({
    queryKey: ["project-status-events", project?.id, currentOrgId],
    queryFn: async () => {
      if (!project?.id || !currentOrgId) {
        return [] as ProjectStatusEvent[];
      }

      const { data, error } = await supabase
        .from("project_status_events")
        .select("*")
        .eq("project_id", project.id)
        .eq("org_id", currentOrgId)
        .order("changed_at", { ascending: false });

      if (error) throw error;

      return (data ?? []) as ProjectStatusEvent[];
    },
    enabled: Boolean(project?.id && currentOrgId),
  });

  const projectRefFilter = project?.project_ref?.trim() ?? "";

  const {
    data: projectSites = [],
    isLoading: projectSitesLoading,
    refetch: refetchProjectSites,
  } = useQuery<ProjectSite[]>({
    queryKey: ["project-sites", project?.id, projectRefFilter, currentOrgId],
    queryFn: async () => {
      if (!project?.id || !currentOrgId) return [] as ProjectSite[];

      let query = supabase
        .from("sites")
        .select("*, subcontractor:subcontractors(id, name)")
        .eq("org_id", currentOrgId)
        .order("created_at", { ascending: false });

      const filters = [`project_id.eq.${project.id}`];
      if (projectRefFilter) {
        filters.push(`project_ref.eq.${projectRefFilter}`);
      }

      if (filters.length > 0) {
        query = query.or(filters.join(","));
      }

      const { data, error } = await query;

      if (error) throw error;

      return (data ?? []) as ProjectSite[];
    },
    enabled: Boolean(project?.id && currentOrgId),
  });

  const uploadMediaMutation = useMutation({
    mutationKey: ["project-media-upload", project?.id, selectedMediaCategory],
    mutationFn: async (file: File) => {
      if (!project?.id || !currentOrgId || !user?.id) {
        throw new Error("Impossible de téléverser le fichier.");
      }

      const sanitizedName = file.name.replace(/\s+/g, "-");
      const storagePath = `${project.id}/${Date.now()}-${sanitizedName}`;
      const bucket = supabase.storage.from("project-media");

      const { error: uploadError } = await bucket.upload(storagePath, file, {
        upsert: false,
        contentType: file.type || undefined,
      });

      if (uploadError) {
        throw uploadError;
      }

      const { data: publicUrlData } = bucket.getPublicUrl(storagePath);
      const fileUrl = publicUrlData?.publicUrl ?? null;

      const { error: insertError } = await supabase
        .from("project_media")
        .insert({
          project_id: project.id,
          org_id: currentOrgId,
          category: selectedMediaCategory,
          file_name: file.name,
          file_url: fileUrl,
          preview_url: fileUrl,
          thumbnail_url: fileUrl,
          storagePath,
          mime_type: file.type || null,
          created_by: user.id,
        });

      if (insertError) {
        throw insertError;
      }
    },
    onSuccess: async () => {
      toast({
        title: "Fichier ajouté",
        description: `Le fichier a été ajouté à ${MEDIA_CATEGORY_LABELS[selectedMediaCategory]}.`,
      });
      await Promise.all([refetchProjectMedia(), refetchStatusEvents()]);
    },
    onError: (error) => {
      const message =
        error instanceof Error
          ? error.message
          : "Impossible de téléverser le fichier.";
      toast({
        title: "Téléversement échoué",
        description: message,
        variant: "destructive",
      });
    },
  });

  const addNoteMutation = useMutation({
    mutationKey: ["project-notes-add", project?.id],
    mutationFn: async (content: string) => {
      if (!project?.id || !currentOrgId || !user?.id) {
        throw new Error("Impossible d'ajouter la note.");
      }

      const trimmed = content.trim();
      if (trimmed.length === 0) {
        throw new Error("Le contenu de la note est vide.");
      }

      const { error: insertError } = await supabase
        .from("project_notes")
        .insert({
          project_id: project.id,
          org_id: currentOrgId,
          content: trimmed,
          created_by: user.id,
        });

      if (insertError) {
        throw insertError;
      }
    },
    onSuccess: async () => {
      toast({
        title: "Note ajoutée",
        description: "La note a été enregistrée dans le journal.",
      });
      await Promise.all([refetchProjectNotes(), refetchStatusEvents()]);
    },
    onError: (error) => {
      const message =
        error instanceof Error
          ? error.message
          : "Impossible d'ajouter la note.";
      toast({
        title: "Erreur lors de l'ajout",
        description: message,
        variant: "destructive",
      });
    },
  });

  const handleUploadMedia = useCallback(
    (file: File) => uploadMediaMutation.mutateAsync(file),
    [uploadMediaMutation],
  );

  const handleAddNote = useCallback(
    (content: string) => addNoteMutation.mutateAsync(content),
    [addNoteMutation],
  );

  const updateProjectStatusMutation = useMutation({
    mutationKey: ["project-status-update", project?.id],
    mutationFn: async (nextStatus: string) => {
      if (!project) {
        throw new Error("Le projet n'est plus disponible.");
      }

      const trimmed = typeof nextStatus === "string" ? nextStatus.trim() : "";
      if (trimmed.length === 0) {
        throw new Error("Statut invalide.");
      }

      const normalized = trimmed.toUpperCase();

      let updateQuery = supabase
        .from("projects")
        .update({ status: normalized as ProjectStatus })
        .eq("id", project.id);

      if (currentOrgId) {
        updateQuery = updateQuery.eq("org_id", currentOrgId);
      }

      const { error: updateError } = await updateQuery;
      if (updateError) {
        throw updateError;
      }

      const statusEventPayload = {
        project_id: project.id,
        org_id: currentOrgId ?? "",
        status: normalized as ProjectStatus,
        changed_at: new Date().toISOString(),
        changed_by: user?.id ?? null,
        notes: null,
      };

      const { error: eventError } = await supabase
        .from("project_status_events")
        .insert([statusEventPayload]);

      if (eventError && !isTableUnavailableError(eventError)) {
        throw eventError;
      }

      return normalized;
    },
  });

  const handleStatusSelect = useCallback(
    async (value: string) => {
      if (!project) {
        return;
      }

      const trimmed = typeof value === "string" ? value.trim() : "";
      if (trimmed.length === 0) {
        setStatusMenuOpen(false);
        return;
      }

      const normalized = trimmed.toUpperCase();
      const currentStatus =
        typeof project.status === "string" ? project.status.toUpperCase() : "";

      if (normalized === currentStatus) {
        setStatusMenuOpen(false);
        return;
      }

      setStatusMenuOpen(false);

      try {
        const newStatus = await updateProjectStatusMutation.mutateAsync(trimmed);
        const nextStatusConfig =
          projectStatuses.find((status) => status?.value === newStatus) ?? null;
        const nextLabel = nextStatusConfig?.label ?? newStatus;

        toast({
          title: "Statut mis à jour",
          description: `Le projet est maintenant ${nextLabel.toLowerCase()}.`,
        });

        await Promise.all([refetch(), refetchStatusEvents()]);
      } catch (mutationError) {
        const message =
          mutationError instanceof Error
            ? mutationError.message
            : "Impossible de mettre à jour le statut pour le moment.";
        toast({
          title: "Mise à jour du statut échouée",
          description: message,
          variant: "destructive",
        });
      }
    },
    [
      project,
      projectStatuses,
      toast,
      updateProjectStatusMutation,
      refetch,
      refetchStatusEvents,
    ],
  );

  useEffect(() => {
    const tabParam = searchParams.get("tab");
    if (!tabParam) {
      return;
    }
    if (tabParam === activeTab) {
      return;
    }
    handleTabChange(tabParam);
    if (tabParam === "journal") {
      setJournalFilter("all");
    }
  }, [searchParams, activeTab, handleTabChange]);

  useEffect(() => {
    const state = location.state as {
      openTab?: ProjectTabValue;
      focus?: string | null;
    } | null;

    if (!state?.openTab) {
      return;
    }

    handleTabChange(state.openTab);

    if (state.openTab === "journal") {
      setJournalFilter("all");
      if (state.focus === "journal") {
        focusJournalFeed();
      }
    }

    navigate(`${location.pathname}${location.search}`, { replace: true });
  }, [focusJournalFeed, handleTabChange, location, navigate]);

  const mapTeamMembersToFormValues = useCallback(
    (teamMembers: string[] | null | undefined): SiteTeamMemberFormValue[] => {
      if (!Array.isArray(teamMembers)) {
        return [];
      }

      const uniqueMembers = new Map<string, SiteTeamMemberFormValue>();

      for (const rawMember of teamMembers) {
        if (typeof rawMember !== "string") {
          continue;
        }

        const trimmed = rawMember.trim();
        if (trimmed.length === 0) {
          continue;
        }

        if (isUuid(trimmed)) {
          if (!uniqueMembers.has(trimmed)) {
            uniqueMembers.set(trimmed, {
              id: trimmed,
              name: memberNameById[trimmed] ?? trimmed,
            });
          }
          continue;
        }

        const normalized = trimmed.toLowerCase();
        const matchedId = memberIdByName[normalized];
        if (matchedId) {
          if (!uniqueMembers.has(matchedId)) {
            uniqueMembers.set(matchedId, {
              id: matchedId,
              name: memberNameById[matchedId] ?? trimmed,
            });
          }
          continue;
        }

        if (!uniqueMembers.has(trimmed)) {
          uniqueMembers.set(trimmed, { id: trimmed, name: trimmed });
        }
      }

      return Array.from(uniqueMembers.values());
    },
    [memberIdByName, memberNameById],
  );

  const formatTeamMembers = useCallback(
    (teamMembers: string[] | null | undefined) => {
      if (!Array.isArray(teamMembers) || teamMembers.length === 0) {
        return null;
      }

      const names = teamMembers
        .map((member) => {
          if (typeof member !== "string") return null;
          const trimmed = member.trim();
          if (!trimmed) return null;

          if (isUuid(trimmed)) {
            return memberNameById[trimmed] ?? trimmed;
          }

          const normalized = trimmed.toLowerCase();
          const matchedId = memberIdByName[normalized];
          if (matchedId) {
            return memberNameById[matchedId] ?? trimmed;
          }

          return trimmed;
        })
        .filter((value): value is string => Boolean(value));

      const unique = Array.from(new Set(names));
      return unique.length > 0 ? unique.join(", ") : null;
    },
    [memberIdByName, memberNameById],
  );

  const { entries: ceeEntries, totals: ceeTotals } = useMemo(() => {
    if (!project) {
      return {
        entries: [] as ProjectProductCeeEntry[],
        totals: computeProjectCeeTotals([]),
      };
    }

    const buildingType =
      typeof project.building_type === "string"
        ? project.building_type.trim()
        : "";
    const delegatePrice = resolveDelegatePrice(project.delegate);

    const entries = projectProducts.map((item, index) => {
      const product = item.product;
      const entryId = item.id ?? item.product_id ?? `product-${index}`;

      let multiplierLabel: string | null = null;
      let multiplierValue: number | null = null;
      let missingDynamicParams = false;
      let missingKwh = !buildingType;
      let result: PrimeCeeResult | null = null;

      if (!product) {
        return {
          projectProductId: entryId,
          productCode: null,
          productName: null,
          multiplierLabel,
          multiplierValue,
          result,
          warnings: { missingDynamicParams, missingKwh },
        } satisfies ProjectProductCeeEntry;
      }

      const multiplierDetails = resolveMultiplierDetails(product, item);
      multiplierLabel = multiplierDetails.label;
      multiplierValue = multiplierDetails.value;
      missingDynamicParams = multiplierDetails.missingDynamicParams;

      const kwhEntry = findKwhEntry(product, buildingType);
      const kwhValue = toPositiveNumber(kwhEntry?.kwh_cumac);
      missingKwh = !buildingType || !kwhValue;

      if (!missingKwh && multiplierValue && multiplierValue > 0 && kwhValue) {
        const bonification = resolveBonificationValue(primeBonification);
        const coefficient = resolveCoefficientValue();
        const quantityValue = toNumber(item.quantity);
        const dynamicParams = isRecord(item.dynamic_params)
          ? (item.dynamic_params as DynamicParams)
          : null;

        const rawFormulaExpression =
          typeof product.cee_config?.formulaExpression === "string"
            ? product.cee_config.formulaExpression.trim()
            : "";
        const valorisationFormula =
          rawFormulaExpression.length > 0 ? rawFormulaExpression : null;
        const ledWattConstant =
          typeof product.cee_config?.ledWattConstant === "number" &&
          Number.isFinite(product.cee_config.ledWattConstant)
            ? product.cee_config.ledWattConstant
            : null;

        const config: CeeConfig = {
          kwhCumac: kwhValue,
          bonification: bonification ?? undefined,
          coefficient: coefficient ?? undefined,
          multiplier: multiplierValue,
          quantity: quantityValue ?? null,
          delegatePriceEurPerMwh: delegatePrice ?? null,
          dynamicParams,
          ...(valorisationFormula ? { valorisationFormula } : {}),
          ...(ledWattConstant !== null
            ? { overrides: { ledWatt: ledWattConstant } }
            : {}),
        };

        result = computePrimeCeeEur(config);
      }

      return {
        projectProductId: entryId,
        productCode: product.code ?? null,
        productName: product.name ?? null,
        multiplierLabel,
        multiplierValue,
        result,
        warnings: { missingDynamicParams, missingKwh },
      } satisfies ProjectProductCeeEntry;
    });

    const totals = computeProjectCeeTotals(
      entries.map((entry) => entry.result),
    );

    return { entries, totals };
  }, [project, projectProducts, primeBonification]);

  const ceeEntryMap = useMemo(() => {
    return ceeEntries.reduce<Record<string, ProjectProductCeeEntry>>(
      (acc, entry) => {
        if (entry.projectProductId) {
          acc[entry.projectProductId] = entry;
        }
        return acc;
      },
      {},
    );
  }, [ceeEntries]);

  const hasComputedCeeTotals = useMemo(
    () => ceeEntries.some((entry) => entry.result !== null),
    [ceeEntries],
  );

  const projectRecord = (project ?? {}) as Project & Record<string, unknown>;
  const statusValue =
    typeof project?.status === "string" && project.status.length > 0
      ? project.status
      : null;
  const statusConfig = statusValue
    ? projectStatuses.find((status) => status?.value === statusValue)
    : undefined;
  const badgeStyle = getProjectStatusBadgeStyle(statusConfig?.color);
  const statusLabel = statusConfig?.label ?? statusValue ?? "Statut";
  const statusProgress = statusValue
    ? computeStatusProgress(statusValue, projectStatuses)
    : 0;

  const isStatusUpdating = updateProjectStatusMutation.isPending;

  const fallbackLatestUpdateText = (() => {
    const candidates = [
      projectRecord["latest_update_text"],
      projectRecord["last_update_text"],
      projectRecord["status_update_text"],
    ];
    for (const candidate of candidates) {
      if (typeof candidate === "string" && candidate.trim().length > 0) {
        return candidate.trim();
      }
    }
    return null;
  })();

  const fallbackLatestUpdateAt = (() => {
    const candidates = [
      projectRecord["latest_update_at"],
      projectRecord["last_update_at"],
      projectRecord["status_update_at"],
    ];
    for (const candidate of candidates) {
      if (typeof candidate === "string" && candidate.trim().length > 0) {
        return candidate;
      }
    }
    return null;
  })();

  const fallbackNextStep = (() => {
    const candidates = [
      projectRecord["next_step"],
      projectRecord["prochaine_etape"],
      projectRecord["upcoming_step"],
    ];
    for (const candidate of candidates) {
      if (typeof candidate === "string" && candidate.trim().length > 0) {
        return candidate.trim();
      }
    }
    return null;
  })();

  const fallbackHistoryRaw =
    projectRecord["history_short"] ??
    projectRecord["update_history"] ??
    projectRecord["status_history"] ??
    projectRecord["history"] ??
    null;
  const fallbackHistoryEntries = normalizeHistoryEntries(fallbackHistoryRaw);

  const latestUpdate = projectUpdates[0] ?? null;
  const latestUpdateText = (() => {
    const candidates = [latestUpdate?.content, fallbackLatestUpdateText];
    for (const candidate of candidates) {
      if (typeof candidate === "string") {
        const trimmed = candidate.trim();
        if (trimmed.length > 0) {
          return trimmed;
        }
      }
    }
    return null;
  })();

  const latestUpdateTimestamp = (() => {
    const candidates = [
      latestUpdate?.created_at,
      fallbackLatestUpdateAt,
      project?.updated_at,
    ];
    for (const candidate of candidates) {
      if (typeof candidate === "string" && candidate.trim().length > 0) {
        const date = new Date(candidate);
        if (!Number.isNaN(date.getTime())) {
          return date.toISOString();
        }
      }
    }
    return null;
  })();

  const latestUpdateDisplay = formatDateTimeLabel(latestUpdateTimestamp);

  const nextStepDescription = (() => {
    const candidates = [latestUpdate?.next_step, fallbackNextStep];
    for (const candidate of candidates) {
      if (typeof candidate === "string" && candidate.trim().length > 0) {
        return candidate.trim();
      }
    }

    if (nextAppointmentDetails) {
      const parts = [
        `Prochain rendez-vous le ${nextAppointmentDetails.formattedDate}`,
        nextAppointmentDetails.metadata ?? undefined,
      ].filter((part): part is string => Boolean(part));
      if (parts.length > 0) {
        return parts.join(" • ");
      }
    }

    return null;
  })();

  const shortHistoryItems = (() => {
    const updateEntries = projectUpdates.slice(0, 3).map((update) => ({
      id: update.id,
      text:
        typeof update.content === "string" && update.content.trim().length > 0
          ? update.content.trim()
          : "Mise à jour enregistrée",
      createdAt: update.created_at,
    }));

    if (updateEntries.length >= 3) {
      return updateEntries;
    }

    const remainingSlots = 3 - updateEntries.length;
    const fallbackEntries = fallbackHistoryEntries
      .slice(0, remainingSlots)
      .map((entry, index) => ({
        id: `fallback-${index}`,
        text: entry.text,
        createdAt: entry.createdAt ?? null,
      }));

    return [...updateEntries, ...fallbackEntries];
  })();

  const fullHistoryItems = projectUpdates.length
    ? projectUpdates.map((update) => ({
        id: update.id,
        text:
          typeof update.content === "string" && update.content.trim().length > 0
            ? update.content.trim()
            : "Mise à jour enregistrée",
        createdAt: update.created_at,
        status: update.status ?? null,
        nextStep: update.next_step ?? null,
      }))
    : fallbackHistoryEntries.map((entry, index) => ({
        id: `fallback-full-${index}`,
        text: entry.text,
        createdAt: entry.createdAt ?? null,
        status: null,
        nextStep: null,
      }));

  const historyTextsForFallback = fallbackHistoryEntries
    .map((entry) => entry.text)
    .filter((text) => text.length > 0);

  const { mutateAsync: saveQuickUpdate, isPending: isSavingQuickUpdate } =
    useMutation({
      mutationFn: async ({ content }: { content: string }) => {
        if (!project) {
          throw new Error("Le projet n'est plus disponible.");
        }

        const trimmed = content.trim();
        if (trimmed.length === 0) {
          throw new Error(
            "Veuillez saisir une mise à jour avant de l'enregistrer.",
          );
        }

        const nowIso = new Date().toISOString();

        if (projectUpdatesTableAvailable) {
          const payload: Record<string, unknown> = {
            project_id: project.id,
            content: trimmed,
            status: project.status ?? null,
            next_step: fallbackNextStep ?? null,
            created_at: nowIso,
          };

          if (currentOrgId) {
            payload.org_id = currentOrgId;
          }

          if (user?.id) {
            payload.author_id = user.id;
          }

          const { error } = await supabase
            .from("project_updates" as any)
            .insert([payload]);
          if (!error) {
            return { usedFallback: false };
          }

          if (!isTableUnavailableError(error)) {
            throw error;
          }
        }

        const fallbackPayload: Record<string, unknown> = {};
        const textFieldCandidates = [
          "latest_update_text",
          "last_update_text",
          "status_update_text",
        ];
        const timestampFieldCandidates = [
          "latest_update_at",
          "last_update_at",
          "status_update_at",
        ];
        const historyFieldCandidates = [
          "history_short",
          "update_history",
          "status_history",
          "history",
        ];

        for (const field of textFieldCandidates) {
          if (Object.prototype.hasOwnProperty.call(projectRecord, field)) {
            fallbackPayload[field] = trimmed;
            break;
          }
        }

        for (const field of timestampFieldCandidates) {
          if (Object.prototype.hasOwnProperty.call(projectRecord, field)) {
            fallbackPayload[field] = nowIso;
            break;
          }
        }

        const newHistoryItems = [trimmed, ...historyTextsForFallback]
          .filter((value) => value.length > 0)
          .slice(0, 3);
        for (const field of historyFieldCandidates) {
          if (Object.prototype.hasOwnProperty.call(projectRecord, field)) {
            const currentValue = projectRecord[field];
            if (Array.isArray(currentValue)) {
              fallbackPayload[field] = newHistoryItems;
            } else if (typeof currentValue === "string") {
              fallbackPayload[field] = JSON.stringify(newHistoryItems);
            } else {
              fallbackPayload[field] = newHistoryItems;
            }
            break;
          }
        }

        if (Object.keys(fallbackPayload).length === 0) {
          throw new Error(
            "Impossible d'enregistrer la mise à jour : aucun champ de sauvegarde n'est disponible sur le projet.",
          );
        }

        const { error: projectError } = await supabase
          .from("projects" as any)
          .update(fallbackPayload)
          .eq("id", project.id)
          .select("id");

        if (projectError) {
          throw projectError;
        }

        return { usedFallback: true };
      },
      onSuccess: async () => {
        setQuickUpdateText("");
        await Promise.all([refetch(), refetchProjectUpdates()]);
        toast({ title: "Mise à jour enregistrée" });
      },
      onError: (mutationError) => {
        const message =
          mutationError instanceof Error
            ? mutationError.message
            : "Impossible d'enregistrer la mise à jour pour le moment.";
        toast({
          title: "Erreur",
          description: message,
          variant: "destructive",
        });
      },
    });

  const handleQuickUpdateSubmit = useCallback(async () => {
    await saveQuickUpdate({ content: quickUpdateText });
  }, [quickUpdateText, saveQuickUpdate]);

  const isQuickUpdateDisabled =
    !project || quickUpdateText.trim().length === 0 || isSavingQuickUpdate;
  const renderProductsTable = useCallback(
    (products: ProjectProduct[], emptyMessage: string) => {
      if (products.length === 0) {
        return <p className="text-sm text-muted-foreground">{emptyMessage}</p>;
      }

      return (
        <div className="overflow-x-auto rounded-lg border">
          <Table>
            <TableHeader>
              <TableRow>
                <TableHead>Produit</TableHead>
                <TableHead>Images</TableHead>
                <TableHead>Multiplicateur</TableHead>
                <TableHead>Valorisation / unité (€)</TableHead>
                <TableHead>Valorisation totale (€)</TableHead>
                <TableHead>Prime calculée (€)</TableHead>
              </TableRow>
            </TableHeader>
            <TableBody>
              {products.map((item, index) => {
                const dynamicFields = getDynamicFieldEntries(
                  item.product?.params_schema ?? null,
                  item.dynamic_params,
                );
                const entryId =
                  item.id ?? item.product_id ?? `product-${index}`;
                const ceeEntry = ceeEntryMap[entryId];
                const hasWarnings =
                  Boolean(ceeEntry?.warnings.missingDynamicParams) ||
                  Boolean(ceeEntry?.warnings.missingKwh);
                const images = getProductImages(item.product);
                const visibleImages = images.slice(0, 3);
                const remainingImages = images.length - visibleImages.length;

                const multiplierDisplay = (() => {
                  if (!ceeEntry) return "Non renseigné";
                  if (
                    typeof ceeEntry.multiplierValue === "number" &&
                    ceeEntry.multiplierValue > 0
                  ) {
                    const value = formatDecimal(ceeEntry.multiplierValue);
                    return ceeEntry.multiplierLabel
                      ? `${value} (${ceeEntry.multiplierLabel})`
                      : value;
                  }
                  if (ceeEntry.warnings.missingDynamicParams) {
                    return "Paramètres dynamiques manquants";
                  }
                  return "Non renseigné";
                })();

                const valorisationPerUnitDisplay = (() => {
                  if (!ceeEntry) return "Non calculée";
                  if (ceeEntry.result) {
                    const perUnit = formatCurrency(
                      ceeEntry.result.valorisationPerUnitEur,
                    );
                    const perUnitMwh = formatDecimal(
                      ceeEntry.result.valorisationPerUnitMwh,
                    );
                    const label = ceeEntry.multiplierLabel ?? "unité";
                    return {
                      primary: `${perUnit}`,
                      secondary: `${perUnitMwh} MWh par ${label}`,
                    };
                  }
                  if (ceeEntry.warnings.missingDynamicParams) {
                    return "Paramètres dynamiques manquants";
                  }
                  if (ceeEntry.warnings.missingKwh) {
                    return "Aucune valeur kWh";
                  }
                  return "Non calculée";
                })();

                const valorisationTotalDisplay = (() => {
                  if (!ceeEntry) return "Non calculée";
                  if (ceeEntry.result) {
                    return {
                      primary: formatCurrency(
                        ceeEntry.result.valorisationTotalEur,
                      ),
                      secondary: `${formatDecimal(ceeEntry.result.valorisationTotalMwh)} MWh`,
                    };
                  }
                  if (ceeEntry.warnings.missingDynamicParams) {
                    return "Paramètres dynamiques manquants";
                  }
                  if (ceeEntry.warnings.missingKwh) {
                    return "Aucune valeur kWh";
                  }
                  return "Non calculée";
                })();

                const primeDisplay = (() => {
                  if (!ceeEntry) return "Non calculée";
                  if (ceeEntry.result) {
                    return formatCurrency(ceeEntry.result.totalPrime);
                  }
                  if (ceeEntry.warnings.missingDynamicParams) {
                    return "Paramètres dynamiques manquants";
                  }
                  if (ceeEntry.warnings.missingKwh) {
                    return "Aucune valeur kWh";
                  }
                  return "Non calculée";
                })();

                return (
                  <TableRow key={item.id ?? entryId} className="align-top">
                    <TableCell>
                      <div className="flex flex-col gap-2 text-sm">
                        <div className="flex flex-wrap items-center gap-2">
                          <Badge
                            variant="secondary"
                            className="text-xs font-semibold"
                          >
                            {item.product?.code ?? "Code inconnu"}
                          </Badge>
                          <span className="font-medium text-foreground">
                            {item.product?.name ?? "Produit"}
                          </span>
                        </div>
                        {typeof item.quantity === "number" ? (
                          <span className="text-xs text-muted-foreground">
                            Quantité : {formatDecimal(item.quantity)}
                          </span>
                        ) : null}
                        {hasWarnings ? (
                          <div className="flex flex-wrap gap-2">
                            {ceeEntry?.warnings.missingKwh ? (
                              <Badge
                                className="bg-amber-100 text-amber-700 border-amber-200"
                                variant="outline"
                              >
                                kWh manquant pour ce bâtiment
                              </Badge>
                            ) : null}
                            {ceeEntry?.warnings.missingDynamicParams ? (
                              <Badge
                                className="bg-amber-100 text-amber-700 border-amber-200"
                                variant="outline"
                              >
                                Paramètres dynamiques manquants
                              </Badge>
                            ) : null}
                          </div>
                        ) : null}
                        {dynamicFields.length > 0 ? (
                          <div className="grid gap-2 text-xs md:grid-cols-2">
                            {dynamicFields.map((field) => (
                              <div
                                key={`${item.id}-${field.label}`}
                                className="flex items-center justify-between gap-2"
                              >
                                <span className="text-muted-foreground">
                                  {field.label}
                                </span>
                                <span className="font-medium text-foreground">
                                  {String(formatDynamicFieldValue(field))}
                                </span>
                              </div>
                            ))}
                          </div>
                        ) : null}
                      </div>
                    </TableCell>
                    <TableCell>
                      {visibleImages.length === 0 ? (
                        <span className="text-xs text-muted-foreground">
                          Aucune image
                        </span>
                      ) : (
                        <div className="flex flex-wrap items-center gap-2">
                          {visibleImages.map((image, imageIndex) => (
                            <button
                              type="button"
                              key={`${entryId}-image-${imageIndex}`}
                              onClick={() =>
                                setLightboxImage({
                                  url: image.url,
                                  alt:
                                    image.alt ??
                                    item.product?.name ??
                                    item.product?.code ??
                                    "Visuel produit",
                                })
                              }
                              className="h-14 w-14 overflow-hidden rounded-md border border-border/60 bg-muted/30 transition hover:ring-2 hover:ring-primary focus:outline-none focus:ring-2 focus:ring-primary"
                            >
                              <img
                                src={image.url}
                                alt={
                                  image.alt ??
                                  item.product?.name ??
                                  "Visuel produit"
                                }
                                className="h-full w-full object-cover"
                              />
                            </button>
                          ))}
                          {remainingImages > 0 ? (
                            <Badge variant="secondary" className="text-xs">
                              +{remainingImages}
                            </Badge>
                          ) : null}
                        </div>
                      )}
                    </TableCell>
                    <TableCell className="text-sm font-medium text-foreground">
                      {multiplierDisplay}
                    </TableCell>
                    <TableCell>
                      {typeof valorisationPerUnitDisplay === "string" ? (
                        <span className="text-sm text-muted-foreground">
                          {valorisationPerUnitDisplay}
                        </span>
                      ) : (
                        <div className="flex flex-col text-sm">
                          <span className="font-semibold text-emerald-600">
                            {valorisationPerUnitDisplay.primary}
                          </span>
                          <span className="text-xs text-muted-foreground">
                            {valorisationPerUnitDisplay.secondary}
                          </span>
                        </div>
                      )}
                    </TableCell>
                    <TableCell>
                      {typeof valorisationTotalDisplay === "string" ? (
                        <span className="text-sm text-muted-foreground">
                          {valorisationTotalDisplay}
                        </span>
                      ) : (
                        <div className="flex flex-col text-sm">
                          <span className="font-semibold text-amber-600">
                            {valorisationTotalDisplay.primary}
                          </span>
                          <span className="text-xs text-muted-foreground">
                            {valorisationTotalDisplay.secondary}
                          </span>
                        </div>
                      )}
                    </TableCell>
                    <TableCell>
                      <span className="text-sm font-semibold text-emerald-600">
                        {primeDisplay}
                      </span>
                    </TableCell>
                  </TableRow>
                );
              })}
            </TableBody>
          </Table>
        </div>
      );
    },
    [ceeEntryMap],
  );

  const isInitialLoading = isLoading || membersLoading;
  const canManageSites = isAdmin || project?.user_id === user?.id;

  if (isInitialLoading) {
    return (
      <Layout>
        <div className="flex min-h-[60vh] items-center justify-center">
          <Loader2 className="h-6 w-6 animate-spin text-muted-foreground" />
        </div>
      </Layout>
    );
  }

  if (error) {
    const errorMessage =
      error instanceof Error
        ? error.message
        : "Une erreur inattendue est survenue.";

    return (
      <Layout>
        <div className="flex min-h-[60vh] flex-col items-center justify-center gap-4 text-center">
          <AlertTriangle className="h-10 w-10 text-destructive" />
          <div className="space-y-2">
            <h1 className="text-xl font-semibold">
              Impossible de charger le projet
            </h1>
            <p className="text-sm text-muted-foreground">{errorMessage}</p>
          </div>
          <div className="flex flex-wrap justify-center gap-2">
            <Button variant="outline" onClick={() => navigate(-1)}>
              Retour
            </Button>
            <Button onClick={() => refetch()}>Réessayer</Button>
          </div>
        </div>
      </Layout>
    );
  }

  if (!project) {
    return (
      <Layout>
        <div className="flex min-h-[60vh] flex-col items-center justify-center gap-4 text-center">
          <FolderOpen className="h-10 w-10 text-muted-foreground" />
          <div className="space-y-2">
            <h1 className="text-xl font-semibold">Projet introuvable</h1>
            <p className="text-sm text-muted-foreground">
              Le projet demandé n'existe plus ou vous n'y avez pas accès.
            </p>
          </div>
          <Button onClick={() => navigate("/projects")}>
            Retour aux projets
          </Button>
        </div>
      </Layout>
    );
  }

  const handleCreateSite = async () => {
    if (!project || !currentOrgId) return;

    const displayedProducts = getDisplayedProducts(project.project_products);
    const firstProduct =
      displayedProducts[0]?.product ??
      project.project_products?.[0]?.product ??
      null;
    const productLabel =
      firstProduct?.code ||
      (project as Project & { product_name?: string | null }).product_name ||
      "";
    const clientName = getProjectClientName(project);
    const address =
      (project as Project & { address?: string | null }).address ?? "";

    const today = new Date();
    const datePrefix = `SITE-${today.getFullYear()}${String(today.getMonth() + 1).padStart(2, "0")}${String(
      today.getDate(),
    ).padStart(2, "0")}`;

    const { data: existingSites } = await supabase
      .from("sites")
      .select("site_ref")
      .eq("org_id", currentOrgId)
      .like("site_ref", `${datePrefix}-%`)
      .order("created_at", { ascending: false })
      .limit(1);

    let nextNumber = 1;
    if (existingSites && existingSites.length > 0) {
      const lastRef = existingSites[0].site_ref;
      const lastNumber = parseInt(lastRef.split("-").pop() || "0", 10);
      nextNumber = Number.isFinite(lastNumber) ? lastNumber + 1 : 1;
    }

    const site_ref = `${datePrefix}-${String(nextNumber).padStart(3, "0")}`;
    const valorisationEur = hasComputedCeeTotals
      ? ceeTotals.totalValorisationEur
      : (ceeTotals.totalPrime ?? 0);

    setSiteDialogMode("create");
    setActiveSite(null);
    setSiteDialogDefaultTab("avant-chantier");
    setSiteDialogReadOnly(false);
    setSiteInitialValues({
      site_ref,
      project_ref: project.project_ref ?? "",
      client_name: clientName,
      product_name: productLabel,
      address,
      city: project.city ?? "",
      postal_code: project.postal_code ?? "",
      date_debut: new Date().toISOString().slice(0, 10),
      status: "PLANIFIE",
      cofrac_status: "EN_ATTENTE",
      progress_percentage: 0,
      revenue: 0,
      profit_margin: 0,
      surface_facturee: projectSurfaceFacturee > 0 ? projectSurfaceFacturee : 0,
      cout_main_oeuvre_m2_ht: 0,
      cout_isolation_m2: 0,
      isolation_utilisee_m2: 0,
      montant_commission: 0,
      travaux_non_subventionnes: 0,
      valorisation_cee: valorisationEur ?? 0,
      travaux_non_subventionnes: "NA",
      travaux_non_subventionnes_description: "",
      travaux_non_subventionnes_montant: 0,
      travaux_non_subventionnes_financement: false,
      commission_commerciale_ht: false,
      commission_commerciale_ht_montant: 0,
      subcontractor_id: null,
      team_members: [],
      additional_costs: [],
      subcontractor_payment_confirmed: false,
    });
    setSiteDialogOpen(true);
  };

  const handleOpenQuote = () => {
    const displayedProducts = getDisplayedProducts(project.project_products);
    const firstProduct =
      displayedProducts[0]?.product ?? project.project_products?.[0]?.product;

    const clientName = getProjectClientName(project);

    setQuoteInitialValues({
      client_name: clientName,
      project_id: project.id,
      product_name:
        firstProduct?.name ||
        firstProduct?.code ||
        (project as Project & { product_name?: string }).product_name ||
        "",
      amount: project.estimated_value ?? undefined,
      quote_ref: project.project_ref ? `${project.project_ref}-DEV` : undefined,
    });
    setQuoteDialogOpen(true);
  };

  const handleEditSite = (
    site: ProjectSite,
    options?: {
      readOnly?: boolean;
      defaultTab?: "avant-chantier" | "apres-chantier";
    },
  ) => {
    const { readOnly = false, defaultTab = "avant-chantier" } = options ?? {};

    setSiteDialogMode("edit");
    setSiteDialogReadOnly(readOnly);
    setSiteDialogDefaultTab(defaultTab);
    setActiveSite(site);
    const rawTravauxChoice = (site.travaux_non_subventionnes ?? "NA") as
      | TravauxNonSubventionnesValue
      | string;
    const isValidTravauxChoice = TRAVAUX_NON_SUBVENTIONNES_OPTIONS.some(
      (option) => option.value === rawTravauxChoice,
    );
    const resolvedTravauxChoice = isValidTravauxChoice
      ? (rawTravauxChoice as TravauxNonSubventionnesValue)
      : "NA";
    const travauxDescription =
      typeof site.travaux_non_subventionnes_description === "string"
        ? site.travaux_non_subventionnes_description.trim()
        : "";
    const travauxMontant =
      typeof site.travaux_non_subventionnes_montant === "number" &&
      Number.isFinite(site.travaux_non_subventionnes_montant)
        ? site.travaux_non_subventionnes_montant
        : 0;
    const travauxFinancement = Boolean(site.travaux_non_subventionnes_financement);
    const commissionCommercialeActive = Boolean(site.commission_commerciale_ht);
    const commissionCommercialeMontant =
      typeof site.commission_commerciale_ht_montant === "number" &&
      Number.isFinite(site.commission_commerciale_ht_montant)
        ? site.commission_commerciale_ht_montant
        : 0;
    setSiteInitialValues({
      site_ref: site.site_ref,
      project_ref: site.project_ref,
      client_name: site.client_name,
      product_name: site.product_name,
      address: site.address,
      city: site.city,
      postal_code: site.postal_code,
      status: (site.status as SiteStatus) ?? "PLANIFIE",
      cofrac_status: (site.cofrac_status as CofracStatus) ?? "EN_ATTENTE",
      date_debut: site.date_debut,
      date_fin_prevue: site.date_fin_prevue ?? "",
      progress_percentage: site.progress_percentage ?? 0,
      revenue: site.revenue ?? 0,
      profit_margin: site.profit_margin ?? 0,
      surface_facturee: site.surface_facturee ?? 0,
      cout_main_oeuvre_m2_ht: site.cout_main_oeuvre_m2_ht ?? 0,
      cout_isolation_m2: site.cout_isolation_m2 ?? 0,
      isolation_utilisee_m2: site.isolation_utilisee_m2 ?? 0,
      montant_commission: site.montant_commission ?? 0,
      travaux_non_subventionnes: site.travaux_non_subventionnes ?? 0,
      valorisation_cee: site.valorisation_cee ?? 0,
      travaux_non_subventionnes: resolvedTravauxChoice,
      travaux_non_subventionnes_description: travauxDescription,
      travaux_non_subventionnes_montant: travauxMontant,
      travaux_non_subventionnes_financement: travauxFinancement,
      commission_commerciale_ht: commissionCommercialeActive,
      commission_commerciale_ht_montant: commissionCommercialeMontant,
      notes: site.notes ?? "",
      subcontractor_payment_confirmed: Boolean(
        site.subcontractor_payment_confirmed,
      ),
      subcontractor_id: site.subcontractor_id ?? null,
      team_members: mapTeamMembersToFormValues(site.team_members ?? []),
      additional_costs: normalizeAdditionalCosts(site.additional_costs ?? []),
    });
    setSiteDialogOpen(true);
  };

  const handleSubmitSite = async (values: SiteSubmitValues) => {
    if (!user || !currentOrgId || !project) return;

    const sanitizedTeam = Array.from(
      new Set(
        (values.team_members ?? [])
          .map((member) => {
            if (!member) return null;

            const rawId = typeof member.id === "string" ? member.id.trim() : "";
            if (rawId && (isUuid(rawId) || memberNameById[rawId])) {
              return rawId;
            }

            const rawName =
              typeof member.name === "string" ? member.name.trim() : "";
            if (rawName.length > 0) {
              const matchedId = memberIdByName[rawName.toLowerCase()];
              if (matchedId) {
                return matchedId;
              }
            }

            return null;
          })
          .filter((value): value is string => Boolean(value)),
      ),
    );

    const sanitizedCosts = values.additional_costs
      ? values.additional_costs
          .filter((cost) => cost.label.trim().length > 0)
          .map((cost) => {
            const attachment = cost.attachment ? cost.attachment.trim() : "";
            const montantTVA = Number.isFinite(cost.montant_tva) ? cost.montant_tva : 0;
            const amountHT = Number.isFinite(cost.amount_ht) ? cost.amount_ht : 0;
            const amountTTC = Number.isFinite(cost.amount_ttc)
              ? cost.amount_ttc
              : computeAdditionalCostTTC(amountHT, montantTVA);

            return {
              label: cost.label.trim(),
              amount_ht: amountHT,
              montant_tva: montantTVA,
              amount_ttc: amountTTC,
              attachment: attachment.length > 0 ? attachment : null,
            };
          })
      : [];

    const projectRef = values.project_ref?.trim?.() ?? "";
    const clientName = values.client_name?.trim?.() ?? "";
    const travauxChoice = values.travaux_non_subventionnes ?? "NA";
    const shouldResetTravaux = travauxChoice === "NA";
    const travauxDescription = shouldResetTravaux
      ? ""
      : values.travaux_non_subventionnes_description?.trim() ?? "";
    const travauxMontant = shouldResetTravaux
      ? 0
      : Number.isFinite(values.travaux_non_subventionnes_montant)
        ? values.travaux_non_subventionnes_montant
        : 0;
    const travauxFinancement = shouldResetTravaux
      ? false
      : Boolean(values.travaux_non_subventionnes_financement);
    const commissionActive = Boolean(values.commission_commerciale_ht);
    const commissionMontant = commissionActive
      ? Number.isFinite(values.commission_commerciale_ht_montant)
        ? values.commission_commerciale_ht_montant
        : 0
      : 0;
    const matchedProject = projectSiteOptions.find(
      (option) => option.project_ref === projectRef,
    );
    const resolvedProjectId =
      typeof matchedProject?.id === "string" && matchedProject.id.length > 0
        ? matchedProject.id
        : typeof activeSite?.project_id === "string" &&
            activeSite.project_id.length > 0
          ? activeSite.project_id
          : project.id;

    const siteData = {
      site_ref: values.site_ref,
      project_ref: projectRef,
      client_name: clientName,
      client_first_name: project.client_first_name || null,
      client_last_name: project.client_last_name || null,
      product_name: values.product_name?.trim() || "",
      address: values.address,
      city: values.city,
      postal_code: values.postal_code,
      status: values.status,
      cofrac_status: values.cofrac_status,
      date_debut: values.date_debut,
      date_fin_prevue: values.date_fin_prevue || null,
      progress_percentage: values.progress_percentage,
      revenue: values.revenue,
      profit_margin: values.rentability_margin_rate,
      surface_facturee: values.surface_facturee,
      cout_main_oeuvre_m2_ht: values.cout_main_oeuvre_m2_ht,
      cout_isolation_m2: values.cout_isolation_m2,
      isolation_utilisee_m2: values.isolation_utilisee_m2,
      montant_commission: values.montant_commission,
      travaux_non_subventionnes: values.travaux_non_subventionnes,
      valorisation_cee: values.valorisation_cee,
      subcontractor_payment_confirmed: values.subcontractor_payment_confirmed,
      travaux_non_subventionnes: travauxChoice,
      travaux_non_subventionnes_description: travauxDescription,
      travaux_non_subventionnes_montant: travauxMontant,
      travaux_non_subventionnes_financement: travauxFinancement,
      commission_commerciale_ht: commissionActive,
      commission_commerciale_ht_montant: commissionMontant,
      notes: values.notes?.trim() || null,
      team_members: (sanitizedTeam.length > 0 ? sanitizedTeam : []) as string[],
      additional_costs: sanitizedCosts.length > 0 ? sanitizedCosts : [],
      subcontractor_id: values.subcontractor_id ?? null,
      user_id: user.id,
      org_id: currentOrgId,
      project_id: resolvedProjectId,
      rentability_total_costs: values.rentability_total_costs,
      rentability_margin_total: values.rentability_margin_total,
      rentability_margin_per_unit: values.rentability_margin_per_unit,
      rentability_margin_rate: values.rentability_margin_rate,
      rentability_unit_label: values.rentability_unit_label,
      rentability_unit_count: values.rentability_unit_count,
      rentability_additional_costs_total: values.rentability_additional_costs_total,
    };

    try {
      if (siteDialogMode === "edit" && activeSite) {
        const { error } = await supabase
          .from("sites")
          .update(siteData)
          .eq("id", activeSite.id);

        if (error) throw error;

        toast({
          title: "Chantier mis à jour",
          description: `${values.site_ref} a été mis à jour avec succès.`,
        });
      } else {
        const { error } = await supabase.from("sites").insert([siteData]);

        if (error) throw error;

        toast({
          title: "Chantier créé",
          description: `${siteData.site_ref} a été ajouté à la liste des chantiers.`,
        });
      }

      await refetchProjectSites();
      setSiteDialogOpen(false);
      setSiteInitialValues(undefined);
      setActiveSite(null);
      setSiteDialogMode("create");
    } catch (error) {
      console.error("Error saving site:", error);
      toast({
        title: "Erreur",
        description: "Impossible de sauvegarder le chantier.",
        variant: "destructive",
      });
    }
  };

  const handleDeleteProject = async () => {
    if (!project) return;

    try {
      const projectLabel = project.project_ref || "ce projet";
      setIsDeleting(true);
      let query = supabase.from("projects").delete().eq("id", project.id);

      if (currentOrgId) {
        query = query.eq("org_id", currentOrgId);
      }

      const { error: deleteError } = await query;

      if (deleteError) {
        throw deleteError;
      }

      setDeleteDialogOpen(false);
      toast({
        title: "Projet supprimé",
        description: `${projectLabel} a été supprimé avec succès.`,
      });
      navigate("/projects");
    } catch (deleteError) {
      const errorMessage =
        deleteError instanceof Error
          ? deleteError.message
          : "Une erreur est survenue lors de la suppression.";
      toast({
        title: "Erreur lors de la suppression",
        description: errorMessage,
        variant: "destructive",
      });
    } finally {
      setIsDeleting(false);
    }
  };

  const handleArchiveProject = async () => {
    if (!project) return;

    try {
      setIsArchiving(true);
      const projectLabel = project.project_ref || "ce projet";
      const archivedAt = new Date().toISOString();

      let query = supabase
        .from("projects")
        .update({ status: ARCHIVED_STATUS_VALUE, archived_at: archivedAt })
        .eq("id", project.id);

      if (currentOrgId) {
        query = query.eq("org_id", currentOrgId);
      }

      const { error } = await query;

      if (error) {
        throw error;
      }

      setArchiveDialogOpen(false);
      toast({
        title: "Projet archivé",
        description: `${projectLabel} a été archivé avec succès.`,
      });
      navigate({ pathname: "/projects", search: "?status=active" });
    } catch (error) {
      console.error(error);
      toast({
        title: "Erreur lors de l'archivage",
        description:
          error instanceof Error
            ? error.message
            : "Impossible d'archiver le projet.",
        variant: "destructive",
      });
    } finally {
      setIsArchiving(false);
    }
  };

  const projectCostValue = project?.estimated_value ?? null;
  const projectEmail = (() => {
    if (!project) return null;

    const projectWithEmails = project as Project & {
      email?: string | null;
      client_email?: string | null;
    };

    const candidates = [
      projectWithEmails.email,
      projectWithEmails.client_email,
      project.lead?.email ?? null,
    ];

    for (const candidate of candidates) {
      if (typeof candidate === "string" && candidate.trim().length > 0) {
        return candidate.trim();
      }
    }

    return null;
  })();
  const driveFolderUrl = project
    ? ((project as Project & { drive_folder_url?: string | null })
        .drive_folder_url ?? null)
    : null;
  const projectAppointments = project?.project_appointments ?? [];
  const journalLoading =
    projectMediaLoading ||
    projectNotesLoading ||
    statusEventsLoading ||
    projectSitesLoading;

  const displayedPrimeValue = (() => {
    const storedPrime = resolvePrimeCeeEuro(project);
    if (storedPrime !== null) {
      return storedPrime;
    }

    if (hasComputedCeeTotals) {
      return ceeTotals.totalPrime;
    }

    return null;
  })();

  const isProjectArchived = project
    ? ARCHIVED_STATUS_VALUES.has(project.status ?? "")
    : false;

  return (
    <Layout>
      <div className="space-y-6">
        <div className="flex flex-col gap-4 lg:flex-row lg:items-center lg:justify-between">
          <div>
            <div className="flex items-center gap-3">
              <Button variant="ghost" onClick={() => navigate(-1)}>
                <ArrowLeft className="w-4 h-4 mr-2" />
                Retour
              </Button>
              <DropdownMenu
                open={statusMenuOpen}
                onOpenChange={(open) => {
                  if (isStatusUpdating && open) {
                    return;
                  }
                  setStatusMenuOpen(open);
                }}
              >
                <DropdownMenuTrigger asChild disabled={isStatusUpdating}>
                  <button
                    type="button"
                    className="rounded-full outline-none focus-visible:ring-2 focus-visible:ring-primary/40 focus-visible:ring-offset-2"
                    aria-label="Changer le statut du projet"
                  >
                    <Badge
                      variant="outline"
                      style={badgeStyle}
                      className={`font-semibold transition ${
                        isStatusUpdating
                          ? "cursor-not-allowed opacity-70"
                          : "cursor-pointer hover:shadow"
                      } ${statusMenuOpen ? "ring-2 ring-primary/30" : ""}`}
                    >
                      {isStatusUpdating ? (
                        <>
                          <Loader2 className="mr-2 h-3.5 w-3.5 animate-spin" />
                          Mise à jour...
                        </>
                      ) : (
                        statusLabel
                      )}
                    </Badge>
                  </button>
                </DropdownMenuTrigger>
                <DropdownMenuContent align="start" className="w-64">
                  <div className="px-2 py-1 text-xs font-semibold uppercase tracking-wide text-muted-foreground">
                    Changer le statut
                  </div>
                  {projectStatuses
                    .filter((status) => status != null)
                    .map((status) => {
                      const isActive =
                        status?.value === (project.status ?? "");
                      return (
                        <DropdownMenuItem
                          key={status.value}
                          onClick={() => {
                            void handleStatusSelect(status.value);
                          }}
                          disabled={isActive || isStatusUpdating}
                          className="flex items-center justify-between gap-2"
                        >
                          <span>{status.label}</span>
                          {isActive ? (
                            <CheckCircle2 className="h-4 w-4 text-primary" />
                          ) : null}
                        </DropdownMenuItem>
                      );
                    })}
                </DropdownMenuContent>
              </DropdownMenu>
            </div>
            <h1 className="mt-2 text-3xl font-bold bg-gradient-to-r from-primary to-accent bg-clip-text text-transparent">
              {project.project_ref}
            </h1>
            <p className="text-muted-foreground">
              {productCodes.length > 0
                ? productCodes.join(", ")
                : "Aucun code produit"}{" "}
              – {project.city} ({project.postal_code})
            </p>
            {nextAppointmentDetails ? (
              <Badge
                variant="secondary"
                className="mt-3 inline-flex w-fit items-center gap-2 border-primary/30 bg-primary/10 text-primary"
              >
                <Calendar className="h-3.5 w-3.5" />
                <span className="text-xs font-semibold uppercase tracking-wide">
                  Prochain RDV
                </span>
                <span className="text-sm font-medium normal-case">
                  {nextAppointmentDetails.formattedDate}
                </span>
              </Badge>
            ) : null}
          </div>
          <div className="flex flex-wrap gap-2">
            <ProjectScheduleDialog
              projectId={project.id}
              members={members}
              isLoadingMembers={membersLoading}
              onScheduled={async () => {
                await refetch();
              }}
            />
            <Button variant="outline" onClick={handleOpenQuote}>
              <FileText className="w-4 h-4 mr-2" />
              Générer un devis
            </Button>
            <Button
              variant="secondary"
              onClick={() => {
                void handleCreateSite();
              }}
            >
              <Hammer className="w-4 h-4 mr-2" />
              Créer un chantier
            </Button>
            <Button variant="outline" onClick={handleOpenDocuments}>
              <FolderOpen className="w-4 h-4 mr-2" />
              Voir les media
            </Button>
            {(isAdmin || project.user_id === user?.id) &&
              !isProjectArchived && (
                <AlertDialog
                  open={archiveDialogOpen}
                  onOpenChange={setArchiveDialogOpen}
                >
                  <AlertDialogTrigger asChild>
                    <Button variant="outline">
                      <Archive className="w-4 h-4 mr-2" />
                      Archiver
                    </Button>
                  </AlertDialogTrigger>
                  <AlertDialogContent>
                    <AlertDialogHeader>
                      <AlertDialogTitle>Archiver le projet ?</AlertDialogTitle>
                      <AlertDialogDescription>
                        Êtes-vous sûr de vouloir archiver ce projet ?
                      </AlertDialogDescription>
                    </AlertDialogHeader>
                    <AlertDialogFooter>
                      <AlertDialogCancel disabled={isArchiving}>
                        Annuler
                      </AlertDialogCancel>
                      <AlertDialogAction
                        onClick={handleArchiveProject}
                        disabled={isArchiving}
                      >
                        {isArchiving ? "Archivage..." : "Confirmer"}
                      </AlertDialogAction>
                    </AlertDialogFooter>
                  </AlertDialogContent>
                </AlertDialog>
              )}
            {(isAdmin || project.user_id === user?.id) && (
              <AlertDialog
                open={deleteDialogOpen}
                onOpenChange={setDeleteDialogOpen}
              >
                <AlertDialogTrigger asChild>
                  <Button variant="destructive">
                    <Trash2 className="w-4 h-4 mr-2" />
                    Supprimer le projet
                  </Button>
                </AlertDialogTrigger>
                <AlertDialogContent>
                  <AlertDialogHeader>
                    <AlertDialogTitle>Supprimer le projet ?</AlertDialogTitle>
                    <AlertDialogDescription>
                      Cette action est irréversible. Le projet{" "}
                      {project.project_ref || "sélectionné"} sera définitivement
                      supprimé.
                    </AlertDialogDescription>
                  </AlertDialogHeader>
                  <AlertDialogFooter>
                    <AlertDialogCancel disabled={isDeleting}>
                      Annuler
                    </AlertDialogCancel>
                    <AlertDialogAction
                      onClick={handleDeleteProject}
                      disabled={isDeleting}
                    >
                      {isDeleting ? "Suppression..." : "Confirmer"}
                    </AlertDialogAction>
                  </AlertDialogFooter>
                </AlertDialogContent>
              </AlertDialog>
            )}
          </div>
        </div>

        <Tabs
          value={activeTab}
          onValueChange={handleTabChange}
          className="space-y-6"
        >
          <TabsList className="w-full justify-start overflow-x-auto">
            <TabsTrigger value="details">Détails</TabsTrigger>
            <TabsTrigger value="chantiers">Chantiers</TabsTrigger>
            <TabsTrigger value="media">Media</TabsTrigger>
            <TabsTrigger value="journal">Journal</TabsTrigger>
          </TabsList>
          <TabsContent value="details" className="space-y-6">
            <div className="grid grid-cols-1 xl:grid-cols-3 gap-6">
              <Card className="shadow-card bg-gradient-card border-0 xl:col-span-2">
                <CardHeader>
                  <CardTitle>Informations générales</CardTitle>
                </CardHeader>
                <CardContent className="space-y-6">
                  <div className="grid gap-4 md:grid-cols-2">
                    <div className="space-y-2">
                      <p className="text-sm text-muted-foreground">Client</p>
                      <p className="font-medium flex items-center gap-2">
                        <UserRound className="w-4 h-4 text-primary" />
                        {getProjectClientName(project)}
                      </p>
                      {project.company && (
                        <p className="text-sm text-muted-foreground">
                          {project.company}
                        </p>
                      )}
                      {project.siren && (
                        <p className="flex items-center gap-2 font-medium">
                          <span className="text-xs uppercase tracking-wide text-muted-foreground">
                            SIREN
                          </span>
                          <span>{project.siren}</span>
                        </p>
                      )}
                    </div>
                    <div className="space-y-2">
                      <p className="text-sm text-muted-foreground">Téléphone</p>
                      <p className="font-medium flex items-center gap-2">
                        <Phone className="w-4 h-4 text-primary" />
                        {project.phone ?? "Non renseigné"}
                      </p>
                    </div>
                    {projectEmail && (
                      <div className="space-y-2">
                        <p className="text-sm text-muted-foreground">Email</p>
                        <p className="font-medium flex items-center gap-2">
                          <Mail className="w-4 h-4 text-primary" />
                          {projectEmail}
                        </p>
                      </div>
                    )}
                    <div className="space-y-2">
                      <p className="text-sm text-muted-foreground">Adresse</p>
                      <p className="font-medium flex items-center gap-2">
                        <MapPin className="w-4 h-4 text-primary" />
                        {(project as Project & { address?: string }).address
                          ? [
                              (project as Project & { address?: string })
                                .address,
                              [project.postal_code, project.city]
                                .filter(Boolean)
                                .join(" "),
                            ]
                              .filter(
                                (part) =>
                                  part && part.toString().trim().length > 0,
                              )
                              .join(", ")
                          : `${project.city} (${project.postal_code})`}
                      </p>
                    </div>
                    <div className="space-y-2">
                      <p className="text-sm text-muted-foreground">Source</p>
                      <p className="font-medium flex items-center gap-2">
                        <UserRound className="w-4 h-4 text-primary" />
                        {project.source && project.source.trim().length > 0
                          ? project.source
                          : "Non renseigné"}
                      </p>
                    </div>
                    <div className="space-y-2">
                      <p className="text-sm text-muted-foreground">Assigné à</p>
                      <p className="font-medium">{project.assigned_to}</p>
                    </div>
                  </div>

                  <div className="grid gap-4 md:grid-cols-2">
                    <div className="space-y-2">
                      <p className="text-sm text-muted-foreground">
                        Type de bâtiment
                      </p>
                      <p className="font-medium flex items-center gap-2">
                        <Building2 className="w-4 h-4 text-primary" />
                        {project.building_type ?? "Non renseigné"}
                      </p>
                    </div>
                    <div className="space-y-2">
                      <p className="text-sm text-muted-foreground">Usage</p>
                      <p className="font-medium">
                        {project.usage ?? "Non renseigné"}
                      </p>
                    </div>
                    <div className="space-y-2">
                      <p className="text-sm text-muted-foreground">
                        Surface bâtiment
                      </p>
                      <p className="font-medium">
                        {typeof project.surface_batiment_m2 === "number"
                          ? `${project.surface_batiment_m2} m²`
                          : "Non renseigné"}
                      </p>
                    </div>
                    <div className="space-y-2">
                      <p className="text-sm text-muted-foreground">
                        Surface isolée
                      </p>
                      <p className="font-medium">
                        {typeof project.surface_isolee_m2 === "number"
                          ? `${project.surface_isolee_m2} m²`
                          : "Non renseigné"}
                      </p>
                    </div>
                  </div>
                </CardContent>
              </Card>

              <div className="flex flex-col gap-6">
                <Card className="shadow-card bg-gradient-card border-0">
                  <CardHeader>
                    <CardTitle>Finances & planning</CardTitle>
                  </CardHeader>
                  <CardContent className="space-y-4 text-sm">
                    <div className="flex items-center gap-2">
                      <Euro className="w-4 h-4 text-primary" />
                      <span className="text-muted-foreground">
                        Coût du chantier:
                      </span>
                      <span className="font-medium">
                        {typeof projectCostValue === "number"
                          ? formatCurrency(projectCostValue)
                          : "Non défini"}
                      </span>
                    </div>
                    <div className="flex items-center gap-2">
                      <HandCoins className="w-4 h-4 text-emerald-600" />
                      <span className="text-muted-foreground">Prime CEE:</span>
                      <span className="font-medium">
                        {typeof displayedPrimeValue === "number"
                          ? formatCurrency(displayedPrimeValue)
                          : "Non définie"}
                      </span>
                    </div>
                    <div className="flex items-center gap-2">
                      <Zap className="w-4 h-4 text-blue-600" />
                      <span className="text-muted-foreground">MWh générés:</span>
                      <span className="font-medium text-blue-600">
                        {hasComputedCeeTotals
                          ? `${formatDecimal(ceeTotals.totalValorisationMwh)} MWh`
                          : "Non calculés"}
                      </span>
                    </div>
                    <div className="flex items-center gap-2">
                      <HandCoins className="w-4 h-4 text-amber-600" />
                      <span className="text-muted-foreground">
                        Valorisation totale:
                      </span>
                      <span className="font-medium text-amber-600">
                        {hasComputedCeeTotals
                          ? formatCurrency(ceeTotals.totalValorisationEur)
                          : "Non calculée"}
                      </span>
                    </div>
                  </CardContent>
                </Card>

                <Card className="shadow-card border-0">
                  <CardHeader className="space-y-2">
                    <CardTitle className="flex items-center gap-2 text-base font-semibold">
                      <NotebookPen className="w-4 h-4 text-primary" />
                      Progression & Mises à jour
                    </CardTitle>
                    <CardDescription>
                      Suivez l'avancement du dossier et consignez les dernières
                      informations partagées avec le client.
                    </CardDescription>
                  </CardHeader>
                  <CardContent className="space-y-6">
                    <div className="space-y-3">
                      <div className="flex items-center justify-between gap-3">
                        <div className="flex items-center gap-2">
                          <span className="text-sm text-muted-foreground">
                            Statut
                          </span>
                          <Badge
                            variant="outline"
                            style={badgeStyle}
                            className="text-xs font-medium"
                          >
                            {statusLabel}
                          </Badge>
                        </div>
                        <span className="text-xs text-muted-foreground">
                          {statusProgress > 0 ? `${statusProgress}%` : "0%"}
                        </span>
                      </div>
                      <Progress value={statusProgress} className="h-2" />
                    </div>

                    <div className="space-y-2">
                      <div className="flex items-center gap-2 text-sm font-medium">
                        <Clock className="w-4 h-4 text-primary" />
                        Dernière mise à jour
                      </div>
                      <p className="text-xs text-muted-foreground">
                        {latestUpdateDisplay ??
                          "Aucune mise à jour enregistrée"}
                      </p>
                      {latestUpdateText ? (
                        <p className="text-sm leading-relaxed text-muted-foreground whitespace-pre-line">
                          {latestUpdateText}
                        </p>
                      ) : null}
                    </div>

                    <div className="space-y-2">
                      <div className="text-sm font-medium text-muted-foreground">
                        Prochaine étape
                      </div>
                      <p className="text-sm font-medium">
                        {nextStepDescription ?? "Aucune étape planifiée"}
                      </p>
                    </div>

                    <div className="space-y-3">
                      <div className="text-sm font-medium text-muted-foreground">
                        Historique récent
                      </div>
                      {projectUpdatesLoading ? (
                        <div className="flex items-center justify-center py-4">
                          <Loader2 className="h-4 w-4 animate-spin text-muted-foreground" />
                        </div>
                      ) : shortHistoryItems.length > 0 ? (
                        <ul className="space-y-3">
                          {shortHistoryItems.map((item) => {
                            const displayDate = formatDateTimeLabel(
                              item.createdAt,
                              {
                                dateStyle: "short",
                                timeStyle: "short",
                              },
                            );
                            return (
                              <li
                                key={item.id}
                                className="rounded-lg border border-border/60 bg-muted/20 p-3"
                              >
                                <div className="flex items-center justify-between gap-3">
                                  <span className="text-sm font-medium leading-tight">
                                    {item.text}
                                  </span>
                                  {displayDate ? (
                                    <span className="text-[11px] text-muted-foreground whitespace-nowrap">
                                      {displayDate}
                                    </span>
                                  ) : null}
                                </div>
                              </li>
                            );
                          })}
                        </ul>
                      ) : (
                        <p className="text-sm text-muted-foreground">
                          Aucune note historique pour le moment.
                        </p>
                      )}
                    </div>

                    <div className="space-y-3">
                      <label
                        className="text-sm font-medium text-muted-foreground"
                        htmlFor="quick-update-textarea"
                      >
                        Ajouter une mise à jour rapide
                      </label>
                      <Textarea
                        id="quick-update-textarea"
                        value={quickUpdateText}
                        onChange={(event) =>
                          setQuickUpdateText(event.target.value)
                        }
                        rows={3}
                        placeholder="Note interne, suivi client, information de planning..."
                        className="resize-none"
                      />
                      <div className="flex items-center justify-end">
                        <Button
                          size="sm"
                          onClick={() => {
                            void handleQuickUpdateSubmit();
                          }}
                          disabled={isQuickUpdateDisabled}
                        >
                          {isSavingQuickUpdate ? (
                            <>
                              <Loader2 className="mr-2 h-3.5 w-3.5 animate-spin" />
                              Enregistrement...
                            </>
                          ) : (
                            "Enregistrer"
                          )}
                        </Button>
                      </div>
                    </div>

                    <div className="flex items-center justify-between gap-2">
                      {!projectUpdatesTableAvailable && projectUpdatesError ? (
                        <span className="text-xs text-muted-foreground italic">
                          Les mises à jour sont sauvegardées directement sur la
                          fiche projet.
                        </span>
                      ) : (
                        <span className="text-xs text-muted-foreground">
                          {projectUpdates.length > 0
                            ? `${projectUpdates.length} mise${projectUpdates.length > 1 ? "s" : ""} enregistrée${
                                projectUpdates.length > 1 ? "s" : ""
                              }`
                            : "Aucune mise à jour enregistrée"}
                        </span>
                      )}
                      <button
                        type="button"
                        onClick={() => setActiveTab("journal")}
                        className="inline-flex items-center gap-1 text-sm font-medium text-primary hover:underline"
                      >
                        Voir tout l'historique
                        <ChevronRight className="h-4 w-4" />
                      </button>
                    </div>
                  </CardContent>
                </Card>

                <Card className="shadow-card border border-dashed border-primary/20">
                  <CardHeader>
                    <CardTitle>Détails & actions</CardTitle>
                    <CardDescription>
                      Accédez rapidement aux documents et à l'historique du
                      projet.
                    </CardDescription>
                  </CardHeader>
                  <CardContent className="space-y-4 text-sm">
                    <div className="space-y-3">
                      <div className="flex items-center gap-2 text-sm font-medium text-muted-foreground">
                        <Calendar className="w-4 h-4 text-primary" />
                        RDV à venir
                      </div>
                      {upcomingAppointmentDetails.length > 0 ? (
                        <div className="space-y-2">
                          {upcomingAppointmentDetails.map((appointment, index) => {
                            const isNext = index === 0;
                            return (
                              <div
                                key={appointment.id}
                                className={`rounded-lg border p-3 transition ${
                                  isNext
                                    ? "border-primary/50 bg-primary/5 shadow-sm"
                                    : "border-border/40 bg-background/60"
                                }`}
                              >
                                <div className="flex items-center justify-between gap-3">
                                  <p className="text-sm font-medium leading-tight text-foreground">
                                    {appointment.formattedDate}
                                  </p>
                                  {isNext ? (
                                    <Badge
                                      variant="secondary"
                                      className="border-transparent bg-primary/15 text-xs font-semibold text-primary"
                                    >
                                      Prochain RDV
                                    </Badge>
                                  ) : null}
                                </div>
                                {appointment.metadata ? (
                                  <p className="text-xs text-muted-foreground leading-tight">
                                    {appointment.metadata}
                                  </p>
                                ) : null}
                                {appointment.notes ? (
                                  <p className="text-xs text-muted-foreground italic leading-tight">
                                    {appointment.notes}
                                  </p>
                                ) : null}
                              </div>
                            );
                          })}
                        </div>
                      ) : (
                        <div className="flex items-center gap-2 rounded-lg border border-border/40 bg-background/60 p-3 text-muted-foreground">
                          <Calendar className="w-4 h-4" />
                          <span>Aucun RDV planifié</span>
                        </div>
                      )}
                    </div>

                    <div className="space-y-2">
                      <Button
                        variant="outline"
                        className="w-full justify-start"
                        onClick={handleOpenDocuments}
                      >
                        <ImageIcon className="h-4 w-4 mr-2" />
                        Media du projet
                      </Button>
                      <Button
                        variant="secondary"
                        className="w-full justify-start"
                        onClick={handleViewFullHistory}
                      >
                        <CircleDot className="h-4 w-4 mr-2" />
                        Voir tout l'historique
                      </Button>
                    </div>
                  </CardContent>
                </Card>
              </div>
            </div>

            <Card className="shadow-card bg-gradient-card border-0">
              <CardHeader>
                <CardTitle>Produits associés</CardTitle>
              </CardHeader>
              <CardContent className="space-y-4">
                {renderProductsTable(
                  projectProducts,
                  "Aucun produit (hors ECO) n'est associé à ce projet.",
                )}
              </CardContent>
            </Card>
          </TabsContent>
          <TabsContent value="media" className="space-y-6">
            <ProjectMediaTab
              project={project}
              mediaItems={projectMedia}
              selectedCategory={selectedMediaCategory}
              onCategoryChange={setSelectedMediaCategory}
              onUpload={handleUploadMedia}
              isUploading={uploadMediaMutation.isPending}
              isLoading={projectMediaLoading}
              driveFolderUrl={driveFolderUrl}
            />
          </TabsContent>
          <TabsContent value="journal" className="space-y-6">
            <ProjectJournalTab
              project={project}
              statusEvents={statusEvents}
              notes={projectNotes}
              mediaItems={projectMedia}
              appointments={projectAppointments}
              sites={projectSites}
              memberNameById={memberNameById}
              filter={journalFilter}
              onFilterChange={setJournalFilter}
              onAddNote={handleAddNote}
              isAddingNote={addNoteMutation.isPending}
              statusOptions={projectStatuses}
              feedRef={journalFeedRef}
              isLoading={journalLoading}
            />
          </TabsContent>
          <TabsContent value="chantiers" className="space-y-6">
            <Card className="shadow-card bg-gradient-card border-0">
              <CardHeader className="flex flex-col gap-4 lg:flex-row lg:items-center lg:justify-between">
                <div className="space-y-1">
                  <CardTitle>Chantiers du projet</CardTitle>
                  <CardDescription>
                    Créez, éditez et suivez les chantiers rattachés à{" "}
                    {project.project_ref}.
                  </CardDescription>
                </div>
                <Button
                  variant="secondary"
                  size="sm"
                  onClick={() => {
                    void handleCreateSite();
                  }}
                  className="inline-flex items-center gap-2"
                >
                  <Hammer className="h-4 w-4" />
                  Nouveau chantier
                </Button>
              </CardHeader>
              <CardContent>
                {projectSitesLoading ? (
                  <div className="py-6 text-sm text-muted-foreground">
                    Chargement des chantiers...
                  </div>
                ) : projectSites.length === 0 ? (
                  <div className="space-y-4 py-10 text-center">
                    <div className="space-y-2">
                      <CardTitle className="text-lg">
                        Aucun chantier lié
                      </CardTitle>
                      <p className="text-sm text-muted-foreground">
                        Créez un chantier pour suivre l'exécution de ce projet.
                      </p>
                    </div>
                    <Button
                      onClick={() => {
                        void handleCreateSite();
                      }}
                      size="sm"
                      className="inline-flex items-center gap-2"
                    >
                      <Plus className="h-4 w-4" />
                      Créer un chantier
                    </Button>
                  </div>
                ) : (
                  <div className="space-y-4">
                    {projectSites.map((site) => {
                      const status = (site.status ?? "PLANIFIE") as SiteStatus;
                      const cofracStatus = (site.cofrac_status ??
                        "EN_ATTENTE") as CofracStatus;
                      const teamMembersLabel = formatTeamMembers(
                        site.team_members,
                      );
                      const progressValue =
                        typeof site.progress_percentage === "number"
                          ? Math.min(Math.max(site.progress_percentage, 0), 100)
                          : 0;
                      const parsedSiteNotes = parseSiteNotes(site.notes);
                      const internalNotes = parsedSiteNotes.text?.trim() ?? "";
                      const hasInternalNotes = internalNotes.length > 0;
                      const driveFile = parsedSiteNotes.driveFile;
                      const driveLink = driveFile?.webViewLink ?? null;
                      const driveLabel = driveFile?.name ?? "Document chantier";
                      const hasDriveFile = Boolean(driveLink);
                      const additionalCostCount = Array.isArray(
                        site.additional_costs,
                      )
                        ? site.additional_costs.length
                        : 0;
                      const additionalCostTotal = Array.isArray(site.additional_costs)
                        ? site.additional_costs.reduce((total, rawCost) => {
                            if (!rawCost || typeof rawCost !== "object") {
                              return total;
                            }

                            const cost = rawCost as Record<string, unknown>;
                            const amountHT = parseNumber(cost.amount_ht) ?? 0;
                            const montantTVA =
                              parseNumber(cost.montant_tva) ?? parseNumber(cost.taxes) ?? 0;
                            const amountTTC =
                              parseNumber(cost.amount_ttc) ??
                              computeAdditionalCostTTC(amountHT, montantTVA);

                            return total + amountTTC;
                          }, 0)
                        : 0;
                      const additionalCostDisplay =
                        additionalCostCount > 0
                          ? `${formatCurrency(additionalCostTotal)} (${additionalCostCount})`
                          : "—";
                      const revenueDisplay =
                        typeof site.revenue === "number"
                          ? formatCurrency(site.revenue)
                          : "—";
                      const primeDisplay =
                        typeof site.valorisation_cee === "number"
                          ? formatCurrency(site.valorisation_cee)
                          : "—";
<<<<<<< HEAD
                      const rentabilityInput = buildRentabilityInputFromSite({
                        revenue: site.revenue,
                        cout_main_oeuvre_m2_ht: site.cout_main_oeuvre_m2_ht,
                        cout_isolation_m2: site.cout_isolation_m2,
                        isolation_utilisee_m2: site.isolation_utilisee_m2,
                        surface_facturee: site.surface_facturee,
                        montant_commission: site.montant_commission,
                        travaux_non_subventionnes: site.travaux_non_subventionnes,
                        additional_costs: Array.isArray(site.additional_costs)
                          ? (site.additional_costs as SiteFormValues["additional_costs"])
                          : [],
                        product_name: site.product_name,
                      });
                      const computedRentability = calculateRentability(rentabilityInput);
                      const rentabilityUnitLabel =
                        typeof site.rentability_unit_label === "string" &&
                        site.rentability_unit_label.trim().length > 0
                          ? site.rentability_unit_label
                          : computedRentability.unitLabel;
                      const rentabilityMetrics = {
                        additionalCostsTotal:
                          typeof site.rentability_additional_costs_total === "number"
                            ? site.rentability_additional_costs_total
                            : computedRentability.additionalCostsTotal,
                        totalCosts:
                          typeof site.rentability_total_costs === "number"
                            ? site.rentability_total_costs
                            : computedRentability.totalCosts,
                        marginPerUnit:
                          typeof site.rentability_margin_per_unit === "number"
                            ? site.rentability_margin_per_unit
                            : computedRentability.marginPerUnit,
                        marginTotal:
                          typeof site.rentability_margin_total === "number"
                            ? site.rentability_margin_total
                            : computedRentability.marginTotal,
                        marginRate:
                          typeof site.rentability_margin_rate === "number"
                            ? site.rentability_margin_rate
                            : computedRentability.marginRate,
                        unitLabel: rentabilityUnitLabel,
                      };
                      const rentabilityMarginPerUnitLabel =
                        rentabilityMetrics.unitLabel === "luminaire"
                          ? "Marge (€ / luminaire)"
                          : "Marge (€ / m²)";
                      const rentabilityAdditionalCostsDisplay = formatCurrency(
                        rentabilityMetrics.additionalCostsTotal,
                      );
                      const rentabilityTotalCostsDisplay = formatCurrency(
                        rentabilityMetrics.totalCosts,
                      );
                      const rentabilityMarginTotalDisplay = formatCurrency(
                        rentabilityMetrics.marginTotal,
                      );
                      const rentabilityMarginRateDisplay = Number.isFinite(
                        rentabilityMetrics.marginRate,
                      )
                        ? formatPercent(rentabilityMetrics.marginRate)
                        : "—";
                      const rentabilityMarginPerUnitDisplay = Number.isFinite(
                        rentabilityMetrics.marginPerUnit,
                      )
                        ? `${formatDecimal(rentabilityMetrics.marginPerUnit)} € / ${rentabilityMetrics.unitLabel}`
                        : `— / ${rentabilityMetrics.unitLabel}`;
=======
                      const rawTravauxChoice = (site.travaux_non_subventionnes ?? "NA") as
                        | TravauxNonSubventionnesValue
                        | string;
                      const isValidTravauxChoice = TRAVAUX_NON_SUBVENTIONNES_OPTIONS.some(
                        (option) => option.value === rawTravauxChoice,
                      );
                      const travauxChoice = isValidTravauxChoice
                        ? (rawTravauxChoice as TravauxNonSubventionnesValue)
                        : "NA";
                      const travauxLabel =
                        TRAVAUX_NON_SUBVENTIONNES_LABELS[travauxChoice] ?? "N/A";
                      const hasTravauxDetails = travauxChoice !== "NA";
                      const travauxDescription =
                        typeof site.travaux_non_subventionnes_description === "string"
                          ? site.travaux_non_subventionnes_description.trim()
                          : "";
                      const travauxMontant =
                        typeof site.travaux_non_subventionnes_montant === "number" &&
                        Number.isFinite(site.travaux_non_subventionnes_montant)
                          ? site.travaux_non_subventionnes_montant
                          : 0;
                      const travauxFinancement = hasTravauxDetails
                        ? Boolean(site.travaux_non_subventionnes_financement)
                        : false;
                      const commissionCommercialeActive = Boolean(
                        site.commission_commerciale_ht,
                      );
                      const commissionCommercialeMontant =
                        typeof site.commission_commerciale_ht_montant === "number" &&
                        Number.isFinite(site.commission_commerciale_ht_montant)
                          ? site.commission_commerciale_ht_montant
                          : 0;
>>>>>>> 12e200f2

                      return (
                        <div
                          key={site.id}
                          className="space-y-4 rounded-lg border border-border/60 bg-background/60 p-4"
                        >
                          <div className="flex flex-wrap items-start justify-between gap-3">
                            <div>
                              <h3 className="text-base font-semibold text-foreground">
                                {site.site_ref}
                              </h3>
                              <p className="text-sm text-muted-foreground">
                                {site.address
                                  ? `${site.address} · ${site.postal_code} ${site.city}`
                                  : `${site.city} (${site.postal_code})`}
                              </p>
                            </div>
                            <div className="flex flex-wrap gap-2">
                              <Badge
                                variant="outline"
                                className={getStatusColor(status)}
                              >
                                {getStatusLabel(status)}
                              </Badge>
                              <Badge variant="outline">
                                {getCofracStatusLabel(cofracStatus)}
                              </Badge>
                            </div>
                          </div>

                          <div className="grid gap-3 text-sm text-muted-foreground md:grid-cols-2 xl:grid-cols-4">
                            <div className="flex items-center gap-2">
                              <Calendar className="h-4 w-4 text-primary" />
                              <span>
                                Début :{" "}
                                <span className="font-medium text-foreground">
                                  {new Date(site.date_debut).toLocaleDateString(
                                    "fr-FR",
                                  )}
                                </span>
                              </span>
                            </div>
                            <div className="flex items-center gap-2">
                              <Calendar className="h-4 w-4 text-primary" />
                              <span>
                                Fin prévue :{" "}
                                <span className="font-medium text-foreground">
                                  {site.date_fin_prevue
                                    ? new Date(
                                        site.date_fin_prevue,
                                      ).toLocaleDateString("fr-FR")
                                    : "—"}
                                </span>
                              </span>
                            </div>
                            <div>
                              <div className="mb-1 flex items-center justify-between text-xs text-muted-foreground">
                                <span>Avancement</span>
                                <span className="font-medium text-foreground">
                                  {progressValue}%
                                </span>
                              </div>
                              <Progress value={progressValue} />
                            </div>
                            <div className="flex items-center gap-2">
                              <Euro className="h-4 w-4 text-emerald-600" />
                              <span>
                                CA :{" "}
                                <span className="font-medium text-foreground">
                                  {typeof site.revenue === "number"
                                    ? formatCurrency(site.revenue)
                                    : "—"}
                                </span>
                              </span>
                            </div>
                            {typeof site.valorisation_cee === "number" ? (
                              <div className="flex items-center gap-2">
                                <HandCoins className="h-4 w-4 text-amber-600" />
                                <span>
                                  Valorisation :{" "}
                                  <span className="font-medium text-foreground">
                                    {formatCurrency(site.valorisation_cee)}
                                  </span>
                                </span>
                              </div>
                            ) : null}
                            {site.subcontractor ? (
                              <div className="flex items-center gap-2">
                                <Building2 className="h-4 w-4 text-primary" />
                                <span>
                                  Sous-traitant :{" "}
                                  <span className="font-medium text-foreground">
                                    {site.subcontractor.name}
                                  </span>
                                </span>
                              </div>
                            ) : null}
                            {teamMembersLabel ? (
                              <div className="flex items-center gap-2">
                                <Users className="h-4 w-4 text-primary" />
                                <span>
                                  Équipe :{" "}
                                  <span className="font-medium text-foreground">
                                    {teamMembersLabel}
                                  </span>
                                </span>
                              </div>
                            ) : null}
                          </div>

                          <div className="grid gap-4 lg:grid-cols-2">
                            <Card className="border border-border/60 bg-background/60">
                              <CardHeader className="pb-2">
                                <CardTitle className="flex items-center gap-2 text-base">
                                  <ClipboardList className="h-4 w-4 text-primary" />
                                  Avant Chantier
                                </CardTitle>
                                <CardDescription>
                                  Préparation et équipe
                                </CardDescription>
                              </CardHeader>
                              <CardContent className="space-y-3 text-sm">
                                <div className="flex items-center justify-between gap-2">
                                  <span className="text-muted-foreground">
                                    Statut
                                  </span>
                                  <Badge
                                    variant="outline"
                                    className={getStatusColor(status)}
                                  >
                                    {getStatusLabel(status)}
                                  </Badge>
                                </div>
                                <div className="flex items-center justify-between gap-2">
                                  <span className="text-muted-foreground">
                                    Début chantier
                                  </span>
                                  <span className="font-medium text-foreground">
                                    {new Date(
                                      site.date_debut,
                                    ).toLocaleDateString("fr-FR")}
                                  </span>
                                </div>
                                <div className="flex items-center justify-between gap-2">
                                  <span className="text-muted-foreground">
                                    Fin prévue
                                  </span>
                                  <span className="font-medium text-foreground">
                                    {site.date_fin_prevue
                                      ? new Date(
                                          site.date_fin_prevue,
                                        ).toLocaleDateString("fr-FR")
                                      : "—"}
                                  </span>
                                </div>
                                {teamMembersLabel ? (
                                  <div className="flex items-start justify-between gap-2">
                                    <span className="text-muted-foreground">
                                      Équipe dédiée
                                    </span>
                                    <span className="text-right font-medium text-foreground">
                                      {teamMembersLabel}
                                    </span>
                                  </div>
                                ) : null}
                                <div className="flex items-center justify-between gap-2">
                                  <span className="flex items-center gap-2 text-muted-foreground">
                                    <Camera className="h-4 w-4" /> Docs & photos
                                  </span>
                                  {hasDriveFile && driveLink ? (
                                    <a
                                      href={driveLink}
                                      target="_blank"
                                      rel="noreferrer"
                                      className="inline-flex items-center gap-1 text-sm text-primary hover:underline"
                                    >
                                      <FolderOpen className="h-4 w-4" />
                                      <span className="font-medium">
                                        {driveLabel}
                                      </span>
                                    </a>
                                  ) : (
                                    <span className="font-medium text-muted-foreground">
                                      Aucun
                                    </span>
                                  )}
                                </div>
                              </CardContent>
                              <CardFooter className="flex justify-end">
                                <Button
                                  variant="outline"
                                  size="sm"
                                  onClick={() =>
                                    handleEditSite(site, {
                                      readOnly: !canManageSites,
                                      defaultTab: "avant-chantier",
                                    })
                                  }
                                >
                                  Voir détails
                                </Button>
                              </CardFooter>
                            </Card>

                            <Card className="border border-border/60 bg-background/60">
                              <CardHeader className="pb-2">
                                <CardTitle className="flex items-center gap-2 text-base">
                                  <CheckCircle2 className="h-4 w-4 text-emerald-600" />
                                  Après Chantier
                                </CardTitle>
                                <CardDescription>
                                  Suivi qualité & financier
                                </CardDescription>
                              </CardHeader>
                              <CardContent className="space-y-3 text-sm">
                                <div className="flex items-center justify-between gap-2">
                                  <span className="text-muted-foreground">
                                    Statut COFRAC
                                  </span>
                                  <Badge variant="outline">
                                    {getCofracStatusLabel(cofracStatus)}
                                  </Badge>
                                </div>
                                <div className="flex items-center justify-between gap-2">
                                  <span className="text-muted-foreground">
                                    Avancement
                                  </span>
                                  <span className="font-medium text-foreground">
                                    {progressValue}%
                                  </span>
                                </div>
                                <div className="flex items-center justify-between gap-2">
                                  <span className="text-muted-foreground">
                                    Chiffre d'affaires
                                  </span>
                                  <span className="font-medium text-foreground">
                                    {revenueDisplay}
                                  </span>
                                </div>
                                <div className="flex items-center justify-between gap-2">
                                  <span className="text-muted-foreground">
                                    Prime CEE
                                  </span>
                                  <span className="font-medium text-foreground">
                                    {primeDisplay}
                                  </span>
                                </div>
                                <div className="flex items-center justify-between gap-2">
                                  <span className="text-muted-foreground">
                                    Frais de chantier
                                    Travaux non subventionnés
                                  </span>
                                  <span className="font-medium text-foreground">
                                    {travauxLabel}
                                  </span>
                                </div>
                                {hasTravauxDetails ? (
                                  <>
                                    {travauxDescription ? (
                                      <div>
                                        <span className="text-muted-foreground">Description</span>
                                        <p className="mt-1 text-sm font-medium text-foreground">
                                          {travauxDescription}
                                        </p>
                                      </div>
                                    ) : null}
                                    <div className="flex items-center justify-between gap-2">
                                      <span className="text-muted-foreground">
                                        Montant travaux
                                      </span>
                                      <span className="font-medium text-foreground">
                                        {formatCurrency(travauxMontant)}
                                      </span>
                                    </div>
                                    <div className="flex items-center justify-between gap-2">
                                      <span className="text-muted-foreground">
                                        Financement externe
                                      </span>
                                      <span
                                        className={`font-medium ${
                                          travauxFinancement
                                            ? "text-emerald-600"
                                            : "text-muted-foreground"
                                        }`}
                                      >
                                        {travauxFinancement ? "Oui" : "Non"}
                                      </span>
                                    </div>
                                  </>
                                ) : null}
                                <div className="flex items-center justify-between gap-2">
                                  <span className="text-muted-foreground">
                                    Commission commerciale HT
                                  </span>
                                  <span
                                    className={`font-medium ${
                                      commissionCommercialeActive
                                        ? "text-foreground"
                                        : "text-muted-foreground"
                                    }`}
                                  >
                                    {commissionCommercialeActive
                                      ? formatCurrency(commissionCommercialeMontant)
                                      : "Non"}
                                  </span>
                                </div>
                                <div className="flex items-center justify-between gap-2">
                                  <span className="text-muted-foreground">
                                    Coûts supplémentaires
                                  </span>
                                  <span className="font-medium text-foreground">
                                    {additionalCostDisplay}
                                  </span>
                                </div>
                                <div className="w-full">
                                  <div className="rounded-md border border-primary/30 bg-primary/5 p-3">
                                    <div className="text-xs font-semibold uppercase tracking-wide text-primary">
                                      Rentabilité
                                    </div>
                                    <dl className="mt-2 grid gap-2 text-xs text-muted-foreground sm:grid-cols-2">
                                      <div className="flex flex-col">
                                        <dt>Frais de chantier (HT+TVA)</dt>
                                        <dd className="text-sm font-semibold text-foreground">
                                          {rentabilityAdditionalCostsDisplay}
                                        </dd>
                                      </div>
                                      <div className="flex flex-col">
                                        <dt>Coûts totaux</dt>
                                        <dd className="text-sm font-semibold text-foreground">
                                          {rentabilityTotalCostsDisplay}
                                        </dd>
                                      </div>
                                      <div className="flex flex-col">
                                        <dt>{rentabilityMarginPerUnitLabel}</dt>
                                        <dd className="text-sm font-semibold text-foreground">
                                          {rentabilityMarginPerUnitDisplay}
                                        </dd>
                                      </div>
                                      <div className="flex flex-col">
                                        <dt>Marge totale (€)</dt>
                                        <dd className="text-sm font-semibold text-foreground">
                                          {rentabilityMarginTotalDisplay}
                                        </dd>
                                      </div>
                                      <div className="flex flex-col">
                                        <dt>Marge (%)</dt>
                                        <dd className="text-sm font-semibold text-foreground">
                                          {rentabilityMarginRateDisplay}
                                        </dd>
                                      </div>
                                    </dl>
                                  </div>
                                </div>
                                <div className="flex items-center justify-between gap-2">
                                  <span className="text-muted-foreground">
                                    Paiement sous-traitant
                                  </span>
                                  <span
                                    className={`font-medium ${
                                      site.subcontractor_payment_confirmed
                                        ? "text-emerald-600"
                                        : "text-muted-foreground"
                                    }`}
                                  >
                                    {site.subcontractor_payment_confirmed
                                      ? "Confirmé"
                                      : "En attente"}
                                  </span>
                                </div>
                              </CardContent>
                              <CardFooter className="flex justify-end">
                                <Button
                                  variant="outline"
                                  size="sm"
                                  onClick={() =>
                                    handleEditSite(site, {
                                      readOnly: !canManageSites,
                                      defaultTab: "apres-chantier",
                                    })
                                  }
                                >
                                  Voir détails
                                </Button>
                              </CardFooter>
                            </Card>
                          </div>

                          {hasInternalNotes ? (
                            <p className="border-t border-border/40 pt-3 text-sm text-muted-foreground">
                              {internalNotes}
                            </p>
                          ) : null}

                          <div className="flex flex-wrap justify-end gap-2">
                            {canManageSites ? (
                              <Button
                                variant="outline"
                                size="sm"
                                className="inline-flex items-center gap-2"
                                onClick={() => {
                                  handleEditSite(site, {
                                    readOnly: false,
                                    defaultTab: "avant-chantier",
                                  });
                                }}
                              >
                                <Pencil className="h-4 w-4" />
                                Modifier
                              </Button>
                            ) : null}
                          </div>
                        </div>
                      );
                    })}
                  </div>
                )}
              </CardContent>
            </Card>
          </TabsContent>
        </Tabs>

        <AddQuoteDialog
          open={quoteDialogOpen}
          onOpenChange={(open) => {
            setQuoteDialogOpen(open);
            if (!open) {
              setQuoteInitialValues({});
            }
          }}
          initialValues={quoteInitialValues}
        />
        <SiteDialog
          open={siteDialogOpen}
          mode={siteDialogMode}
          onOpenChange={(open) => {
            setSiteDialogOpen(open);
            if (!open) {
              setSiteInitialValues(undefined);
              setActiveSite(null);
              setSiteDialogMode("create");
              setSiteDialogDefaultTab("avant-chantier");
              setSiteDialogReadOnly(false);
            }
          }}
          onSubmit={handleSubmitSite}
          initialValues={siteInitialValues}
          orgId={currentOrgId}
          projects={projectSiteOptions}
          defaultTab={siteDialogDefaultTab}
          readOnly={siteDialogReadOnly}
        />

        <Dialog
          open={Boolean(lightboxImage)}
          onOpenChange={(open) => {
            if (!open) {
              setLightboxImage(null);
            }
          }}
        >
          <DialogContent className="max-w-3xl">
            {lightboxImage ? (
              <>
                <DialogHeader>
                  <DialogTitle>
                    {lightboxImage.alt ?? "Visuel produit"}
                  </DialogTitle>
                </DialogHeader>
                <div className="flex justify-center">
                  <img
                    src={lightboxImage.url}
                    alt={lightboxImage.alt ?? "Visuel produit"}
                    className="max-h-[70vh] w-full object-contain"
                  />
                </div>
              </>
            ) : null}
          </DialogContent>
        </Dialog>
      </div>
    </Layout>
  );
};

export default ProjectDetails;<|MERGE_RESOLUTION|>--- conflicted
+++ resolved
@@ -5123,7 +5123,6 @@
                         typeof site.valorisation_cee === "number"
                           ? formatCurrency(site.valorisation_cee)
                           : "—";
-<<<<<<< HEAD
                       const rentabilityInput = buildRentabilityInputFromSite({
                         revenue: site.revenue,
                         cout_main_oeuvre_m2_ht: site.cout_main_oeuvre_m2_ht,
@@ -5189,7 +5188,6 @@
                       )
                         ? `${formatDecimal(rentabilityMetrics.marginPerUnit)} € / ${rentabilityMetrics.unitLabel}`
                         : `— / ${rentabilityMetrics.unitLabel}`;
-=======
                       const rawTravauxChoice = (site.travaux_non_subventionnes ?? "NA") as
                         | TravauxNonSubventionnesValue
                         | string;
@@ -5222,7 +5220,6 @@
                         Number.isFinite(site.commission_commerciale_ht_montant)
                           ? site.commission_commerciale_ht_montant
                           : 0;
->>>>>>> 12e200f2
 
                       return (
                         <div
