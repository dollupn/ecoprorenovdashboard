--- conflicted
+++ resolved
@@ -670,85 +670,6 @@
   );
 };
 
-<<<<<<< HEAD
-const parseDateValue = (value: unknown): Date | null => {
-  if (typeof value !== "string") {
-    return null;
-  }
-
-  const trimmed = value.trim();
-  if (!trimmed) {
-    return null;
-  }
-
-  const date = new Date(trimmed);
-  if (Number.isNaN(date.getTime())) {
-    return null;
-  }
-
-  return date;
-};
-
-const getFirstValidDate = (values: unknown[]): Date | null => {
-  for (const value of values) {
-    const parsed = parseDateValue(value);
-    if (parsed) {
-      return parsed;
-    }
-  }
-  return null;
-};
-
-const resolveStringField = (
-  record: Record<string, unknown> | null | undefined,
-  keys: string[],
-): string | null => {
-  if (!record) {
-    return null;
-  }
-
-  for (const key of keys) {
-    const rawValue = record[key];
-    if (typeof rawValue === "string") {
-      const trimmed = rawValue.trim();
-      if (trimmed.length > 0) {
-        return trimmed;
-      }
-    }
-  }
-
-  return null;
-};
-
-const clampNumber = (value: number, min: number, max: number) =>
-  Math.min(Math.max(value, min), max);
-
-const getStatusLabel = (status: SiteStatus) => {
-  const labels: Record<SiteStatus, string> = {
-    PLANIFIE: "Planifié",
-    EN_PREPARATION: "En préparation",
-    EN_COURS: "En cours",
-    SUSPENDU: "Suspendu",
-    TERMINE: "Terminé",
-    LIVRE: "Livré",
-  };
-  return labels[status];
-};
-
-const getStatusColor = (status: SiteStatus) => {
-  const colors: Record<SiteStatus, string> = {
-    PLANIFIE: "bg-blue-500/10 text-blue-700 border-blue-200",
-    EN_PREPARATION: "bg-orange-500/10 text-orange-700 border-orange-200",
-    EN_COURS: "bg-primary/10 text-primary border-primary/20",
-    SUSPENDU: "bg-red-500/10 text-red-700 border-red-200",
-    TERMINE: "bg-green-500/10 text-green-700 border-green-200",
-    LIVRE: "bg-teal-500/10 text-teal-700 border-teal-200",
-  };
-  return colors[status];
-};
-
-=======
->>>>>>> 71870809
 const getCofracStatusLabel = (status: CofracStatus) => {
   const labels: Record<CofracStatus, string> = {
     EN_ATTENTE: "En attente",
