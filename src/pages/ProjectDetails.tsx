--- conflicted
+++ resolved
@@ -5370,7 +5370,6 @@
                       const driveLabel =
                         attachments.length > 1
                           ? `${attachments.length} documents`
-<<<<<<< HEAD
                           : attachments[0]?.title ?? primaryAttachment?.name ?? "Document chantier";
                       const additionalCostCount = Array.isArray(
                         site.additional_costs,
@@ -5392,7 +5391,6 @@
                             return (total as number) + amountTTC;
                           }, 0)
                         : 0;
-=======
                           : primaryAttachment?.name ?? "Document chantier";
                       const normalizedAdditionalCosts = normalizeAdditionalCostsArray(
                         site.additional_costs ?? [],
@@ -5402,7 +5400,6 @@
                         (total, cost) => total + cost.amount_ttc,
                         0,
                       );
->>>>>>> ac1aea54
                       const additionalCostDisplay =
                         additionalCostCount > 0
                           ? `${formatCurrency(Number(additionalCostTotal))} (${additionalCostCount})`
