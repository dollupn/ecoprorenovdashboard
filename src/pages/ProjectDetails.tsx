import { useCallback, useEffect, useMemo, useState } from "react";
import type { CSSProperties } from "react";
import { useNavigate, useParams, useSearchParams } from "react-router-dom";
import { useMutation, useQuery } from "@tanstack/react-query";
import { Layout } from "@/components/layout/Layout";
import { Badge } from "@/components/ui/badge";
import { Button } from "@/components/ui/button";
import { Card, CardContent, CardDescription, CardFooter, CardHeader, CardTitle } from "@/components/ui/card";
import {
  AlertDialog,
  AlertDialogAction,
  AlertDialogCancel,
  AlertDialogContent,
  AlertDialogDescription,
  AlertDialogFooter,
  AlertDialogHeader,
  AlertDialogTitle,
  AlertDialogTrigger,
} from "@/components/ui/alert-dialog";
import { useToast } from "@/components/ui/use-toast";
import { supabase } from "@/integrations/supabase/client";
import type { Tables } from "@/integrations/supabase/types";
import { useAuth } from "@/hooks/useAuth";
import {
  getProjectClientName,
  getProjectStatusBadgeStyle,
  type ProjectStatusSetting,
} from "@/lib/projects";
import {
  ArrowLeft,
  Calendar,
  Euro,
  Hammer,
  MapPin,
  Phone,
  UserRound,
  HandCoins,
  Building2,
  FileText,
  Trash2,
  Mail,
  AlertTriangle,
  Pencil,
  Users,
  Plus,
  Loader2,
  Share2,
  FolderOpen,
<<<<<<< HEAD
  ClipboardList,
  Camera,
  CheckCircle2,
=======
  Archive,
>>>>>>> 1b3f6b08
} from "lucide-react";
import { useOrg } from "@/features/organizations/OrgContext";
import { useMembers } from "@/features/members/api";
import {
  AddQuoteDialog,
  type QuoteFormValues,
} from "@/components/quotes/AddQuoteDialog";
import { ProjectScheduleDialog } from "@/components/projects/ProjectScheduleDialog";
import {
  SiteDialog,
  type SiteFormValues,
  type SiteProjectOption,
} from "@/components/sites/SiteDialog";
import {
  getDynamicFieldEntries,
  getDynamicFieldNumericValue,
  formatDynamicFieldValue,
} from "@/lib/product-params";
import { parseSiteNotes } from "@/lib/sites";
import { useProjectStatuses } from "@/hooks/useProjectStatuses";
import { useOrganizationPrimeSettings } from "@/features/organizations/useOrganizationPrimeSettings";
import {
  computePrimeCeeEur,
  computeProjectCeeTotals,
  type CeeConfig,
  type DynamicParams,
  type PrimeCeeResult,
} from "@/lib/cee";
import {
  withDefaultProductCeeConfig,
  type ProductCeeConfig,
} from "@/lib/prime-cee-unified";
import {
  normalizeValorisationFormula,
  formatFormulaCoefficient,
  getCategoryDefaultMultiplierKey,
  LEGACY_QUANTITY_KEY,
  resolveMultiplierKeyForCategory,
  FORMULA_QUANTITY_KEY,
  type ValorisationFormulaConfig,
} from "@/lib/valorisation-formula";
import { Tooltip, TooltipContent, TooltipTrigger } from "@/components/ui/tooltip";
import { Tabs, TabsContent, TabsList, TabsTrigger } from "@/components/ui/tabs";
import { Progress } from "@/components/ui/progress";
import {
  Select,
  SelectContent,
  SelectItem,
  SelectTrigger,
  SelectValue,
} from "@/components/ui/select";
import { Form, FormControl, FormField, FormItem, FormLabel, FormMessage } from "@/components/ui/form";
import { Input } from "@/components/ui/input";
import { Textarea } from "@/components/ui/textarea";
import { useForm } from "react-hook-form";
import { z } from "zod";
import { zodResolver } from "@hookform/resolvers/zod";
import {
  Table,
  TableBody,
  TableCell,
  TableHead,
  TableHeader,
  TableRow,
} from "@/components/ui/table";
import {
  Dialog,
  DialogContent,
  DialogHeader,
  DialogTitle,
} from "@/components/ui/dialog";

type Project = Tables<"projects">;
type ProductSummary = Pick<
  Tables<"product_catalog">,
  | "id"
  | "code"
  | "name"
  | "category"
  | "params_schema"
  | "is_active"
  | "default_params"
  | "cee_config"
> & {
  cee_config: ProductCeeConfig;
  kwh_cumac_values?: Pick<Tables<"product_kwh_cumac">, "id" | "building_type" | "kwh_cumac">[];
};

type ProjectProduct = Pick<
  Tables<"project_products">,
  "id" | "product_id" | "quantity" | "dynamic_params"
> & {
  product: ProductSummary | null;
};

type ProjectAppointment = Tables<"project_appointments"> & {
  appointment_type?: Pick<Tables<"appointment_types">, "id" | "name"> | null;
};

type DelegateSummary = Pick<Tables<"delegates">, "id" | "name" | "price_eur_per_mwh">;

type ProjectWithRelations = Project & {
  project_products: ProjectProduct[];
  delegate?: DelegateSummary | null;
  project_appointments: ProjectAppointment[];
};

const getDisplayedProducts = (projectProducts?: ProjectProduct[]) =>
  (projectProducts ?? []).filter((item) => {
    const code = (item.product?.code ?? "").toUpperCase();
    // Hide ECO* helper/edge products from display & counts
    return !code.startsWith("ECO");
  });

const currencyFormatter = new Intl.NumberFormat("fr-FR", { style: "currency", currency: "EUR" });
const decimalFormatter = new Intl.NumberFormat("fr-FR", {
  minimumFractionDigits: 0,
  maximumFractionDigits: 2,
});

const formatCurrency = (value: number) => currencyFormatter.format(value);
const formatDecimal = (value: number) => decimalFormatter.format(value);

const SURFACE_FACTUREE_TARGETS = ["surface_facturee", "surface facturée"] as const;

const ARCHIVED_STATUS_VALUES = new Set(["ARCHIVE", "ARCHIVED"]);
const ARCHIVED_STATUS_VALUE = "ARCHIVED";

type SiteStatus =
  | "PLANIFIE"
  | "EN_PREPARATION"
  | "EN_COURS"
  | "SUSPENDU"
  | "TERMINE"
  | "LIVRE";

type CofracStatus = "EN_ATTENTE" | "CONFORME" | "NON_CONFORME" | "A_PLANIFIER";

type ProjectSite = Tables<"sites"> & {
  subcontractor?: { id: string; name: string } | null;
};

type SiteAdditionalCostFormValue = SiteFormValues["additional_costs"][number];
type SiteTeamMemberFormValue = SiteFormValues["team_members"][number];

type ProjectTabValue = "details" | "chantiers" | "media" | "journal";

const DEFAULT_PROJECT_TAB: ProjectTabValue = "details";

const isValidProjectTab = (value: string | null | undefined): value is ProjectTabValue =>
  value === "details" || value === "chantiers" || value === "media" || value === "journal";

const isUuid = (value: string) =>
  /^[0-9a-f]{8}-[0-9a-f]{4}-[1-5][0-9a-f]{3}-[89ab][0-9a-f]{3}-[0-9a-f]{12}$/i.test(value.trim());

const createEmptyAdditionalCost = (): SiteAdditionalCostFormValue => ({
  label: "",
  amount_ht: 0,
  taxes: 0,
  attachment: null,
});

const parseNumber = (value: unknown): number | null => {
  if (typeof value === "number") {
    return Number.isFinite(value) ? value : null;
  }

  if (typeof value === "string") {
    const parsed = Number(value);
    return Number.isFinite(parsed) ? parsed : null;
  }

  return null;
};

type ProductImage = { url: string; alt?: string | null };

const normalizeImageEntry = (value: unknown): ProductImage | null => {
  if (typeof value === "string") {
    const trimmed = value.trim();
    return trimmed.length > 0 ? { url: trimmed, alt: null } : null;
  }

  if (!isRecord(value)) {
    return null;
  }

  const rawUrl = typeof value.url === "string"
    ? value.url
    : typeof value.src === "string"
      ? value.src
      : typeof value.href === "string"
        ? value.href
        : null;

  if (!rawUrl) {
    return null;
  }

  const alt = typeof value.alt === "string"
    ? value.alt
    : typeof value.label === "string"
      ? value.label
      : typeof value.name === "string"
        ? value.name
        : null;

  return { url: rawUrl, alt };
};

const extractImagesFromValue = (value: unknown, depth = 0): ProductImage[] => {
  if (!value || depth > 3) {
    return [];
  }

  if (Array.isArray(value)) {
    return value
      .map((entry) => normalizeImageEntry(entry))
      .filter((entry): entry is ProductImage => Boolean(entry));
  }

  if (typeof value === "string") {
    const normalized = normalizeImageEntry(value);
    return normalized ? [normalized] : [];
  }

  if (isRecord(value)) {
    if (Array.isArray(value.images)) {
      return extractImagesFromValue(value.images, depth + 1);
    }

    if (Array.isArray(value.items)) {
      return extractImagesFromValue(value.items, depth + 1);
    }

    const normalized = normalizeImageEntry(value);
    if (normalized) {
      return [normalized];
    }

    const nested: ProductImage[] = [];
    for (const nestedValue of Object.values(value)) {
      if (typeof nestedValue === "string" || Array.isArray(nestedValue) || isRecord(nestedValue)) {
        nested.push(...extractImagesFromValue(nestedValue, depth + 1));
      }
    }
    return nested;
  }

  return [];
};

const getProductImages = (product: ProductSummary | null | undefined): ProductImage[] => {
  if (!product) {
    return [];
  }

  const defaults = isRecord(product.default_params)
    ? (product.default_params as Record<string, unknown>)
    : undefined;

  const sources: unknown[] = [];

  const rawImages = (product as unknown as { images?: unknown }).images;
  if (rawImages) {
    sources.push(rawImages);
  }

  if (defaults && defaults["images"]) {
    sources.push(defaults["images"]);
  }

  if (defaults && defaults["medias"]) {
    sources.push(defaults["medias"]);
  }

  const images: ProductImage[] = [];
  const seen = new Set<string>();

  sources.forEach((source) => {
    const entries = extractImagesFromValue(source);
    entries.forEach((entry) => {
      const url = entry.url?.trim?.();
      if (url && !seen.has(url)) {
        seen.add(url);
        images.push({ url, alt: entry.alt ?? null });
      }
    });
  });

  return images;
};

const getProductValorisationFormula = (
  product: ProductSummary | null | undefined,
): ValorisationFormulaConfig | null => {
  if (!product) {
    return null;
  }

  const defaults = isRecord(product.default_params)
    ? (product.default_params as Record<string, unknown>)
    : undefined;

  const ceeDefaults = isRecord((product.cee_config as unknown as Record<string, unknown>)?.defaults)
    ? ((product.cee_config as unknown as Record<string, unknown>).defaults as Record<string, unknown>)
    : undefined;

  const candidates: unknown[] = [];

  if (defaults) {
    candidates.push(defaults["valorisation_formula"]);
    candidates.push(defaults["valorisationFormula"]);
    candidates.push(defaults["valorisation"]);
  }

  if (ceeDefaults) {
    candidates.push(ceeDefaults["valorisation_formula"]);
    candidates.push(ceeDefaults["valorisationFormula"]);
    candidates.push(ceeDefaults["valorisation"]);
  }

  for (const candidate of candidates) {
    const normalized = normalizeValorisationFormula(candidate);
    if (normalized) {
      return normalized;
    }
  }

  return null;
};

const normalizeAdditionalCosts = (costs: unknown): SiteAdditionalCostFormValue[] => {
  if (!Array.isArray(costs)) {
    return [createEmptyAdditionalCost()];
  }

  const normalized = costs
    .map((cost) => {
      if (!cost || typeof cost !== "object") {
        return null;
      }

      const raw = cost as Record<string, unknown>;
      const label = typeof raw.label === "string" ? raw.label : "";

      const amountHTValue =
        parseNumber(raw.amount_ht) ?? parseNumber(raw.amount) ?? parseNumber(raw.amount_ttc) ?? 0;
      const taxesValue = parseNumber(raw.taxes) ?? 0;
      const attachmentValue =
        typeof raw.attachment === "string" && raw.attachment.trim().length > 0
          ? raw.attachment.trim()
          : null;

      return {
        label,
        amount_ht: amountHTValue,
        taxes: taxesValue,
        attachment: attachmentValue,
      } as SiteAdditionalCostFormValue;
    })
    .filter((cost) => cost !== null) as SiteAdditionalCostFormValue[];

  return normalized.length > 0 ? normalized : [createEmptyAdditionalCost()];
};

const getStatusLabel = (status: SiteStatus) => {
  const labels: Record<SiteStatus, string> = {
    PLANIFIE: "Planifié",
    EN_PREPARATION: "En préparation",
    EN_COURS: "En cours",
    SUSPENDU: "Suspendu",
    TERMINE: "Terminé",
    LIVRE: "Livré",
  };
  return labels[status];
};

const getStatusColor = (status: SiteStatus) => {
  const colors: Record<SiteStatus, string> = {
    PLANIFIE: "bg-blue-500/10 text-blue-700 border-blue-200",
    EN_PREPARATION: "bg-orange-500/10 text-orange-700 border-orange-200",
    EN_COURS: "bg-primary/10 text-primary border-primary/20",
    SUSPENDU: "bg-red-500/10 text-red-700 border-red-200",
    TERMINE: "bg-green-500/10 text-green-700 border-green-200",
    LIVRE: "bg-teal-500/10 text-teal-700 border-teal-200",
  };
  return colors[status];
};

const getCofracStatusLabel = (status: CofracStatus) => {
  const labels: Record<CofracStatus, string> = {
    EN_ATTENTE: "En attente",
    CONFORME: "Conforme",
    NON_CONFORME: "Non conforme",
    A_PLANIFIER: "Audit à planifier",
  };
  return labels[status];
};

const resolvePrimeCeeEuro = (project: Project | null | undefined) => {
  if (!project) return null;

  if (
    typeof project.prime_cee_total_cents === "number" &&
    Number.isFinite(project.prime_cee_total_cents)
  ) {
    return project.prime_cee_total_cents / 100;
  }

  if (typeof project.prime_cee === "number" && Number.isFinite(project.prime_cee)) {
    return project.prime_cee;
  }

  return null;
};

type ProjectProductCeeEntry = {
  projectProductId: string;
  productCode: string | null;
  productName: string | null;
  multiplierLabel: string | null;
  multiplierValue: number | null;
  result: PrimeCeeResult | null;
  warnings: {
    missingDynamicParams: boolean;
    missingKwh: boolean;
  };
};

type PrimeCeeLightingDetails = {
  per_led_mwh?: number | string | null;
  per_led_eur?: number | string | null;
  total_mwh?: number | string | null;
  total_eur?: number | string | null;
  missing_base?: boolean | null;
};

const isRecord = (value: unknown): value is Record<string, unknown> =>
  typeof value === "object" && value !== null && !Array.isArray(value);

const toNumber = (value: unknown): number | null => {
  if (typeof value === "number" && Number.isFinite(value)) {
    return value;
  }

  if (typeof value === "string") {
    const parsed = Number(value.replace(/\s+/g, "").replace(",", "."));
    if (Number.isFinite(parsed)) {
      return parsed;
    }
  }

  return null;
};

const toPositiveNumber = (value: unknown): number | null => {
  const numeric = toNumber(value);
  return numeric !== null && numeric > 0 ? numeric : null;
};

const normalizeKey = (value: string | null | undefined) =>
  typeof value === "string" ? value.trim().toLowerCase() : "";

const getSchemaFieldLabel = (
  paramsSchema: ProductSummary["params_schema"],
  key: string,
) => {
  if (!paramsSchema || !key) return null;

  const normalizedKey = normalizeKey(key);
  if (!normalizedKey) return null;

  const fields = Array.isArray(paramsSchema)
    ? paramsSchema
    : isRecord(paramsSchema) && Array.isArray(paramsSchema.fields)
      ? paramsSchema.fields
      : [];

  for (const field of fields as Array<Record<string, unknown>>) {
    if (!isRecord(field)) continue;
    const fieldName = normalizeKey(typeof field.name === "string" ? field.name : null);
    if (!fieldName) continue;

    if (fieldName === normalizedKey) {
      if (typeof field.label === "string" && field.label.trim().length > 0) {
        return field.label;
      }

      if (typeof field.name === "string" && field.name.trim().length > 0) {
        return field.name;
      }
    }
  }

  return null;
};

const findKwhEntry = (
  product: ProductSummary | null | undefined,
  buildingType: string | null | undefined,
) => {
  if (!product || !Array.isArray(product.kwh_cumac_values)) return null;

  const normalized = normalizeKey(buildingType);
  if (!normalized) return null;

  return (
    product.kwh_cumac_values.find((entry) => normalizeKey(entry.building_type) === normalized) ??
    null
  );
};

const resolveBonificationValue = (
  primeBonification: number | null | undefined,
) =>
  toPositiveNumber(primeBonification) ?? 2;

const resolveCoefficientValue = () => 1;

const resolveMultiplierDetails = (
  product: ProductSummary,
  projectProduct: ProjectProduct,
): { value: number | null; label: string | null; missingDynamicParams: boolean } => {
  const rawMultiplierParam = product.cee_config.primeMultiplierParam;
  const multiplierCoefficient = product.cee_config.primeMultiplierCoefficient;
  const ceeCategory = product.cee_config.category ?? product.category ?? null;
  const defaultMultiplierKey =
    getCategoryDefaultMultiplierKey(ceeCategory) ?? getCategoryDefaultMultiplierKey(product.category) ?? null;

  const multiplierParam = resolveMultiplierKeyForCategory(rawMultiplierParam, ceeCategory);
  const effectiveMultiplierKey =
    multiplierParam === LEGACY_QUANTITY_KEY && defaultMultiplierKey ? defaultMultiplierKey : multiplierParam;

  const formatLabelWithCoefficient = (label: string | null | undefined, coefficient: number) => {
    const normalized = typeof label === "string" && label.trim().length > 0 ? label.trim() : null;
    if (!Number.isFinite(coefficient) || coefficient === 1) {
      return normalized ?? null;
    }
    return `${normalized ?? "Multiplicateur"} × ${formatFormulaCoefficient(coefficient)}`;
  };

  if (effectiveMultiplierKey && effectiveMultiplierKey !== LEGACY_QUANTITY_KEY) {
    const schemaLabel = getSchemaFieldLabel(product.params_schema, effectiveMultiplierKey);
    const coefficient = toPositiveNumber(multiplierCoefficient) ?? 1;
    const targets = schemaLabel
      ? [effectiveMultiplierKey, schemaLabel]
      : [effectiveMultiplierKey];
    const dynamicValue = getDynamicFieldNumericValue(
      product.params_schema,
      projectProduct.dynamic_params,
      targets,
    );

    if (dynamicValue !== null && dynamicValue > 0) {
      const labelBase = schemaLabel ?? multiplierParam;
      const label = formatLabelWithCoefficient(labelBase, coefficient) ?? labelBase;

      return {
        value: dynamicValue * coefficient,
        label,
        missingDynamicParams: false,
      };
    }

    return {
      value: null,
      label: formatLabelWithCoefficient(schemaLabel ?? effectiveMultiplierKey, coefficient) ??
        (schemaLabel ?? effectiveMultiplierKey),
      missingDynamicParams: true,
    };
  }

  const formulaConfig = getProductValorisationFormula(product);
  if (formulaConfig) {
    const coefficient = Number.isFinite(formulaConfig.coefficient ?? null)
      ? (formulaConfig.coefficient as number)
      : 1;
    const baseLabel = formulaConfig.variableLabel ?? formulaConfig.variableKey ?? null;
    const formattedLabel = formatLabelWithCoefficient(baseLabel, coefficient);

    if (formulaConfig.variableKey === FORMULA_QUANTITY_KEY) {
      const quantityValue = toPositiveNumber(projectProduct.quantity);
      if (quantityValue !== null) {
        return {
          value: quantityValue * (coefficient || 1),
          label: formattedLabel ?? "Quantité",
          missingDynamicParams: false,
        };
      }

      return {
        value: null,
        label: formattedLabel ?? "Quantité",
        missingDynamicParams: true,
      };
    }

    const targets = [formulaConfig.variableKey];
    if (formulaConfig.variableLabel) {
      targets.push(formulaConfig.variableLabel);
    }

    const dynamicValue = getDynamicFieldNumericValue(
      product.params_schema,
      projectProduct.dynamic_params,
      targets,
    );

    if (dynamicValue !== null && dynamicValue > 0) {
      return {
        value: dynamicValue * (coefficient || 1),
        label: formattedLabel ?? formulaConfig.variableKey ?? null,
        missingDynamicParams: false,
      };
    }

    if (typeof formulaConfig.variableValue === "number" && formulaConfig.variableValue > 0) {
      return {
        value: formulaConfig.variableValue * (coefficient || 1),
        label: formattedLabel ?? formulaConfig.variableKey ?? null,
        missingDynamicParams: false,
      };
    }

    return {
      value: null,
      label: formattedLabel ?? formulaConfig.variableKey ?? null,
      missingDynamicParams: true,
    };
  }

  const quantityValue = toPositiveNumber(projectProduct.quantity);
  if (quantityValue !== null) {
    return { value: quantityValue, label: "Quantité", missingDynamicParams: false };
  }

  return { value: null, label: null, missingDynamicParams: false };
};

const resolveDelegatePrice = (delegate?: DelegateSummary | null) =>
  toNumber(delegate?.price_eur_per_mwh);

const avantChantierSchema = z.object({
  siteRef: z
    .string()
    .min(3, "La référence chantier doit contenir au moins 3 caractères")
    .max(120, "La référence chantier est trop longue"),
  startDate: z.string().min(1, "La date de début est requise"),
  expectedEndDate: z.string().optional(),
  teamLead: z.string().optional(),
  notes: z.string().optional(),
});

type AvantChantierFormValues = z.infer<typeof avantChantierSchema>;

type ProjectHeaderProps = {
  project: ProjectWithRelations;
  statusOptions: ProjectStatusSetting[];
  badgeStyle: CSSProperties;
  statusLabel: string;
  onBack: () => void;
  onStatusChange: (status: string) => void;
  isStatusUpdating: boolean;
  onOpenQuote: () => void;
  onDelete: () => void;
  onShare: () => void;
  onOpenDocuments: () => void;
  canDelete: boolean;
  isDeleting: boolean;
  progressValue: number;
  productCodes: string[];
};

const ProjectHeader = ({
  project,
  statusOptions,
  badgeStyle,
  statusLabel,
  onBack,
  onStatusChange,
  isStatusUpdating,
  onOpenQuote,
  onDelete,
  onShare,
  onOpenDocuments,
  canDelete,
  isDeleting,
  progressValue,
  productCodes,
}: ProjectHeaderProps) => {
  return (
    <Card className="shadow-card bg-gradient-card border-0">
      <CardContent className="p-6 sm:p-8 space-y-6">
        <div className="flex flex-col gap-4 lg:flex-row lg:items-start lg:justify-between">
          <div className="space-y-3">
            <div className="flex items-center gap-3">
              <Button variant="ghost" onClick={onBack} className="px-2">
                <ArrowLeft className="w-4 h-4 mr-1" />
                Retour
              </Button>
              <Badge variant="outline" style={badgeStyle} className="font-semibold">
                {statusLabel}
              </Badge>
              <Select
                onValueChange={(value) => onStatusChange(value)}
                value={project.status ?? undefined}
                disabled={isStatusUpdating}
              >
                <SelectTrigger className="w-[180px] bg-background/80">
                  <SelectValue placeholder="Changer le statut" />
                </SelectTrigger>
                <SelectContent>
                  {statusOptions.filter(status => status != null).map((status) => (
                    <SelectItem key={status.value} value={status.value}>
                      {status.label}
                    </SelectItem>
                  ))}
                </SelectContent>
              </Select>
            </div>

            <div className="flex items-center gap-3">
              <div className="rounded-full bg-primary/10 p-3 text-primary">
                <Hammer className="h-6 w-6" />
              </div>
              <div>
                <h1 className="text-3xl sm:text-4xl font-bold tracking-tight">
                  {project.project_ref}
                </h1>
                <p className="text-muted-foreground text-sm sm:text-base">
                  {productCodes.length > 0 ? productCodes.join(", ") : "Aucun code produit"} · {project.city} (
                  {project.postal_code})
                </p>
              </div>
            </div>

            <div className="space-y-2">
              <div className="flex items-center justify-between text-xs uppercase tracking-wide text-muted-foreground">
                <span>Progression</span>
                <span>{Math.round(progressValue)}%</span>
              </div>
              <Progress value={progressValue} className="h-2" />
            </div>
          </div>

          <div className="flex flex-col gap-2 sm:flex-row sm:flex-wrap sm:items-center">
            <Button variant="outline" onClick={onOpenQuote} className="justify-start sm:justify-center">
              <FileText className="w-4 h-4 mr-2" />
              Générer un devis
            </Button>
            <Button variant="secondary" className="justify-start sm:justify-center" onClick={onShare}>
              <Share2 className="w-4 h-4 mr-2" />
              Partager le projet
            </Button>
            <Button variant="outline" className="justify-start sm:justify-center" onClick={onOpenDocuments}>
              <FolderOpen className="w-4 h-4 mr-2" />
              Voir les documents
            </Button>
            {canDelete ? (
              <Button
                variant="destructive"
                onClick={onDelete}
                disabled={isDeleting}
                className="justify-start sm:justify-center"
              >
                {isDeleting ? <Loader2 className="mr-2 h-4 w-4 animate-spin" /> : <Trash2 className="w-4 h-4 mr-2" />}
                {isDeleting ? "Suppression..." : "Supprimer"}
              </Button>
            ) : null}
          </div>
        </div>
      </CardContent>
    </Card>
  );
};

type AvantChantierFormProps = {
  project: ProjectWithRelations;
  onSubmit: (values: AvantChantierFormValues) => Promise<void> | void;
  isSubmitting: boolean;
};

const AvantChantierForm = ({ project, onSubmit, isSubmitting }: AvantChantierFormProps) => {
  const form = useForm<AvantChantierFormValues>({
    resolver: zodResolver(avantChantierSchema),
    defaultValues: {
      siteRef: project.project_ref ? `${project.project_ref}-CHANTIER` : "",
      startDate: new Date().toISOString().slice(0, 10),
      expectedEndDate: project.date_fin_prevue ?? undefined,
      teamLead: project.assigned_to ?? "",
      notes: "",
    },
  });

  const handleSubmit = (values: AvantChantierFormValues) => {
    return Promise.resolve(onSubmit(values)).then(() => {
      form.reset({
        ...values,
        notes: "",
      });
    });
  };

  return (
    <Form {...form}>
      <form className="space-y-6" onSubmit={form.handleSubmit(handleSubmit)}>
        <div className="grid grid-cols-1 md:grid-cols-2 gap-4">
          <FormField
            control={form.control}
            name="siteRef"
            render={({ field }) => (
              <FormItem>
                <FormLabel>Référence chantier</FormLabel>
                <FormControl>
                  <Input placeholder="CHANTIER-2024-001" {...field} />
                </FormControl>
                <FormMessage />
              </FormItem>
            )}
          />
          <FormField
            control={form.control}
            name="teamLead"
            render={({ field }) => (
              <FormItem>
                <FormLabel>Responsable chantier</FormLabel>
                <FormControl>
                  <Input placeholder="Nom du responsable" {...field} />
                </FormControl>
                <FormMessage />
              </FormItem>
            )}
          />
          <FormField
            control={form.control}
            name="startDate"
            render={({ field }) => (
              <FormItem>
                <FormLabel>Date de démarrage</FormLabel>
                <FormControl>
                  <Input type="date" {...field} />
                </FormControl>
                <FormMessage />
              </FormItem>
            )}
          />
          <FormField
            control={form.control}
            name="expectedEndDate"
            render={({ field }) => (
              <FormItem>
                <FormLabel>Date de fin estimée</FormLabel>
                <FormControl>
                  <Input type="date" {...field} />
                </FormControl>
                <FormMessage />
              </FormItem>
            )}
          />
        </div>
        <FormField
          control={form.control}
          name="notes"
          render={({ field }) => (
            <FormItem>
              <FormLabel>Instructions & notes</FormLabel>
              <FormControl>
                <Textarea rows={4} placeholder="Décrivez les points importants avant le démarrage..." {...field} />
              </FormControl>
              <FormMessage />
            </FormItem>
          )}
        />
        <div className="flex justify-end">
          <Button type="submit" disabled={isSubmitting}>
            {isSubmitting ? <Loader2 className="mr-2 h-4 w-4 animate-spin" /> : <Hammer className="mr-2 h-4 w-4" />}
            {isSubmitting ? "Initialisation..." : "Démarrer le chantier"}
          </Button>
        </div>
      </form>
    </Form>
  );
};

type InformationsGeneralesTabProps = {
  project: ProjectWithRelations;
  projectEmail: string | null;
  projectCostValue: number | null;
  displayedPrimeValue: number | null;
  onSubmitAvantChantier: (values: AvantChantierFormValues) => Promise<void> | void;
  isStartingChantier: boolean;
};

const InformationsGeneralesTab = ({
  project,
  projectEmail,
  projectCostValue,
  displayedPrimeValue,
  onSubmitAvantChantier,
  isStartingChantier,
}: InformationsGeneralesTabProps) => {
  return (
    <div className="space-y-6">
      <Card className="shadow-card bg-gradient-card border-0">
        <CardHeader>
          <CardTitle>Informations générales</CardTitle>
        </CardHeader>
        <CardContent className="space-y-6">
          <div className="grid gap-4 md:grid-cols-2">
            <div className="space-y-2">
              <p className="text-sm text-muted-foreground">Client</p>
              <p className="font-medium flex items-center gap-2">
                <UserRound className="w-4 h-4 text-primary" />
                {getProjectClientName(project)}
              </p>
              {project.company && <p className="text-sm text-muted-foreground">{project.company}</p>}
              {project.siren && (
                <p className="text-xs text-muted-foreground uppercase tracking-wide">SIREN : {project.siren}</p>
              )}
            </div>
            <div className="space-y-2">
              <p className="text-sm text-muted-foreground">Téléphone</p>
              <p className="font-medium flex items-center gap-2">
                <Phone className="w-4 h-4 text-primary" />
                {project.phone ?? "Non renseigné"}
              </p>
            </div>
            {projectEmail && (
              <div className="space-y-2">
                <p className="text-sm text-muted-foreground">Email</p>
                <p className="font-medium flex items-center gap-2">
                  <Mail className="w-4 h-4 text-primary" />
                  {projectEmail}
                </p>
              </div>
            )}
            <div className="space-y-2">
              <p className="text-sm text-muted-foreground">Adresse</p>
              <p className="font-medium flex items-center gap-2">
                <MapPin className="w-4 h-4 text-primary" />
                {(project as Project & { address?: string }).address
                  ? [
                      (project as Project & { address?: string }).address,
                      [project.postal_code, project.city].filter(Boolean).join(" "),
                    ]
                      .filter((part) => part && part.toString().trim().length > 0)
                      .join(", ")
                  : `${project.city} (${project.postal_code})`}
              </p>
            </div>
            <div className="space-y-2">
              <p className="text-sm text-muted-foreground">Source</p>
              <p className="font-medium flex items-center gap-2">
                <UserRound className="w-4 h-4 text-primary" />
                {project.source && project.source.trim().length > 0 ? project.source : "Non renseigné"}
              </p>
            </div>
            <div className="space-y-2">
              <p className="text-sm text-muted-foreground">Assigné à</p>
              <p className="font-medium">{project.assigned_to}</p>
            </div>
          </div>

          <div className="grid gap-4 md:grid-cols-2">
            <div className="space-y-2">
              <p className="text-sm text-muted-foreground">Type de bâtiment</p>
              <p className="font-medium flex items-center gap-2">
                <Building2 className="w-4 h-4 text-primary" />
                {project.building_type ?? "Non renseigné"}
              </p>
            </div>
            <div className="space-y-2">
              <p className="text-sm text-muted-foreground">Usage</p>
              <p className="font-medium">{project.usage ?? "Non renseigné"}</p>
            </div>
            <div className="space-y-2">
              <p className="text-sm text-muted-foreground">Surface bâtiment</p>
              <p className="font-medium">
                {typeof project.surface_batiment_m2 === "number" ? `${project.surface_batiment_m2} m²` : "Non renseigné"}
              </p>
            </div>
            <div className="space-y-2">
              <p className="text-sm text-muted-foreground">Surface isolée</p>
              <p className="font-medium">
                {typeof project.surface_isolee_m2 === "number" ? `${project.surface_isolee_m2} m²` : "Non renseigné"}
              </p>
            </div>
          </div>
        </CardContent>
      </Card>

      <Card className="shadow-card border border-dashed border-primary/20">
        <CardHeader>
          <CardTitle>Démarrer le chantier</CardTitle>
        </CardHeader>
        <CardContent>
          <p className="text-sm text-muted-foreground mb-6">
            Initialisez le chantier directement depuis le projet. Les informations du projet seront synchronisées avec le
            suivi opérationnel.
          </p>
          <AvantChantierForm project={project} onSubmit={onSubmitAvantChantier} isSubmitting={isStartingChantier} />
        </CardContent>
      </Card>

      <Card className="shadow-card bg-gradient-card border-0">
        <CardHeader>
          <CardTitle>Finances & planning</CardTitle>
        </CardHeader>
        <CardContent className="space-y-4 text-sm">
          <div className="flex items-center gap-2">
            <Euro className="w-4 h-4 text-primary" />
            <span className="text-muted-foreground">Coût du chantier:</span>
            <span className="font-medium">
              {typeof projectCostValue === "number" ? formatCurrency(projectCostValue) : "Non défini"}
            </span>
          </div>
          <div className="flex items-center gap-2">
            <HandCoins className="w-4 h-4 text-emerald-600" />
            <span className="text-muted-foreground">Prime CEE:</span>
            <span className="font-medium">
              {typeof displayedPrimeValue === "number" ? formatCurrency(displayedPrimeValue) : "Non définie"}
            </span>
          </div>
          <div className="flex items-center gap-2">
            <UserRound className="w-4 h-4 text-primary" />
            <span className="text-muted-foreground">Délégataire:</span>
            <span className="font-medium flex items-center gap-2">
              {project.delegate ? (
                <>
                  {project.delegate.name}
                  {typeof project.delegate.price_eur_per_mwh === "number" ? (
                    <span className="text-xs text-muted-foreground">
                      ({formatCurrency(project.delegate.price_eur_per_mwh)} / MWh)
                    </span>
                  ) : null}
                </>
              ) : (
                "Non défini"
              )}
            </span>
          </div>
          <div className="flex items-center gap-2">
            <Calendar className="w-4 h-4 text-primary" />
            <span className="text-muted-foreground">Début prévu:</span>
            <span className="font-medium">
              {project.date_debut_prevue ? new Date(project.date_debut_prevue).toLocaleDateString("fr-FR") : "Non défini"}
            </span>
          </div>
          <div className="flex items-center gap-2">
            <Calendar className="w-4 h-4 text-primary" />
            <span className="text-muted-foreground">Fin prévue:</span>
            <span className="font-medium">
              {project.date_fin_prevue ? new Date(project.date_fin_prevue).toLocaleDateString("fr-FR") : "Non définie"}
            </span>
          </div>
          <div className="flex items-center gap-2">
            <span className="text-muted-foreground">Créé le:</span>
            <span className="font-medium">{new Date(project.created_at).toLocaleDateString("fr-FR")}</span>
          </div>
        </CardContent>
      </Card>
    </div>
  );
};

type DocumentsTabProps = {
  project: ProjectWithRelations;
};

const DocumentsTab = ({ project }: DocumentsTabProps) => {
  return (
    <div className="space-y-6">
      <Card className="shadow-card bg-gradient-card border-0">
        <CardHeader>
          <CardTitle>Documents du projet</CardTitle>
        </CardHeader>
        <CardContent className="space-y-4">
          <p className="text-sm text-muted-foreground">
            Centralisez les documents administratifs, techniques et financiers liés au chantier {project.project_ref}. Les
            fichiers déposés sont accessibles à toute l'équipe depuis l'espace Documents.
          </p>
          <div className="rounded-lg border border-dashed border-primary/30 bg-background/60 p-6 text-sm text-muted-foreground">
            Connectez Google Drive dans les paramètres pour activer le dépôt automatique des documents chantier.
          </div>
        </CardContent>
      </Card>
    </div>
  );
};

type ApresChantierTabProps = {
  project: ProjectWithRelations;
  ceeEntryMap: Record<string, ProjectProductCeeEntry>;
  projectProducts: ProjectProduct[];
  hasComputedCeeTotals: boolean;
  ceeTotals: ReturnType<typeof computeProjectCeeTotals>;
};

const ApresChantierTab = ({
  project,
  ceeEntryMap,
  projectProducts,
  hasComputedCeeTotals,
  ceeTotals,
}: ApresChantierTabProps) => {
  return (
    <div className="space-y-6">
      <Card className="shadow-card bg-gradient-card border-0">
        <CardHeader>
          <CardTitle>Valorisation après chantier</CardTitle>
        </CardHeader>
        <CardContent className="space-y-4">
          <div className="flex items-center gap-2 text-sm">
            <HandCoins className="w-4 h-4 text-amber-600" />
            <span className="text-muted-foreground">Valorisation totale:</span>
            <span className="font-semibold text-amber-600">
              {hasComputedCeeTotals
                ? `${formatCurrency(ceeTotals.totalValorisationEur)} (${formatDecimal(ceeTotals.totalValorisationMwh)} MWh)`
                : "Non calculée"}
            </span>
          </div>
          {projectProducts.map((item, index) => {
            const entryId = item.id ?? item.product_id ?? `product-${index}`;
            const ceeEntry = ceeEntryMap[entryId];
            if (!ceeEntry) {
              return null;
            }

            const labelBase =
              ceeEntry.multiplierLabel && ceeEntry.multiplierLabel.trim().length > 0
                ? ceeEntry.multiplierLabel
                : "Valorisation CEE";
            const summaryLabel = item.product?.code ? `${labelBase} (${item.product.code})` : labelBase;

            const productCategory = (item.product?.category ?? "").toLowerCase();
            const isLightingProduct = productCategory === "lighting";
            const lightingDetails = (
              (ceeEntry.result as (PrimeCeeResult & { lighting?: PrimeCeeLightingDetails }) | null)?.lighting ?? null
            );
            const lightingPerLedEur = toNumber(lightingDetails?.per_led_eur);
            const lightingPerLedMwh = toNumber(lightingDetails?.per_led_mwh);
            const lightingTotalMwh = toNumber(lightingDetails?.total_mwh);
            const lightingTotalEur = toNumber(lightingDetails?.total_eur);
            const lightingMissingBase = Boolean(lightingDetails?.missing_base);

            let summaryDetails: string;
            if (ceeEntry.result && typeof ceeEntry.multiplierValue === "number" && ceeEntry.multiplierValue > 0) {
              summaryDetails = `${formatDecimal(ceeEntry.result.valorisationPerUnitMwh)} MWh × ${formatDecimal(
                ceeEntry.multiplierValue,
              )} = ${formatDecimal(ceeEntry.result.valorisationTotalMwh)} MWh`;
            } else if (ceeEntry.warnings.missingDynamicParams) {
              summaryDetails = "Paramètres dynamiques manquants";
            } else if (ceeEntry.warnings.missingKwh) {
              summaryDetails = "Aucune valeur kWh pour ce bâtiment";
            } else {
              summaryDetails = "Prime non calculée";
            }

            const valorisationLine = (() => {
              if (isLightingProduct) {
                if (lightingPerLedEur !== null) {
                  return `Valorisation Nombre Led : ${formatCurrency(lightingPerLedEur)} / Nombre Led`;
                }
                if (ceeEntry.result) {
                  return `Valorisation Nombre Led : ${formatCurrency(ceeEntry.result.valorisationPerUnitEur)} / ${
                    ceeEntry.multiplierLabel ?? "Nombre Led"
                  }`;
                }
                return "Valorisation Nombre Led : Non calculée";
              }

              return ceeEntry.result
                ? `${formatCurrency(ceeEntry.result.valorisationPerUnitEur)} / ${ceeEntry.multiplierLabel ?? "unité"}`
                : "Non calculée";
            })();

            const lightingCalculationLine =
              isLightingProduct && lightingPerLedMwh !== null && lightingTotalMwh !== null
                ? `Soit ${formatDecimal(lightingPerLedMwh)} MWh × Nombre Led = ${formatDecimal(lightingTotalMwh)} MWh`
                : null;

            const primeValue = (() => {
              if (isLightingProduct) {
                if (lightingTotalEur !== null) {
                  return lightingTotalEur;
                }
              }

              return ceeEntry.result?.totalPrime ?? null;
            })();

            return (
              <div key={`valorisation-summary-${entryId}`} className="flex items-start gap-3 border rounded-lg p-4">
                <HandCoins className="w-4 h-4 text-amber-600 mt-0.5" />
                <div className="flex flex-col gap-1 text-xs sm:text-sm">
                  <div className="flex items-center gap-1 text-muted-foreground">
                    <span>{summaryLabel}</span>
                    {isLightingProduct && lightingMissingBase ? (
                      <Tooltip>
                        <TooltipTrigger asChild>
                          <span className="inline-flex">
                            <AlertTriangle className="h-3.5 w-3.5 text-amber-500" />
                          </span>
                        </TooltipTrigger>
                        <TooltipContent side="top" align="center" className="text-xs">
                          kWh cumac manquant pour cette typologie
                        </TooltipContent>
                      </Tooltip>
                    ) : null}
                  </div>
                  <span className="font-medium text-emerald-600 text-sm">{valorisationLine}</span>
                  {lightingCalculationLine ? (
                    <span className="text-xs text-muted-foreground">{lightingCalculationLine}</span>
                  ) : null}
                  <span className="text-xs text-muted-foreground">{summaryDetails}</span>
                  <span className="text-xs font-semibold text-amber-600">
                    {primeValue !== null ? `Prime calculée : ${formatCurrency(primeValue)}` : "Prime non calculée"}
                  </span>
                </div>
              </div>
            );
          })}

          {projectProducts.length === 0 ? (
            <p className="text-sm text-muted-foreground">Aucun produit n'est associé à ce projet pour le moment.</p>
          ) : null}
        </CardContent>
      </Card>

      <Card className="shadow-card bg-gradient-card border-0">
        <CardHeader>
          <CardTitle>Produits associés</CardTitle>
        </CardHeader>
        <CardContent className="space-y-4">
          {renderProductsTable(
            projectProducts,
            "Aucun produit (hors ECO) n'est associé à ce projet.",
          )}
        </CardContent>
      </Card>

      <Card className="shadow-card border border-dashed border-primary/20">
        <CardHeader>
          <CardTitle>Suivi post-chantier</CardTitle>
        </CardHeader>
        <CardContent className="space-y-4 text-sm text-muted-foreground">
          <p>
            Renseignez les informations finales (PV de réception, photos, levée des réserves) directement depuis le chantier
            pour compléter le dossier du projet {project.project_ref}.
          </p>
        </CardContent>
      </Card>
    </div>
  );
};

const computeStatusProgress = (statusValue: string | null | undefined, statuses: ProjectStatusSetting[]) => {
  if (!statusValue || statuses.length === 0) {
    return 0;
  }

  const normalized = statusValue.trim().toUpperCase();
  const index = statuses.findIndex((status) => status?.value === normalized);
  if (index === -1) {
    return 0;
  }

  if (statuses.length === 1) {
    return 100;
  }

  return Math.round((index / (statuses.length - 1)) * 100);
};

const ProjectDetails = () => {
  const { id } = useParams<{ id: string }>();
  const navigate = useNavigate();
  const { toast } = useToast();
  const { user } = useAuth();
  const { currentOrgId } = useOrg();
  const { data: members = [], isLoading: membersLoading } = useMembers(currentOrgId);
  const projectStatuses = useProjectStatuses();
  const { primeBonification } = useOrganizationPrimeSettings();

  const [searchParams, setSearchParams] = useSearchParams();
  const [activeTab, setActiveTab] = useState<ProjectTabValue>(() => {
    const currentTab = searchParams.get("tab");
    return isValidProjectTab(currentTab) ? currentTab : DEFAULT_PROJECT_TAB;
  });
  const [quoteDialogOpen, setQuoteDialogOpen] = useState(false);
  const [quoteInitialValues, setQuoteInitialValues] = useState<Partial<QuoteFormValues>>({});
  const [deleteDialogOpen, setDeleteDialogOpen] = useState(false);
  const [isDeleting, setIsDeleting] = useState(false);
  const [archiveDialogOpen, setArchiveDialogOpen] = useState(false);
  const [isArchiving, setIsArchiving] = useState(false);
  const [siteDialogOpen, setSiteDialogOpen] = useState(false);
  const [siteDialogMode, setSiteDialogMode] = useState<"create" | "edit">("create");
  const [siteInitialValues, setSiteInitialValues] = useState<Partial<SiteFormValues>>();
  const [activeSite, setActiveSite] = useState<ProjectSite | null>(null);
<<<<<<< HEAD
  const [siteDialogDefaultTab, setSiteDialogDefaultTab] = useState<"avant-chantier" | "apres-chantier">(
    "avant-chantier",
  );
  const [siteDialogReadOnly, setSiteDialogReadOnly] = useState(false);
=======
  const [lightboxImage, setLightboxImage] = useState<ProductImage | null>(null);

  useEffect(() => {
    const currentTab = searchParams.get("tab");
    if (isValidProjectTab(currentTab)) {
      if (currentTab !== activeTab) {
        setActiveTab(currentTab);
      }
      return;
    }

    if (currentTab !== activeTab) {
      const newParams = new URLSearchParams(searchParams);
      newParams.set("tab", activeTab);
      setSearchParams(newParams, { replace: true });
    }
  }, [searchParams, activeTab, setSearchParams]);

  const handleTabChange = useCallback(
    (value: string) => {
      if (!isValidProjectTab(value) || value === activeTab) {
        return;
      }

      setActiveTab(value);
      const newParams = new URLSearchParams(searchParams);
      newParams.set("tab", value);
      setSearchParams(newParams, { replace: true });
    },
    [activeTab, searchParams, setSearchParams]
  );
>>>>>>> 1b3f6b08

  const memberNameById = useMemo(() => {
    const result: Record<string, string> = {};
    members.forEach((member) => {
      if (!member?.user_id) {
        return;
      }

      const fullName = member.profiles?.full_name?.trim();
      result[member.user_id] = fullName && fullName.length > 0 ? fullName : "Utilisateur";
    });
    return result;
  }, [members]);

  const memberIdByName = useMemo(() => {
    const result: Record<string, string> = {};
    Object.entries(memberNameById).forEach(([id, name]) => {
      const normalized = name.trim().toLowerCase();
      if (normalized.length > 0 && !result[normalized]) {
        result[normalized] = id;
      }
    });
    return result;
  }, [memberNameById]);

  const currentMember = members.find((member) => member.user_id === user?.id);
  const isAdmin = currentMember?.role === "admin" || currentMember?.role === "owner";

  const {
    data: project,
    isLoading,
    error,
    refetch,
  } = useQuery<ProjectWithRelations | null>({
    queryKey: ["project", id, user?.id, currentOrgId, isAdmin],
    queryFn: async () => {
      if (!id || !user?.id) return null;

      let query = supabase
        .from("projects")
        .select(
          "*, delegate:delegates(id, name, price_eur_per_mwh), project_products(id, product_id, quantity, dynamic_params, product:product_catalog(id, code, name, category, params_schema, cee_config, kwh_cumac_values:product_kwh_cumac(id, building_type, kwh_cumac))), project_appointments(id, project_id, org_id, appointment_date, appointment_time, appointment_type_id, assignee_id, notes, created_at, updated_at, appointment_type:appointment_types(id, name))"
        )
        .eq("id", id);

      if (currentOrgId) {
        query = query.eq("org_id", currentOrgId);
      }

      if (!isAdmin) {
        query = query.eq("user_id", user.id);
      }

      const { data, error } = await query.maybeSingle();

      if (error) throw error;

      if (!data) {
        return null;
      }

      return {
        ...data,
        project_products: (data.project_products ?? []).map((pp) => ({
          ...pp,
          product: pp.product ? withDefaultProductCeeConfig(pp.product) : null,
        })),
        project_appointments: (data.project_appointments ?? []) as ProjectAppointment[],
      } as ProjectWithRelations;
    },
    enabled: !!id && !!user?.id && (!currentOrgId || !membersLoading),
  });

  const productCodes = useMemo(() => {
    if (!project?.project_products) return [] as string[];
    return getDisplayedProducts(project.project_products)
      .map((item) => item.product?.code)
      .filter((code): code is string => Boolean(code));
  }, [project?.project_products]);

  const projectProducts = useMemo(
    () => getDisplayedProducts(project?.project_products),
    [project?.project_products]
  );

  const nextAppointment = useMemo<{ appointment: ProjectAppointment; dateTime: Date } | null>(() => {
    if (!project?.project_appointments || project.project_appointments.length === 0) {
      return null;
    }

    const withDates = project.project_appointments
      .map((appointment) => {
        if (!appointment.appointment_date || !appointment.appointment_time) {
          return null;
        }

        const dateTime = new Date(`${appointment.appointment_date}T${appointment.appointment_time}`);
        if (Number.isNaN(dateTime.getTime())) {
          return null;
        }

        return { appointment, dateTime };
      })
      .filter(
        (value): value is { appointment: ProjectAppointment; dateTime: Date } => Boolean(value),
      );

    if (withDates.length === 0) {
      return null;
    }

    withDates.sort((a, b) => a.dateTime.getTime() - b.dateTime.getTime());
    const now = new Date();
    const upcoming = withDates.find((item) => item.dateTime.getTime() >= now.getTime());

    return (upcoming ?? withDates[withDates.length - 1]) ?? null;
  }, [project?.project_appointments]);

  const nextAppointmentDetails = useMemo(() => {
    if (!nextAppointment) {
      return null;
    }

    const formattedDate = nextAppointment.dateTime.toLocaleString("fr-FR", {
      dateStyle: "long",
      timeStyle: "short",
    });

    const assigneeName = nextAppointment.appointment.assignee_id
      ? memberNameById[nextAppointment.appointment.assignee_id] ?? null
      : null;

    const typeLabel = nextAppointment.appointment.appointment_type?.name ?? null;
    const rawNotes = nextAppointment.appointment.notes?.trim() ?? "";

    const metadataParts = [
      typeLabel ?? undefined,
      assigneeName ? `Assigné à ${assigneeName}` : undefined,
    ].filter((value): value is string => Boolean(value));

    return {
      formattedDate,
      metadata: metadataParts.length > 0 ? metadataParts.join(" • ") : null,
      notes: rawNotes.length > 0 ? rawNotes : null,
    };
  }, [nextAppointment, memberNameById]);

  const projectSurfaceFacturee = useMemo(() => {
    if (!project?.project_products) return 0;

    return project.project_products.reduce((sum, projectProduct) => {
      const product = projectProduct.product;
      if (!product) {
        return sum;
      }

      const surfaceValue = getDynamicFieldNumericValue(
        product.params_schema,
        projectProduct.dynamic_params,
        [...SURFACE_FACTUREE_TARGETS],
      );

      if (typeof surfaceValue === "number" && surfaceValue > 0) {
        return sum + surfaceValue;
      }

      return sum;
    }, 0);
  }, [project?.project_products]);

  const projectSiteOptions = useMemo<SiteProjectOption[]>(() => {
    if (!project) return [];

    const primaryProduct =
      projectProducts[0]?.product ?? project.project_products?.[0]?.product ?? null;
    const productLabel =
      primaryProduct?.code ||
      (project as Project & { product_name?: string | null }).product_name ||
      "";
    const address = (project as Project & { address?: string | null }).address ?? "";

    return [
      {
        id: project.id,
        project_ref: project.project_ref ?? "",
        client_name: getProjectClientName(project),
        product_name: productLabel ?? "",
        address,
        city: project.city ?? "",
        postal_code: project.postal_code ?? "",
        surface_facturee: projectSurfaceFacturee > 0 ? projectSurfaceFacturee : undefined,
      },
    ];
  }, [project, projectProducts, projectSurfaceFacturee]);

  const projectRefFilter = project?.project_ref?.trim() ?? "";

  const {
    data: projectSites = [],
    isLoading: projectSitesLoading,
    refetch: refetchProjectSites,
  } = useQuery<ProjectSite[]>({
    queryKey: ["project-sites", project?.id, projectRefFilter, currentOrgId],
    queryFn: async () => {
      if (!project?.id || !currentOrgId) return [] as ProjectSite[];

      let query = supabase
        .from("sites")
        .select("*, subcontractor:subcontractors(id, name)")
        .eq("org_id", currentOrgId)
        .order("created_at", { ascending: false });

      const filters = [`project_id.eq.${project.id}`];
      if (projectRefFilter) {
        filters.push(`project_ref.eq.${projectRefFilter}`);
      }

      if (filters.length > 0) {
        query = query.or(filters.join(","));
      }

      const { data, error } = await query;

      if (error) throw error;

      return (data ?? []) as ProjectSite[];
    },
    enabled: Boolean(project?.id && currentOrgId),
  });

  const mapTeamMembersToFormValues = useCallback(
    (teamMembers: string[] | null | undefined): SiteTeamMemberFormValue[] => {
      if (!Array.isArray(teamMembers)) {
        return [];
      }

      const uniqueMembers = new Map<string, SiteTeamMemberFormValue>();

      for (const rawMember of teamMembers) {
        if (typeof rawMember !== "string") {
          continue;
        }

        const trimmed = rawMember.trim();
        if (trimmed.length === 0) {
          continue;
        }

        if (isUuid(trimmed)) {
          if (!uniqueMembers.has(trimmed)) {
            uniqueMembers.set(trimmed, {
              id: trimmed,
              name: memberNameById[trimmed] ?? trimmed,
            });
          }
          continue;
        }

        const normalized = trimmed.toLowerCase();
        const matchedId = memberIdByName[normalized];
        if (matchedId) {
          if (!uniqueMembers.has(matchedId)) {
            uniqueMembers.set(matchedId, {
              id: matchedId,
              name: memberNameById[matchedId] ?? trimmed,
            });
          }
          continue;
        }

        if (!uniqueMembers.has(trimmed)) {
          uniqueMembers.set(trimmed, { id: trimmed, name: trimmed });
        }
      }

      return Array.from(uniqueMembers.values());
    },
    [memberIdByName, memberNameById],
  );

  const formatTeamMembers = useCallback(
    (teamMembers: string[] | null | undefined) => {
      if (!Array.isArray(teamMembers) || teamMembers.length === 0) {
        return null;
      }

      const names = teamMembers
        .map((member) => {
          if (typeof member !== "string") return null;
          const trimmed = member.trim();
          if (!trimmed) return null;

          if (isUuid(trimmed)) {
            return memberNameById[trimmed] ?? trimmed;
          }

          const normalized = trimmed.toLowerCase();
          const matchedId = memberIdByName[normalized];
          if (matchedId) {
            return memberNameById[matchedId] ?? trimmed;
          }

          return trimmed;
        })
        .filter((value): value is string => Boolean(value));

      const unique = Array.from(new Set(names));
      return unique.length > 0 ? unique.join(", ") : null;
    },
    [memberIdByName, memberNameById],
  );

  const { entries: ceeEntries, totals: ceeTotals } = useMemo(() => {
    if (!project) {
      return {
        entries: [] as ProjectProductCeeEntry[],
        totals: computeProjectCeeTotals([]),
      };
    }

    const buildingType =
      typeof project.building_type === "string" ? project.building_type.trim() : "";
    const delegatePrice = resolveDelegatePrice(project.delegate);

    const entries = projectProducts.map((item, index) => {
      const product = item.product;
      const entryId = item.id ?? item.product_id ?? `product-${index}`;

      let multiplierLabel: string | null = null;
      let multiplierValue: number | null = null;
      let missingDynamicParams = false;
      let missingKwh = !buildingType;
      let result: PrimeCeeResult | null = null;

      if (!product) {
        return {
          projectProductId: entryId,
          productCode: null,
          productName: null,
          multiplierLabel,
          multiplierValue,
          result,
          warnings: { missingDynamicParams, missingKwh },
        } satisfies ProjectProductCeeEntry;
      }

      const multiplierDetails = resolveMultiplierDetails(product, item);
      multiplierLabel = multiplierDetails.label;
      multiplierValue = multiplierDetails.value;
      missingDynamicParams = multiplierDetails.missingDynamicParams;

      const kwhEntry = findKwhEntry(product, buildingType);
      const kwhValue = toPositiveNumber(kwhEntry?.kwh_cumac);
      missingKwh = !buildingType || !kwhValue;

      if (!missingKwh && multiplierValue && multiplierValue > 0 && kwhValue) {
        const bonification = resolveBonificationValue(primeBonification);
        const coefficient = resolveCoefficientValue();
        const quantityValue = toNumber(item.quantity);
        const dynamicParams = isRecord(item.dynamic_params)
          ? (item.dynamic_params as DynamicParams)
          : null;

        const rawFormulaExpression =
          typeof product.cee_config?.formulaExpression === "string"
            ? product.cee_config.formulaExpression.trim()
            : "";
        const valorisationFormula = rawFormulaExpression.length > 0 ? rawFormulaExpression : null;
        const ledWattConstant =
          typeof product.cee_config?.ledWattConstant === "number" &&
          Number.isFinite(product.cee_config.ledWattConstant)
            ? product.cee_config.ledWattConstant
            : null;

        const config: CeeConfig = {
          kwhCumac: kwhValue,
          bonification: bonification ?? undefined,
          coefficient: coefficient ?? undefined,
          multiplier: multiplierValue,
          quantity: quantityValue ?? null,
          delegatePriceEurPerMwh: delegatePrice ?? null,
          dynamicParams,
          ...(valorisationFormula ? { valorisationFormula } : {}),
          ...(ledWattConstant !== null
            ? { overrides: { ledWatt: ledWattConstant } }
            : {}),
        };

        result = computePrimeCeeEur(config);
      }

      return {
        projectProductId: entryId,
        productCode: product.code ?? null,
        productName: product.name ?? null,
        multiplierLabel,
        multiplierValue,
        result,
        warnings: { missingDynamicParams, missingKwh },
      } satisfies ProjectProductCeeEntry;
    });

    const totals = computeProjectCeeTotals(entries.map((entry) => entry.result));

    return { entries, totals };
  }, [project, projectProducts, primeBonification]);

  const ceeEntryMap = useMemo(() => {
    return ceeEntries.reduce<Record<string, ProjectProductCeeEntry>>((acc, entry) => {
      if (entry.projectProductId) {
        acc[entry.projectProductId] = entry;
      }
      return acc;
    }, {});
  }, [ceeEntries]);

  const hasComputedCeeTotals = useMemo(
    () => ceeEntries.some((entry) => entry.result !== null),
    [ceeEntries],
  );

  const renderProductsTable = useCallback(
    (products: ProjectProduct[], emptyMessage: string) => {
      if (products.length === 0) {
        return <p className="text-sm text-muted-foreground">{emptyMessage}</p>;
      }

      return (
        <div className="overflow-x-auto rounded-lg border">
          <Table>
            <TableHeader>
              <TableRow>
                <TableHead>Produit</TableHead>
                <TableHead>Images</TableHead>
                <TableHead>Multiplicateur</TableHead>
                <TableHead>Valorisation / unité (€)</TableHead>
                <TableHead>Valorisation totale (€)</TableHead>
                <TableHead>Prime calculée (€)</TableHead>
              </TableRow>
            </TableHeader>
            <TableBody>
              {products.map((item, index) => {
                const dynamicFields = getDynamicFieldEntries(
                  item.product?.params_schema ?? null,
                  item.dynamic_params,
                );
                const entryId = item.id ?? item.product_id ?? `product-${index}`;
                const ceeEntry = ceeEntryMap[entryId];
                const hasWarnings =
                  Boolean(ceeEntry?.warnings.missingDynamicParams) ||
                  Boolean(ceeEntry?.warnings.missingKwh);
                const images = getProductImages(item.product);
                const visibleImages = images.slice(0, 3);
                const remainingImages = images.length - visibleImages.length;

                const multiplierDisplay = (() => {
                  if (!ceeEntry) return "Non renseigné";
                  if (typeof ceeEntry.multiplierValue === "number" && ceeEntry.multiplierValue > 0) {
                    const value = formatDecimal(ceeEntry.multiplierValue);
                    return ceeEntry.multiplierLabel ? `${value} (${ceeEntry.multiplierLabel})` : value;
                  }
                  if (ceeEntry.warnings.missingDynamicParams) {
                    return "Paramètres dynamiques manquants";
                  }
                  return "Non renseigné";
                })();

                const valorisationPerUnitDisplay = (() => {
                  if (!ceeEntry) return "Non calculée";
                  if (ceeEntry.result) {
                    const perUnit = formatCurrency(ceeEntry.result.valorisationPerUnitEur);
                    const perUnitMwh = formatDecimal(ceeEntry.result.valorisationPerUnitMwh);
                    const label = ceeEntry.multiplierLabel ?? "unité";
                    return {
                      primary: `${perUnit}`,
                      secondary: `${perUnitMwh} MWh par ${label}`,
                    };
                  }
                  if (ceeEntry.warnings.missingDynamicParams) {
                    return "Paramètres dynamiques manquants";
                  }
                  if (ceeEntry.warnings.missingKwh) {
                    return "Aucune valeur kWh";
                  }
                  return "Non calculée";
                })();

                const valorisationTotalDisplay = (() => {
                  if (!ceeEntry) return "Non calculée";
                  if (ceeEntry.result) {
                    return {
                      primary: formatCurrency(ceeEntry.result.valorisationTotalEur),
                      secondary: `${formatDecimal(ceeEntry.result.valorisationTotalMwh)} MWh`,
                    };
                  }
                  if (ceeEntry.warnings.missingDynamicParams) {
                    return "Paramètres dynamiques manquants";
                  }
                  if (ceeEntry.warnings.missingKwh) {
                    return "Aucune valeur kWh";
                  }
                  return "Non calculée";
                })();

                const primeDisplay = (() => {
                  if (!ceeEntry) return "Non calculée";
                  if (ceeEntry.result) {
                    return formatCurrency(ceeEntry.result.totalPrime);
                  }
                  if (ceeEntry.warnings.missingDynamicParams) {
                    return "Paramètres dynamiques manquants";
                  }
                  if (ceeEntry.warnings.missingKwh) {
                    return "Aucune valeur kWh";
                  }
                  return "Non calculée";
                })();

                return (
                  <TableRow key={item.id ?? entryId} className="align-top">
                    <TableCell>
                      <div className="flex flex-col gap-2 text-sm">
                        <div className="flex flex-wrap items-center gap-2">
                          <Badge variant="secondary" className="text-xs font-semibold">
                            {item.product?.code ?? "Code inconnu"}
                          </Badge>
                          <span className="font-medium text-foreground">
                            {item.product?.name ?? "Produit"}
                          </span>
                        </div>
                        {typeof item.quantity === "number" ? (
                          <span className="text-xs text-muted-foreground">
                            Quantité : {formatDecimal(item.quantity)}
                          </span>
                        ) : null}
                        {hasWarnings ? (
                          <div className="flex flex-wrap gap-2">
                            {ceeEntry?.warnings.missingKwh ? (
                              <Badge className="bg-amber-100 text-amber-700 border-amber-200" variant="outline">
                                kWh manquant pour ce bâtiment
                              </Badge>
                            ) : null}
                            {ceeEntry?.warnings.missingDynamicParams ? (
                              <Badge className="bg-amber-100 text-amber-700 border-amber-200" variant="outline">
                                Paramètres dynamiques manquants
                              </Badge>
                            ) : null}
                          </div>
                        ) : null}
                        {dynamicFields.length > 0 ? (
                          <div className="grid gap-2 text-xs md:grid-cols-2">
                            {dynamicFields.map((field) => (
                              <div key={`${item.id}-${field.label}`} className="flex items-center justify-between gap-2">
                                <span className="text-muted-foreground">{field.label}</span>
                                <span className="font-medium text-foreground">
                                  {String(formatDynamicFieldValue(field))}
                                </span>
                              </div>
                            ))}
                          </div>
                        ) : null}
                      </div>
                    </TableCell>
                    <TableCell>
                      {visibleImages.length === 0 ? (
                        <span className="text-xs text-muted-foreground">Aucune image</span>
                      ) : (
                        <div className="flex flex-wrap items-center gap-2">
                          {visibleImages.map((image, imageIndex) => (
                            <button
                              type="button"
                              key={`${entryId}-image-${imageIndex}`}
                              onClick={() =>
                                setLightboxImage({
                                  url: image.url,
                                  alt: image.alt ?? item.product?.name ?? item.product?.code ?? "Visuel produit",
                                })
                              }
                              className="h-14 w-14 overflow-hidden rounded-md border border-border/60 bg-muted/30 transition hover:ring-2 hover:ring-primary focus:outline-none focus:ring-2 focus:ring-primary"
                            >
                              <img
                                src={image.url}
                                alt={image.alt ?? item.product?.name ?? "Visuel produit"}
                                className="h-full w-full object-cover"
                              />
                            </button>
                          ))}
                          {remainingImages > 0 ? (
                            <Badge variant="secondary" className="text-xs">
                              +{remainingImages}
                            </Badge>
                          ) : null}
                        </div>
                      )}
                    </TableCell>
                    <TableCell className="text-sm font-medium text-foreground">{multiplierDisplay}</TableCell>
                    <TableCell>
                      {typeof valorisationPerUnitDisplay === "string" ? (
                        <span className="text-sm text-muted-foreground">{valorisationPerUnitDisplay}</span>
                      ) : (
                        <div className="flex flex-col text-sm">
                          <span className="font-semibold text-emerald-600">{valorisationPerUnitDisplay.primary}</span>
                          <span className="text-xs text-muted-foreground">{valorisationPerUnitDisplay.secondary}</span>
                        </div>
                      )}
                    </TableCell>
                    <TableCell>
                      {typeof valorisationTotalDisplay === "string" ? (
                        <span className="text-sm text-muted-foreground">{valorisationTotalDisplay}</span>
                      ) : (
                        <div className="flex flex-col text-sm">
                          <span className="font-semibold text-amber-600">{valorisationTotalDisplay.primary}</span>
                          <span className="text-xs text-muted-foreground">{valorisationTotalDisplay.secondary}</span>
                        </div>
                      )}
                    </TableCell>
                    <TableCell>
                      <span className="text-sm font-semibold text-emerald-600">{primeDisplay}</span>
                    </TableCell>
                  </TableRow>
                );
              })}
            </TableBody>
          </Table>
        </div>
      );
    },
    [ceeEntryMap],
  );

  const isInitialLoading = isLoading || membersLoading;
  const canManageSites = isAdmin || (project?.user_id === user?.id);

  if (isInitialLoading) {
    return (
      <Layout>
        <div className="flex min-h-[60vh] items-center justify-center">
          <Loader2 className="h-6 w-6 animate-spin text-muted-foreground" />
        </div>
      </Layout>
    );
  }

  if (error) {
    const errorMessage =
      error instanceof Error ? error.message : "Une erreur inattendue est survenue.";

    return (
      <Layout>
        <div className="flex min-h-[60vh] flex-col items-center justify-center gap-4 text-center">
          <AlertTriangle className="h-10 w-10 text-destructive" />
          <div className="space-y-2">
            <h1 className="text-xl font-semibold">Impossible de charger le projet</h1>
            <p className="text-sm text-muted-foreground">{errorMessage}</p>
          </div>
          <div className="flex flex-wrap justify-center gap-2">
            <Button variant="outline" onClick={() => navigate(-1)}>
              Retour
            </Button>
            <Button onClick={() => refetch()}>Réessayer</Button>
          </div>
        </div>
      </Layout>
    );
  }

  if (!project) {
    return (
      <Layout>
        <div className="flex min-h-[60vh] flex-col items-center justify-center gap-4 text-center">
          <FolderOpen className="h-10 w-10 text-muted-foreground" />
          <div className="space-y-2">
            <h1 className="text-xl font-semibold">Projet introuvable</h1>
            <p className="text-sm text-muted-foreground">
              Le projet demandé n'existe plus ou vous n'y avez pas accès.
            </p>
          </div>
          <Button onClick={() => navigate("/projects")}>Retour aux projets</Button>
        </div>
      </Layout>
    );
  }

  const statusConfig = projectStatuses.find((status) => status?.value === project.status);
  const badgeStyle = getProjectStatusBadgeStyle(statusConfig?.color);
  const statusLabel = statusConfig?.label ?? project.status ?? "Statut";

  const handleCreateSite = async () => {
    if (!project || !currentOrgId) return;

    const displayedProducts = getDisplayedProducts(project.project_products);
    const firstProduct =
      displayedProducts[0]?.product ?? project.project_products?.[0]?.product ?? null;
    const productLabel =
      firstProduct?.code ||
      (project as Project & { product_name?: string | null }).product_name ||
      "";
    const clientName = getProjectClientName(project);
    const address = (project as Project & { address?: string | null }).address ?? "";

    const today = new Date();
    const datePrefix = `SITE-${today.getFullYear()}${String(today.getMonth() + 1).padStart(2, "0")}${String(
      today.getDate(),
    ).padStart(2, "0")}`;

    const { data: existingSites } = await supabase
      .from("sites")
      .select("site_ref")
      .eq("org_id", currentOrgId)
      .like("site_ref", `${datePrefix}-%`)
      .order("created_at", { ascending: false })
      .limit(1);

    let nextNumber = 1;
    if (existingSites && existingSites.length > 0) {
      const lastRef = existingSites[0].site_ref;
      const lastNumber = parseInt(lastRef.split("-").pop() || "0", 10);
      nextNumber = Number.isFinite(lastNumber) ? lastNumber + 1 : 1;
    }

    const site_ref = `${datePrefix}-${String(nextNumber).padStart(3, "0")}`;
    const valorisationEur = hasComputedCeeTotals
      ? ceeTotals.totalValorisationEur
      : ceeTotals.totalPrime ?? 0;

    setSiteDialogMode("create");
    setActiveSite(null);
    setSiteDialogDefaultTab("avant-chantier");
    setSiteDialogReadOnly(false);
    setSiteInitialValues({
      site_ref,
      project_ref: project.project_ref ?? "",
      client_name: clientName,
      product_name: productLabel,
      address,
      city: project.city ?? "",
      postal_code: project.postal_code ?? "",
      date_debut: new Date().toISOString().slice(0, 10),
      status: "PLANIFIE",
      cofrac_status: "EN_ATTENTE",
      progress_percentage: 0,
      revenue: 0,
      profit_margin: 0,
      surface_facturee: projectSurfaceFacturee > 0 ? projectSurfaceFacturee : 0,
      cout_main_oeuvre_m2_ht: 0,
      cout_isolation_m2: 0,
      isolation_utilisee_m2: 0,
      montant_commission: 0,
      valorisation_cee: valorisationEur ?? 0,
      subcontractor_id: null,
      team_members: [],
      additional_costs: [],
      subcontractor_payment_confirmed: false,
    });
    setSiteDialogOpen(true);
  };

  const handleOpenQuote = () => {
    const displayedProducts = getDisplayedProducts(project.project_products);
    const firstProduct =
      displayedProducts[0]?.product ?? project.project_products?.[0]?.product;

    const clientName = getProjectClientName(project);

    setQuoteInitialValues({
      client_name: clientName,
      project_id: project.id,
      product_name:
        firstProduct?.name ||
        firstProduct?.code ||
        (project as Project & { product_name?: string }).product_name ||
        "",
      amount: project.estimated_value ?? undefined,
      quote_ref: project.project_ref ? `${project.project_ref}-DEV` : undefined,
    });
    setQuoteDialogOpen(true);
  };

  const handleEditSite = (
    site: ProjectSite,
    options?: { readOnly?: boolean; defaultTab?: "avant-chantier" | "apres-chantier" },
  ) => {
    const { readOnly = false, defaultTab = "avant-chantier" } = options ?? {};

    setSiteDialogMode("edit");
    setSiteDialogReadOnly(readOnly);
    setSiteDialogDefaultTab(defaultTab);
    setActiveSite(site);
    setSiteInitialValues({
      site_ref: site.site_ref,
      project_ref: site.project_ref,
      client_name: site.client_name,
      product_name: site.product_name,
      address: site.address,
      city: site.city,
      postal_code: site.postal_code,
      status: (site.status as SiteStatus) ?? "PLANIFIE",
      cofrac_status: (site.cofrac_status as CofracStatus) ?? "EN_ATTENTE",
      date_debut: site.date_debut,
      date_fin_prevue: site.date_fin_prevue ?? "",
      progress_percentage: site.progress_percentage ?? 0,
      revenue: site.revenue ?? 0,
      profit_margin: site.profit_margin ?? 0,
      surface_facturee: site.surface_facturee ?? 0,
      cout_main_oeuvre_m2_ht: site.cout_main_oeuvre_m2_ht ?? 0,
      cout_isolation_m2: site.cout_isolation_m2 ?? 0,
      isolation_utilisee_m2: site.isolation_utilisee_m2 ?? 0,
      montant_commission: site.montant_commission ?? 0,
      valorisation_cee: site.valorisation_cee ?? 0,
      notes: site.notes ?? "",
      subcontractor_payment_confirmed: Boolean(site.subcontractor_payment_confirmed),
      subcontractor_id: site.subcontractor_id ?? null,
      team_members: mapTeamMembersToFormValues(site.team_members ?? []),
      additional_costs: normalizeAdditionalCosts(site.additional_costs ?? []),
    });
    setSiteDialogOpen(true);
  };

  const handleSubmitSite = async (values: SiteFormValues) => {
    if (!user || !currentOrgId || !project) return;

      const sanitizedTeam = Array.from(
        new Set(
          (values.team_members ?? [])
            .map((member) => {
              if (!member) return null;

              const rawId = typeof member.id === "string" ? member.id.trim() : "";
              if (rawId && (isUuid(rawId) || memberNameById[rawId])) {
                return rawId;
              }

              const rawName = typeof member.name === "string" ? member.name.trim() : "";
              if (rawName.length > 0) {
                const matchedId = memberIdByName[rawName.toLowerCase()];
                if (matchedId) {
                  return matchedId;
                }
              }

              return null;
            })
            .filter((value): value is string => Boolean(value)),
        ),
      );

      const sanitizedCosts = values.additional_costs
        ? values.additional_costs
            .filter((cost) => cost.label.trim().length > 0)
            .map((cost) => {
              const attachment = cost.attachment ? cost.attachment.trim() : "";

              return {
                label: cost.label.trim(),
                amount_ht: Number.isFinite(cost.amount_ht) ? cost.amount_ht : 0,
                taxes: Number.isFinite(cost.taxes) ? cost.taxes : 0,
                attachment: attachment.length > 0 ? attachment : null,
              };
            })
        : [];

      const projectRef = values.project_ref?.trim?.() ?? "";
      const clientName = values.client_name?.trim?.() ?? "";
      const matchedProject = projectSiteOptions.find(
        (option) => option.project_ref === projectRef,
      );
      const resolvedProjectId =
        typeof matchedProject?.id === "string" && matchedProject.id.length > 0
          ? matchedProject.id
          : typeof activeSite?.project_id === "string" && activeSite.project_id.length > 0
            ? activeSite.project_id
            : project.id;

      const siteData = {
        site_ref: values.site_ref,
        project_ref: projectRef,
        client_name: clientName,
        product_name: values.product_name?.trim() || "",
        address: values.address,
        city: values.city,
        postal_code: values.postal_code,
        status: values.status,
        cofrac_status: values.cofrac_status,
        date_debut: values.date_debut,
        date_fin_prevue: values.date_fin_prevue || null,
        progress_percentage: values.progress_percentage,
        revenue: values.revenue,
        profit_margin: values.profit_margin,
        surface_facturee: values.surface_facturee,
        cout_main_oeuvre_m2_ht: values.cout_main_oeuvre_m2_ht,
        cout_isolation_m2: values.cout_isolation_m2,
        isolation_utilisee_m2: values.isolation_utilisee_m2,
        montant_commission: values.montant_commission,
        valorisation_cee: values.valorisation_cee,
        subcontractor_payment_confirmed: values.subcontractor_payment_confirmed,
        notes: values.notes?.trim() || null,
        team_members: sanitizedTeam.length > 0 ? sanitizedTeam : null,
        additional_costs: sanitizedCosts.length > 0 ? sanitizedCosts : [],
        subcontractor_id: values.subcontractor_id ?? null,
        user_id: user.id,
        created_by: user.id,
        org_id: currentOrgId,
        project_id: resolvedProjectId,
      };

    try {
      if (siteDialogMode === "edit" && activeSite) {
        const { error } = await supabase
          .from("sites")
          .update(siteData)
          .eq("id", activeSite.id);

        if (error) throw error;

        toast({
          title: "Chantier mis à jour",
          description: `${values.site_ref} a été mis à jour avec succès.`,
        });
      } else {
        const { error } = await supabase.from("sites").insert([siteData]);

        if (error) throw error;

        toast({
          title: "Chantier créé",
          description: `${siteData.site_ref} a été ajouté à la liste des chantiers.`,
        });
      }

      await refetchProjectSites();
      setSiteDialogOpen(false);
      setSiteInitialValues(undefined);
      setActiveSite(null);
      setSiteDialogMode("create");
    } catch (error) {
      console.error("Error saving site:", error);
      toast({
        title: "Erreur",
        description: "Impossible de sauvegarder le chantier.",
        variant: "destructive",
      });
    }
  };

  const handleDeleteProject = async () => {
    if (!project) return;

    try {
      const projectLabel = project.project_ref || "ce projet";
      setIsDeleting(true);
      let query = supabase.from("projects").delete().eq("id", project.id);

      if (currentOrgId) {
        query = query.eq("org_id", currentOrgId);
      }

      const { error: deleteError } = await query;

      if (deleteError) {
        throw deleteError;
      }

      setDeleteDialogOpen(false);
      toast({
        title: "Projet supprimé",
        description: `${projectLabel} a été supprimé avec succès.`,
      });
      navigate("/projects");
    } catch (deleteError) {
      const errorMessage =
        deleteError instanceof Error
          ? deleteError.message
          : "Une erreur est survenue lors de la suppression.";
      toast({
        title: "Erreur lors de la suppression",
        description: errorMessage,
        variant: "destructive",
      });
    } finally {
      setIsDeleting(false);
    }
  };

  const handleArchiveProject = async () => {
    if (!project) return;

    try {
      setIsArchiving(true);
      const projectLabel = project.project_ref || "ce projet";
      const archivedAt = new Date().toISOString();

      let query = supabase
        .from("projects")
        .update({ status: ARCHIVED_STATUS_VALUE, archived_at: archivedAt })
        .eq("id", project.id);

      if (currentOrgId) {
        query = query.eq("org_id", currentOrgId);
      }

      const { error } = await query;

      if (error) {
        throw error;
      }

      setArchiveDialogOpen(false);
      toast({
        title: "Projet archivé",
        description: `${projectLabel} a été archivé avec succès.`,
      });
      navigate({ pathname: "/projects", search: "?status=active" });
    } catch (error) {
      console.error(error);
      toast({
        title: "Erreur lors de l'archivage",
        description: error instanceof Error ? error.message : "Impossible d'archiver le projet.",
        variant: "destructive",
      });
    } finally {
      setIsArchiving(false);
    }
  };

  const projectCostValue = project?.estimated_value ?? null;
  const projectEmail = (project as Project & { email?: string })?.email ?? null;

  const displayedPrimeValue = (() => {
    const storedPrime = resolvePrimeCeeEuro(project);
    if (storedPrime !== null) {
      return storedPrime;
    }

    if (hasComputedCeeTotals) {
      return ceeTotals.totalPrime;
    }

    return null;
  })();

  const isProjectArchived = project ? ARCHIVED_STATUS_VALUES.has(project.status ?? "") : false;

  return (
    <Layout>
      <div className="space-y-6">
        <div className="flex flex-col gap-4 lg:flex-row lg:items-center lg:justify-between">
          <div>
            <div className="flex items-center gap-3">
              <Button variant="ghost" onClick={() => navigate(-1)}>
                <ArrowLeft className="w-4 h-4 mr-2" />
                Retour
              </Button>
              <Badge variant="outline" style={badgeStyle}>
                {statusLabel}
              </Badge>
            </div>
            <h1 className="mt-2 text-3xl font-bold bg-gradient-to-r from-primary to-accent bg-clip-text text-transparent">
              {project.project_ref}
            </h1>
            <p className="text-muted-foreground">
              {productCodes.length > 0 ? productCodes.join(", ") : "Aucun code produit"} – {project.city} (
              {project.postal_code})
            </p>
          </div>
          <div className="flex flex-wrap gap-2">
            <ProjectScheduleDialog
              projectId={project.id}
              members={members}
              isLoadingMembers={membersLoading}
              onScheduled={async () => {
                await refetch();
              }}
            />
            <Button variant="outline" onClick={handleOpenQuote}>
              <FileText className="w-4 h-4 mr-2" />
              Générer un devis
            </Button>
            <Button
              variant="secondary"
              onClick={() => {
                void handleCreateSite();
              }}
            >
              <Hammer className="w-4 h-4 mr-2" />
              Créer un chantier
            </Button>
            {(isAdmin || project.user_id === user?.id) && !isProjectArchived && (
              <AlertDialog open={archiveDialogOpen} onOpenChange={setArchiveDialogOpen}>
                <AlertDialogTrigger asChild>
                  <Button variant="outline">
                    <Archive className="w-4 h-4 mr-2" />
                    Archiver
                  </Button>
                </AlertDialogTrigger>
                <AlertDialogContent>
                  <AlertDialogHeader>
                    <AlertDialogTitle>Archiver le projet ?</AlertDialogTitle>
                    <AlertDialogDescription>
                      Êtes-vous sûr de vouloir archiver ce projet ?
                    </AlertDialogDescription>
                  </AlertDialogHeader>
                  <AlertDialogFooter>
                    <AlertDialogCancel disabled={isArchiving}>Annuler</AlertDialogCancel>
                    <AlertDialogAction onClick={handleArchiveProject} disabled={isArchiving}>
                      {isArchiving ? "Archivage..." : "Confirmer"}
                    </AlertDialogAction>
                  </AlertDialogFooter>
                </AlertDialogContent>
              </AlertDialog>
            )}
            {(isAdmin || project.user_id === user?.id) && (
              <AlertDialog open={deleteDialogOpen} onOpenChange={setDeleteDialogOpen}>
                <AlertDialogTrigger asChild>
                  <Button variant="destructive">
                    <Trash2 className="w-4 h-4 mr-2" />
                    Supprimer le projet
                  </Button>
                </AlertDialogTrigger>
                <AlertDialogContent>
                  <AlertDialogHeader>
                    <AlertDialogTitle>Supprimer le projet ?</AlertDialogTitle>
                    <AlertDialogDescription>
                      Cette action est irréversible. Le projet {project.project_ref || "sélectionné"} sera définitivement supprimé.
                    </AlertDialogDescription>
                  </AlertDialogHeader>
                  <AlertDialogFooter>
                    <AlertDialogCancel disabled={isDeleting}>Annuler</AlertDialogCancel>
                    <AlertDialogAction onClick={handleDeleteProject} disabled={isDeleting}>
                      {isDeleting ? "Suppression..." : "Confirmer"}
                    </AlertDialogAction>
                  </AlertDialogFooter>
                </AlertDialogContent>
              </AlertDialog>
            )}
          </div>
        </div>

        <Tabs value={activeTab} onValueChange={handleTabChange} className="space-y-6">
          <TabsList className="w-full justify-start overflow-x-auto">
            <TabsTrigger value="details">Détails</TabsTrigger>
            <TabsTrigger value="chantiers">Chantiers</TabsTrigger>
            <TabsTrigger value="media">Media</TabsTrigger>
            <TabsTrigger value="journal">Journal</TabsTrigger>
          </TabsList>
          <TabsContent value="details" className="space-y-6">
            <div className="grid grid-cols-1 xl:grid-cols-3 gap-6">
              <Card className="shadow-card bg-gradient-card border-0 xl:col-span-2">
                <CardHeader>
                  <CardTitle>Informations générales</CardTitle>
                </CardHeader>
                <CardContent className="space-y-6">
                  <div className="grid gap-4 md:grid-cols-2">
                    <div className="space-y-2">
                      <p className="text-sm text-muted-foreground">Client</p>
                      <p className="font-medium flex items-center gap-2">
                        <UserRound className="w-4 h-4 text-primary" />
                        {getProjectClientName(project)}
                      </p>
                      {project.company && (
                        <p className="text-sm text-muted-foreground">{project.company}</p>
                      )}
                      {project.siren && (
                        <p className="text-xs text-muted-foreground uppercase tracking-wide">
                          SIREN : {project.siren}
                        </p>
                      )}
                    </div>
                    <div className="space-y-2">
                      <p className="text-sm text-muted-foreground">Téléphone</p>
                      <p className="font-medium flex items-center gap-2">
                        <Phone className="w-4 h-4 text-primary" />
                        {project.phone ?? "Non renseigné"}
                      </p>
                    </div>
                    {projectEmail && (
                      <div className="space-y-2">
                        <p className="text-sm text-muted-foreground">Email</p>
                        <p className="font-medium flex items-center gap-2">
                          <Mail className="w-4 h-4 text-primary" />
                          {projectEmail}
                        </p>
                      </div>
                    )}
                    <div className="space-y-2">
                      <p className="text-sm text-muted-foreground">Adresse</p>
                      <p className="font-medium flex items-center gap-2">
                        <MapPin className="w-4 h-4 text-primary" />
                        {(project as Project & { address?: string }).address
                          ? [
                              (project as Project & { address?: string }).address,
                              [project.postal_code, project.city].filter(Boolean).join(" "),
                            ]
                              .filter((part) => part && part.toString().trim().length > 0)
                              .join(", ")
                          : `${project.city} (${project.postal_code})`}
                      </p>
                    </div>
                    <div className="space-y-2">
                      <p className="text-sm text-muted-foreground">Source</p>
                      <p className="font-medium flex items-center gap-2">
                        <UserRound className="w-4 h-4 text-primary" />
                        {project.source && project.source.trim().length > 0
                          ? project.source
                          : "Non renseigné"}
                      </p>
                    </div>
                    <div className="space-y-2">
                      <p className="text-sm text-muted-foreground">Assigné à</p>
                      <p className="font-medium">{project.assigned_to}</p>
                    </div>
                  </div>

                  <div className="grid gap-4 md:grid-cols-2">
                    <div className="space-y-2">
                      <p className="text-sm text-muted-foreground">Type de bâtiment</p>
                      <p className="font-medium flex items-center gap-2">
                        <Building2 className="w-4 h-4 text-primary" />
                        {project.building_type ?? "Non renseigné"}
                      </p>
                    </div>
                    <div className="space-y-2">
                      <p className="text-sm text-muted-foreground">Usage</p>
                      <p className="font-medium">{project.usage ?? "Non renseigné"}</p>
                    </div>
                    <div className="space-y-2">
                      <p className="text-sm text-muted-foreground">Surface bâtiment</p>
                      <p className="font-medium">
                        {typeof project.surface_batiment_m2 === "number"
                          ? `${project.surface_batiment_m2} m²`
                          : "Non renseigné"}
                      </p>
                    </div>
                    <div className="space-y-2">
                      <p className="text-sm text-muted-foreground">Surface isolée</p>
                      <p className="font-medium">
                        {typeof project.surface_isolee_m2 === "number"
                          ? `${project.surface_isolee_m2} m²`
                          : "Non renseigné"}
                      </p>
                    </div>
                  </div>
                </CardContent>
              </Card>

              <Card className="shadow-card bg-gradient-card border-0">
                <CardHeader>
                  <CardTitle>Finances & planning</CardTitle>
                </CardHeader>
                <CardContent className="space-y-4 text-sm">
                  <div className="flex items-center gap-2">
                    <Euro className="w-4 h-4 text-primary" />
                    <span className="text-muted-foreground">Coût du chantier:</span>
                    <span className="font-medium">
                      {typeof projectCostValue === "number"
                        ? formatCurrency(projectCostValue)
                        : "Non défini"}
                    </span>
                  </div>
                  <div className="flex items-center gap-2">
                    <HandCoins className="w-4 h-4 text-emerald-600" />
                    <span className="text-muted-foreground">Prime CEE:</span>
                    <span className="font-medium">
                      {typeof displayedPrimeValue === "number"
                        ? formatCurrency(displayedPrimeValue)
                        : "Non définie"}
                    </span>
                  </div>
                  <div className="flex items-center gap-2">
                    <HandCoins className="w-4 h-4 text-amber-600" />
                    <span className="text-muted-foreground">Valorisation totale:</span>
                    <span className="font-medium text-amber-600">
                      {hasComputedCeeTotals
                        ? `${formatCurrency(ceeTotals.totalValorisationEur)} (${formatDecimal(
                            ceeTotals.totalValorisationMwh,
                          )} MWh)`
                        : "Non calculée"}
                    </span>
                  </div>
                  {nextAppointmentDetails ? (
                    <div className="flex items-start gap-2">
                      <Calendar className="w-4 h-4 text-primary mt-1" />
                      <div className="space-y-1">
                        <span className="text-sm text-muted-foreground">Prochain RDV:</span>
                        <p className="text-sm font-medium leading-tight">
                          {nextAppointmentDetails.formattedDate}
                        </p>
                        {nextAppointmentDetails.metadata ? (
                          <p className="text-xs text-muted-foreground leading-tight">
                            {nextAppointmentDetails.metadata}
                          </p>
                        ) : null}
                        {nextAppointmentDetails.notes ? (
                          <p className="text-xs text-muted-foreground italic whitespace-pre-line leading-tight">
                            {nextAppointmentDetails.notes}
                          </p>
                        ) : null}
                      </div>
                    </div>
                  ) : (
                    <div className="flex items-center gap-2">
                      <Calendar className="w-4 h-4 text-primary" />
                      <span className="text-sm text-muted-foreground">Aucun RDV programmé</span>
                    </div>
                  )}
                  {projectProducts.map((item, index) => {
                    const entryId = item.id ?? item.product_id ?? `product-${index}`;
                    const ceeEntry = ceeEntryMap[entryId];
                    if (!ceeEntry) {
                      return null;
                    }

                    const labelBase =
                      typeof ceeEntry.result?.valorisationTotalEur === "number"
                        ? formatCurrency(ceeEntry.result.valorisationTotalEur)
                        : null;
                    const entryHasWarnings =
                      Boolean(ceeEntry.warnings.missingDynamicParams) ||
                      Boolean(ceeEntry.warnings.missingKwh);

                    return (
                      <div
                        key={entryId}
                        className="rounded-lg border border-border/50 bg-background/60 p-3"
                      >
                        <div className="flex items-start justify-between gap-2">
                          <div>
                            <p className="text-sm font-medium text-foreground">
                              {item.product?.name ?? "Produit"}
                            </p>
                            <p className="text-xs text-muted-foreground">{item.product?.code ?? "—"}</p>
                          </div>
                          {typeof item.quantity === "number" && (
                            <Badge variant="outline">x{item.quantity}</Badge>
                          )}
                        </div>
                        <div className="mt-2 grid gap-1 text-xs text-muted-foreground">
                          <span>
                            Multiplicateur :{" "}
                            {ceeEntry.multiplierValue && ceeEntry.multiplierValue > 0
                              ? `${formatDecimal(ceeEntry.multiplierValue)}${
                                  ceeEntry.multiplierLabel ? ` (${ceeEntry.multiplierLabel})` : ""
                                }`
                              : ceeEntry.warnings.missingDynamicParams
                                ? "Paramètres manquants"
                                : "Non calculé"}
                          </span>
                          <span>
                            Valorisation / unité :{" "}
                            {ceeEntry.result
                              ? formatCurrency(ceeEntry.result.valorisationPerUnitEur)
                              : "Non calculée"}
                          </span>
                          <span>
                            Valorisation totale : {labelBase ?? "Non calculée"}
                          </span>
                        </div>
                        {entryHasWarnings ? (
                          <div className="mt-2 flex flex-wrap gap-2">
                            {ceeEntry.warnings.missingKwh ? (
                              <Badge variant="outline" className="bg-amber-50 text-amber-700">
                                kWh manquant pour ce bâtiment
                              </Badge>
                            ) : null}
                            {ceeEntry.warnings.missingDynamicParams ? (
                              <Badge variant="outline" className="bg-amber-50 text-amber-700">
                                Paramètres dynamiques manquants
                              </Badge>
                            ) : null}
                          </div>
                        ) : null}
                      </div>
                    );
                  })}
                  <div className="grid gap-2">
                    <div className="flex items-center gap-2">
                      <Calendar className="w-4 h-4 text-primary" />
                      <span className="text-muted-foreground">Début estimé:</span>
                      <span className="font-medium">
                        {project.date_debut_prevue
                          ? new Date(project.date_debut_prevue).toLocaleDateString("fr-FR")
                          : "Non défini"}
                      </span>
                    </div>
                    <div className="flex items-center gap-2">
                      <Calendar className="w-4 h-4 text-primary" />
                      <span className="text-muted-foreground">Fin estimée:</span>
                      <span className="font-medium">
                        {project.date_fin_prevue
                          ? new Date(project.date_fin_prevue).toLocaleDateString("fr-FR")
                          : "Non définie"}
                      </span>
                    </div>
                    <div className="flex items-center gap-2">
                      <span className="text-muted-foreground">Créé le:</span>
                      <span className="font-medium">
                        {new Date(project.created_at).toLocaleDateString("fr-FR")}
                      </span>
                    </div>
                  </div>
                </CardContent>
              </Card>
            </div>

            <Card className="shadow-card bg-gradient-card border-0">
              <CardHeader>
                <CardTitle>Produits associés</CardTitle>
              </CardHeader>
              <CardContent className="space-y-4">
                {renderProductsTable(
                  projectProducts,
                  "Aucun produit (hors ECO) n'est associé à ce projet.",
                )}
              </CardContent>
            </Card>
        </TabsContent>
        <TabsContent value="chantiers" className="space-y-6">
          <Card className="shadow-card bg-gradient-card border-0">
            <CardHeader className="flex flex-col gap-4 lg:flex-row lg:items-center lg:justify-between">
                <div className="space-y-1">
                  <CardTitle>Chantiers du projet</CardTitle>
                  <CardDescription>
                    Créez, éditez et suivez les chantiers rattachés à {project.project_ref}.
                  </CardDescription>
                </div>
                <Button
                  variant="secondary"
                  size="sm"
                  onClick={() => {
                    void handleCreateSite();
                  }}
                  className="inline-flex items-center gap-2"
                >
                  <Hammer className="h-4 w-4" />
                  Nouveau chantier
                </Button>
              </CardHeader>
              <CardContent>
                {projectSitesLoading ? (
                  <div className="py-6 text-sm text-muted-foreground">
                    Chargement des chantiers...
                  </div>
                ) : projectSites.length === 0 ? (
                  <div className="py-10 text-center space-y-4">
                    <div className="space-y-2">
                      <CardTitle className="text-lg">Aucun chantier lié</CardTitle>
                      <p className="text-sm text-muted-foreground">
                        Créez un chantier pour suivre l'exécution de ce projet.
                      </p>
                    </div>
                    <Button
                      onClick={() => {
                        void handleCreateSite();
                      }}
                      size="sm"
                      className="inline-flex items-center gap-2"
                    >
                      <Plus className="h-4 w-4" />
                      Créer un chantier
                    </Button>
                  </div>
                ) : (
                  <div className="space-y-4">
                  {projectSites.map((site) => {
                    const status = (site.status ?? "PLANIFIE") as SiteStatus;
                    const cofracStatus = (site.cofrac_status ?? "EN_ATTENTE") as CofracStatus;
                    const teamMembersLabel = formatTeamMembers(site.team_members);
                    const progressValue =
                      typeof site.progress_percentage === "number"
                        ? Math.min(Math.max(site.progress_percentage, 0), 100)
                        : 0;
                    const parsedSiteNotes = parseSiteNotes(site.notes);
                    const internalNotes = parsedSiteNotes.text?.trim() ?? "";
                    const hasInternalNotes = internalNotes.length > 0;
                    const driveFile = parsedSiteNotes.driveFile;
                    const driveLink = driveFile?.webViewLink ?? null;
                    const driveLabel = driveFile?.name ?? "Document chantier";
                    const hasDriveFile = Boolean(driveLink);
                    const additionalCostCount = Array.isArray(site.additional_costs)
                      ? site.additional_costs.length
                      : 0;
                    const revenueDisplay =
                      typeof site.revenue === "number" ? formatCurrency(site.revenue) : "—";
                    const primeDisplay =
                      typeof site.valorisation_cee === "number"
                        ? formatCurrency(site.valorisation_cee)
                        : "—";

                      return (
                        <div
                          key={site.id}
                          className="space-y-4 rounded-lg border border-border/60 bg-background/60 p-4"
                        >
                          <div className="flex flex-wrap items-start justify-between gap-3">
                            <div>
                              <h3 className="text-base font-semibold text-foreground">{site.site_ref}</h3>
                              <p className="text-sm text-muted-foreground">
                                {site.address
                                  ? `${site.address} · ${site.postal_code} ${site.city}`
                                  : `${site.city} (${site.postal_code})`}
                              </p>
                            </div>
                            <div className="flex flex-wrap gap-2">
                              <Badge variant="outline" className={getStatusColor(status)}>
                                {getStatusLabel(status)}
                              </Badge>
                              <Badge variant="outline">{getCofracStatusLabel(cofracStatus)}</Badge>
                            </div>
                          </div>

                          <div className="grid gap-3 text-sm text-muted-foreground md:grid-cols-2 xl:grid-cols-4">
                            <div className="flex items-center gap-2">
                              <Calendar className="h-4 w-4 text-primary" />
                              <span>
                                Début :{" "}
                                <span className="font-medium text-foreground">
                                  {new Date(site.date_debut).toLocaleDateString("fr-FR")}
                                </span>
                              </span>
                            </div>
                            <div className="flex items-center gap-2">
                              <Calendar className="h-4 w-4 text-primary" />
                              <span>
                                Fin prévue :{" "}
                                <span className="font-medium text-foreground">
                                  {site.date_fin_prevue
                                    ? new Date(site.date_fin_prevue).toLocaleDateString("fr-FR")
                                    : "—"}
                                </span>
                              </span>
                            </div>
                            <div>
                              <div className="mb-1 flex items-center justify-between text-xs text-muted-foreground">
                                <span>Avancement</span>
                                <span className="font-medium text-foreground">{progressValue}%</span>
                              </div>
                              <Progress value={progressValue} />
                            </div>
                            <div className="flex items-center gap-2">
                              <Euro className="h-4 w-4 text-emerald-600" />
                              <span>
                                CA :{" "}
                                <span className="font-medium text-foreground">
                                  {typeof site.revenue === "number"
                                    ? formatCurrency(site.revenue)
                                    : "—"}
                                </span>
                              </span>
                            </div>
                            {typeof site.valorisation_cee === "number" && (
                              <div className="flex items-center gap-2">
                                <HandCoins className="h-4 w-4 text-amber-600" />
                                <span>
                                  Valorisation :{" "}
                                  <span className="font-medium text-foreground">
                                    {formatCurrency(site.valorisation_cee)}
                                  </span>
                                </span>
                              </div>
                            )}
                            {site.subcontractor && (
                              <div className="flex items-center gap-2">
                                <Building2 className="h-4 w-4 text-primary" />
                                <span>
                                  Sous-traitant :{" "}
                                  <span className="font-medium text-foreground">{site.subcontractor.name}</span>
                                </span>
                              </div>
                            )}
                          {teamMembersLabel && (
                            <div className="flex items-center gap-2">
                              <Users className="h-4 w-4 text-primary" />
                              <span>
                                Équipe :{" "}
                                <span className="font-medium text-foreground">{teamMembersLabel}</span>
                              </span>
                            </div>
                          )}
                        </div>

                        <div className="grid gap-4 lg:grid-cols-2">
                          <Card className="border border-border/60 bg-background/60">
                            <CardHeader className="pb-2">
                              <CardTitle className="flex items-center gap-2 text-base">
                                <ClipboardList className="h-4 w-4 text-primary" />
                                Avant Chantier
                              </CardTitle>
                              <CardDescription>Préparation et équipe</CardDescription>
                            </CardHeader>
                            <CardContent className="space-y-3 text-sm">
                              <div className="flex items-center justify-between gap-2">
                                <span className="text-muted-foreground">Statut</span>
                                <Badge variant="outline" className={getStatusColor(status)}>
                                  {getStatusLabel(status)}
                                </Badge>
                              </div>
                              <div className="flex items-center justify-between gap-2">
                                <span className="text-muted-foreground">Début chantier</span>
                                <span className="font-medium text-foreground">
                                  {new Date(site.date_debut).toLocaleDateString("fr-FR")}
                                </span>
                              </div>
                              <div className="flex items-center justify-between gap-2">
                                <span className="text-muted-foreground">Fin prévue</span>
                                <span className="font-medium text-foreground">
                                  {site.date_fin_prevue
                                    ? new Date(site.date_fin_prevue).toLocaleDateString("fr-FR")
                                    : "—"}
                                </span>
                              </div>
                              {teamMembersLabel ? (
                                <div className="flex items-start justify-between gap-2">
                                  <span className="text-muted-foreground">Équipe dédiée</span>
                                  <span className="font-medium text-right text-foreground">
                                    {teamMembersLabel}
                                  </span>
                                </div>
                              ) : null}
                              <div className="flex items-center justify-between gap-2">
                                <span className="flex items-center gap-2 text-muted-foreground">
                                  <Camera className="h-4 w-4" /> Docs & photos
                                </span>
                                {hasDriveFile && driveLink ? (
                                  <a
                                    href={driveLink}
                                    target="_blank"
                                    rel="noreferrer"
                                    className="inline-flex items-center gap-1 text-sm text-primary hover:underline"
                                  >
                                    <FolderOpen className="h-4 w-4" />
                                    <span className="font-medium">{driveLabel}</span>
                                  </a>
                                ) : (
                                  <span className="font-medium text-muted-foreground">Aucun</span>
                                )}
                              </div>
                            </CardContent>
                            <CardFooter className="flex justify-end">
                              <Button
                                variant="outline"
                                size="sm"
                                onClick={() =>
                                  handleEditSite(site, {
                                    readOnly: !canManageSites,
                                    defaultTab: "avant-chantier",
                                  })
                                }
                              >
                                Voir détails
                              </Button>
                            </CardFooter>
                          </Card>

                          <Card className="border border-border/60 bg-background/60">
                            <CardHeader className="pb-2">
                              <CardTitle className="flex items-center gap-2 text-base">
                                <CheckCircle2 className="h-4 w-4 text-emerald-600" />
                                Après Chantier
                              </CardTitle>
                              <CardDescription>Suivi qualité & financier</CardDescription>
                            </CardHeader>
                            <CardContent className="space-y-3 text-sm">
                              <div className="flex items-center justify-between gap-2">
                                <span className="text-muted-foreground">Statut COFRAC</span>
                                <Badge variant="outline">{getCofracStatusLabel(cofracStatus)}</Badge>
                              </div>
                              <div className="flex items-center justify-between gap-2">
                                <span className="text-muted-foreground">Avancement</span>
                                <span className="font-medium text-foreground">{progressValue}%</span>
                              </div>
                              <div className="flex items-center justify-between gap-2">
                                <span className="text-muted-foreground">Chiffre d'affaires</span>
                                <span className="font-medium text-foreground">{revenueDisplay}</span>
                              </div>
                              <div className="flex items-center justify-between gap-2">
                                <span className="text-muted-foreground">Prime CEE</span>
                                <span className="font-medium text-foreground">{primeDisplay}</span>
                              </div>
                              <div className="flex items-center justify-between gap-2">
                                <span className="text-muted-foreground">Coûts supplémentaires</span>
                                <span className="font-medium text-foreground">{additionalCostCount}</span>
                              </div>
                              <div className="flex items-center justify-between gap-2">
                                <span className="text-muted-foreground">Paiement sous-traitant</span>
                                <span
                                  className={`font-medium ${
                                    site.subcontractor_payment_confirmed
                                      ? "text-emerald-600"
                                      : "text-muted-foreground"
                                  }`}
                                >
                                  {site.subcontractor_payment_confirmed ? "Confirmé" : "En attente"}
                                </span>
                              </div>
                            </CardContent>
                            <CardFooter className="flex justify-end">
                              <Button
                                variant="outline"
                                size="sm"
                                onClick={() =>
                                  handleEditSite(site, {
                                    readOnly: !canManageSites,
                                    defaultTab: "apres-chantier",
                                  })
                                }
                              >
                                Voir détails
                              </Button>
                            </CardFooter>
                          </Card>
                        </div>

                          {hasInternalNotes && (
                            <p className="border-t border-border/40 pt-3 text-sm text-muted-foreground">
                              {internalNotes}
                            </p>
                          )}

                          <div className="flex flex-wrap justify-end gap-2">
                            {canManageSites ? (
                              <Button
                                variant="outline"
                                size="sm"
                                onClick={() => {
                                  handleEditSite(site, { readOnly: false, defaultTab: "avant-chantier" });
                                }}
                                className="inline-flex items-center gap-2"
                              >
                                <Pencil className="h-4 w-4" />
                                Modifier
                              </Button>
                            ) : null}
                          </div>
                        </div>
                      );
                    })}
                  </div>
                )}
            </CardContent>
          </Card>
        </TabsContent>
        <TabsContent value="media" className="space-y-6">
          <Card>
            <CardContent className="py-10 text-center text-sm text-muted-foreground">
              Les contenus média seront bientôt disponibles.
            </CardContent>
          </Card>
        </TabsContent>
        <TabsContent value="journal" className="space-y-6">
          <Card>
            <CardContent className="py-10 text-center text-sm text-muted-foreground">
              Le journal du projet sera bientôt disponible.
            </CardContent>
          </Card>
        </TabsContent>
      </Tabs>

      <AddQuoteDialog
        open={quoteDialogOpen}
        onOpenChange={(open) => {
          setQuoteDialogOpen(open);
          if (!open) {
            setQuoteInitialValues({});
          }
        }}
        initialValues={quoteInitialValues}
      />
      <SiteDialog
        open={siteDialogOpen}
        mode={siteDialogMode}
        onOpenChange={(open) => {
          setSiteDialogOpen(open);
          if (!open) {
            setSiteInitialValues(undefined);
            setActiveSite(null);
            setSiteDialogMode("create");
            setSiteDialogDefaultTab("avant-chantier");
            setSiteDialogReadOnly(false);
          }
        }}
        onSubmit={handleSubmitSite}
        initialValues={siteInitialValues}
        orgId={currentOrgId}
        projects={projectSiteOptions}
        defaultTab={siteDialogDefaultTab}
        readOnly={siteDialogReadOnly}
      />

      <Dialog
        open={Boolean(lightboxImage)}
        onOpenChange={(open) => {
          if (!open) {
            setLightboxImage(null);
          }
        }}
      >
        <DialogContent className="max-w-3xl">
          {lightboxImage ? (
            <>
              <DialogHeader>
                <DialogTitle>{lightboxImage.alt ?? "Visuel produit"}</DialogTitle>
              </DialogHeader>
              <div className="flex justify-center">
                <img
                  src={lightboxImage.url}
                  alt={lightboxImage.alt ?? "Visuel produit"}
                  className="max-h-[70vh] w-full object-contain"
                />
              </div>
            </>
          ) : null}
        </DialogContent>
      </Dialog>

      </div>
    </Layout>
  );

};

export default ProjectDetails;<|MERGE_RESOLUTION|>--- conflicted
+++ resolved
@@ -46,13 +46,10 @@
   Loader2,
   Share2,
   FolderOpen,
-<<<<<<< HEAD
   ClipboardList,
   Camera,
   CheckCircle2,
-=======
   Archive,
->>>>>>> 1b3f6b08
 } from "lucide-react";
 import { useOrg } from "@/features/organizations/OrgContext";
 import { useMembers } from "@/features/members/api";
@@ -1353,12 +1350,10 @@
   const [siteDialogMode, setSiteDialogMode] = useState<"create" | "edit">("create");
   const [siteInitialValues, setSiteInitialValues] = useState<Partial<SiteFormValues>>();
   const [activeSite, setActiveSite] = useState<ProjectSite | null>(null);
-<<<<<<< HEAD
   const [siteDialogDefaultTab, setSiteDialogDefaultTab] = useState<"avant-chantier" | "apres-chantier">(
     "avant-chantier",
   );
   const [siteDialogReadOnly, setSiteDialogReadOnly] = useState(false);
-=======
   const [lightboxImage, setLightboxImage] = useState<ProductImage | null>(null);
 
   useEffect(() => {
@@ -1390,7 +1385,6 @@
     },
     [activeTab, searchParams, setSearchParams]
   );
->>>>>>> 1b3f6b08
 
   const memberNameById = useMemo(() => {
     const result: Record<string, string> = {};
