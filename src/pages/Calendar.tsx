import { useEffect, useMemo, useState } from "react";
import { Link } from "react-router-dom";
import {
  Card,
  CardContent,
  CardDescription,
  CardHeader,
  CardTitle,
} from "@/components/ui/card";
import { Badge } from "@/components/ui/badge";
import { Button } from "@/components/ui/button";
import { Calendar as DayPicker } from "@/components/ui/calendar";
import { Layout } from "@/components/layout/Layout";
import { ScrollArea } from "@/components/ui/scroll-area";
import { Separator } from "@/components/ui/separator";
import { Skeleton } from "@/components/ui/skeleton";
import {
  Dialog,
  DialogContent,
  DialogDescription,
  DialogFooter,
  DialogHeader,
  DialogTitle,
} from "@/components/ui/dialog";
import {
  AlertTriangle,
  CalendarCheck,
  CheckCircle2,
  Clock,
  ExternalLink,
  Link2,
  MapPin,
  RefreshCw,
  ShieldCheck,
  Trash,
  Users,
} from "lucide-react";
import type { LucideIcon } from "lucide-react";
import { useMutation, useQuery } from "@tanstack/react-query";
import {
  addDays,
  format,
  formatDistanceToNow,
  isSameDay,
  isWithinInterval,
  startOfDay,
  subMinutes,
} from "date-fns";
import { fr } from "date-fns/locale";
import {
  deleteProjectAppointment,
  fetchScheduledAppointments,
  markProjectAppointmentDone,
  type ScheduledAppointmentRecord,
} from "@/features/calendar/api";
import { useOrg } from "@/features/organizations/OrgContext";
import { useToast } from "@/hooks/use-toast";

type EventStatus = "confirmed" | "pending" | "reschedule" | "done";
type EventSource = "crm" | "google";

type CalendarEvent = {
  id: string;
  title: string;
  type: string;
  typeColor: string;
  start: Date;
  end: Date;
  location: string;
  assignedTo: string;
  status: EventStatus;
  source: EventSource;
  notes?: string;
  entityType: ScheduledAppointmentRecord["entityType"];
  leadId: string | null;
  projectId: string | null;
  detailUrl?: string;
  detailLabel?: string;
  projectAppointmentStatus: ScheduledAppointmentRecord["projectAppointmentStatus"];
  completedAt: ScheduledAppointmentRecord["completedAt"];
};
const DEFAULT_APPOINTMENT_TYPE_COLOR = "bg-slate-500/10 text-slate-600 border-slate-200";

const APPOINTMENT_TYPE_COLORS: Record<string, string> = {
  "Visite technique": "bg-blue-500/10 text-blue-600 border-blue-200",
  Installation: "bg-emerald-500/10 text-emerald-600 border-emerald-200",
  Relance: "bg-amber-500/10 text-amber-600 border-amber-200",
  "Présentation devis": "bg-purple-500/10 text-purple-600 border-purple-200",
  Interne: DEFAULT_APPOINTMENT_TYPE_COLOR,
  "Suivi projet": "bg-cyan-500/10 text-cyan-600 border-cyan-200",
  "Pré-visite": "bg-indigo-500/10 text-indigo-600 border-indigo-200",
  "Signature devis": "bg-pink-500/10 text-pink-600 border-pink-200",
  "Signature AH": "bg-rose-500/10 text-rose-600 border-rose-200",
  Travaux: "bg-orange-500/10 text-orange-600 border-orange-200",
};

const DEFAULT_EVENT_DURATION_MINUTES = 60;

const parseDateTime = (dateStr: string | null, timeStr: string | null): Date | null => {
  if (!dateStr) return null;

  const [yearStr, monthStr, dayStr] = dateStr.split("-");
  const year = Number.parseInt(yearStr ?? "", 10);
  const month = Number.parseInt(monthStr ?? "", 10) - 1;
  const day = Number.parseInt(dayStr ?? "", 10);

  if (!Number.isFinite(year) || !Number.isFinite(month) || !Number.isFinite(day)) {
    return null;
  }

  let hours = 0;
  let minutes = 0;

  if (timeStr) {
    const [hoursStr, minutesStr] = timeStr.split(":");
    const parsedHours = Number.parseInt(hoursStr ?? "", 10);
    const parsedMinutes = Number.parseInt(minutesStr ?? "", 10);

    if (Number.isFinite(parsedHours)) {
      hours = parsedHours;
    }

    if (Number.isFinite(parsedMinutes)) {
      minutes = parsedMinutes;
    }
  }

  const result = new Date(year, month, day, hours, minutes, 0, 0);

  return Number.isNaN(result.getTime()) ? null : result;
};

const getAppointmentTypeColor = (label: string | null | undefined) => {
  if (!label) return DEFAULT_APPOINTMENT_TYPE_COLOR;
  return APPOINTMENT_TYPE_COLORS[label] ?? DEFAULT_APPOINTMENT_TYPE_COLOR;
};

const determineEventStatus = (leadStatus: string | null | undefined): EventStatus => {
  if (!leadStatus) return "confirmed";

  const normalized = leadStatus.toLowerCase();

  if (normalized.includes("done") || normalized.includes("termin")) {
    return "done";
  }

  if (normalized.includes("replan") || normalized.includes("report") || normalized.includes("annul")) {
    return "reschedule";
  }

  if (
    normalized.includes("program") ||
    normalized.includes("planifier") ||
    normalized.includes("rappel") ||
    normalized.includes("attente") ||
    normalized.includes("relance") ||
    normalized.includes("contact")
  ) {
    return "pending";
  }

  return "confirmed";
};

const mapAppointmentsToEvents = (
  records: ScheduledAppointmentRecord[],
): CalendarEvent[] =>
  records
    .map((record) => {
      const start = parseDateTime(record.date, record.time);
      if (!start) return null;

      const durationMinutes = record.durationMinutes && record.durationMinutes > 0
        ? record.durationMinutes
        : DEFAULT_EVENT_DURATION_MINUTES;
      const end = new Date(start.getTime() + durationMinutes * 60 * 1000);

      const typeLabel = record.appointmentType?.name ?? "Rendez-vous";
      const typeColor = getAppointmentTypeColor(typeLabel);

      const titleSegments = [typeLabel, record.fullName].filter(Boolean);
      const title = titleSegments.length > 0 ? titleSegments.join(" – ") : record.fullName ?? "Rendez-vous";

      const location =
        record.location ??
        ([record.address, record.postalCode, record.city]
          .map((value) => value?.trim())
          .filter((value): value is string => Boolean(value))
          .join(" ") ||
        "Adresse à confirmer");

      const assignedTo = record.assignedTo ?? record.project?.assignedTo ?? "Non attribué";

      const notesParts: string[] = [];
      if (record.productName) notesParts.push(`Produit: ${record.productName}`);
      if (record.project?.projectRef) notesParts.push(`Projet ${record.project.projectRef}`);
      if (record.commentaire) notesParts.push(record.commentaire);
      const notes = notesParts.length > 0 ? notesParts.join(" · ") : undefined;

      const projectId = record.project?.id ?? record.projectId ?? null;
      const leadId = record.leadId ?? (record.entityType === "lead" ? record.id : null);

      let detailUrl: string | undefined;
      let detailLabel: string | undefined;

      if (projectId) {
        detailUrl = `/projects/${projectId}`;
        if (record.project?.projectRef) {
          detailLabel = `Voir le projet ${record.project.projectRef}`;
        } else if (record.project?.clientName) {
          detailLabel = `Voir le projet de ${record.project.clientName}`;
        } else {
          detailLabel = "Voir le projet";
        }
      } else if (record.entityType === "lead" && leadId) {
        detailUrl = `/leads/${leadId}`;
        detailLabel = "Voir le lead";
      }

      return {
        id: record.id,
        title,
        type: typeLabel,
        typeColor,
        start,
        end,
        location,
        assignedTo,
        status: determineEventStatus(record.status),
        source: record.source,
        notes,
        entityType: record.entityType,
        leadId,
        projectId,
        detailUrl,
        detailLabel,
        projectAppointmentStatus: record.projectAppointmentStatus,
        completedAt: record.completedAt,
      } satisfies CalendarEvent;
    })
    .filter((event) => event !== null) as CalendarEvent[];

const sourceLabels: Record<EventSource, { label: string; className: string }> = {
  crm: { label: "CRM", className: "bg-primary/10 text-primary border-primary/20" },
  google: { label: "Google", className: "bg-emerald-500/10 text-emerald-600 border-emerald-200" },
};

const statusConfig: Record<
  EventStatus,
  { label: string; className: string; icon: LucideIcon }
> = {
  confirmed: {
    label: "Confirmé",
    className: "text-emerald-600",
    icon: CheckCircle2,
  },
  pending: {
    label: "En attente",
    className: "text-amber-600",
    icon: Clock,
  },
  reschedule: {
    label: "À replanifier",
    className: "text-rose-600",
    icon: AlertTriangle,
  },
  done: {
    label: "Terminé",
    className: "text-emerald-600",
    icon: CheckCircle2,
  },
};

const googleIntegration = {
  connected: true,
  calendarName: "Planning Équipe Commerciale",
  lastSync: subMinutes(new Date(), 42),
  primaryEmail: "planning@ecoprorenov.fr",
};

const capitalize = (value: string) => value.charAt(0).toUpperCase() + value.slice(1);

const CalendarPage = () => {
  const { currentOrgId } = useOrg();
  const { toast } = useToast();

  const {
    data: appointments = [],
    isLoading,
    isError,
    error,
    refetch,
  } = useQuery<ScheduledAppointmentRecord[], Error>({
    queryKey: ["calendar-events", currentOrgId],
    enabled: Boolean(currentOrgId),
    queryFn: async () => {
      if (!currentOrgId) return [];
      return fetchScheduledAppointments(currentOrgId);
    },
    staleTime: 60 * 1000,
  });

  const events = useMemo(
    () => mapAppointmentsToEvents(appointments),
    [appointments],
  );

  const [selectedDate, setSelectedDate] = useState<Date>(new Date());
  const [hasInitializedSelection, setHasInitializedSelection] = useState(false);
  const [selectedEvent, setSelectedEvent] = useState<CalendarEvent | null>(null);

  useEffect(() => {
    setSelectedDate(new Date());
    setHasInitializedSelection(false);
    setSelectedEvent(null);
  }, [currentOrgId]);

  useEffect(() => {
    if (!hasInitializedSelection && events.length > 0) {
      setSelectedDate(events[0].start);
      setHasInitializedSelection(true);
    }
  }, [events, hasInitializedSelection]);

  useEffect(() => {
    if (!selectedEvent) return;
    const matchingEvent = events.find((event) => event.id === selectedEvent.id);
    if (!matchingEvent) {
      setSelectedEvent(null);
    }
  }, [events, selectedEvent]);

  const sortedEvents = useMemo(
    () => [...events].sort((a, b) => a.start.getTime() - b.start.getTime()),
    [events],
  );

  const eventDates = useMemo(
    () =>
      Array.from(
        new Set(sortedEvents.map((event) => startOfDay(event.start).getTime())),
      ).map((timestamp) => new Date(timestamp)),
    [sortedEvents],
  );

  const eventsForSelectedDate = useMemo(
    () => sortedEvents.filter((event) => isSameDay(event.start, selectedDate)),
    [selectedDate, sortedEvents],
  );

  const eventsToday = useMemo(
    () => sortedEvents.filter((event) => isSameDay(event.start, new Date())),
    [sortedEvents],
  );

  const markAppointmentDoneMutation = useMutation<
    void,
    Error,
    { appointmentId: string; orgId: string; appointmentTitle: string }
  >({
    mutationFn: async ({ appointmentId, orgId }) => {
      await markProjectAppointmentDone({ appointmentId, orgId });
    },
    onSuccess: (_, variables) => {
      toast({
        title: "Rendez-vous marqué comme terminé",
        description: `Le rendez-vous "${variables.appointmentTitle}" a été marqué comme terminé.`,
      });
      setSelectedEvent(null);
    },
    onError: (mutationError) => {
      toast({
        variant: "destructive",
        title: "Impossible de mettre à jour le rendez-vous",
        description: mutationError.message,
      });
    },
    onSettled: () => {
      void refetch();
    },
  });

  const deleteAppointmentMutation = useMutation<
    void,
    Error,
    { appointmentId: string; orgId: string; appointmentTitle: string }
  >({
    mutationFn: async ({ appointmentId, orgId }) => {
      await deleteProjectAppointment({ appointmentId, orgId });
    },
    onSuccess: (_, variables) => {
      toast({
        title: "Rendez-vous supprimé",
        description: `Le rendez-vous "${variables.appointmentTitle}" a été supprimé du planning.`,
      });
      setSelectedEvent(null);
    },
    onError: (mutationError) => {
      toast({
        variant: "destructive",
        title: "Impossible de supprimer le rendez-vous",
        description: mutationError.message,
      });
    },
    onSettled: () => {
      void refetch();
    },
  });

  const handleMissingOrg = () => {
    toast({
      variant: "destructive",
      title: "Organisation requise",
      description: "Sélectionnez une organisation pour gérer les rendez-vous projet.",
    });
  };

  const handleMarkEventDone = (event: CalendarEvent) => {
    if (event.entityType !== "project") return;
    if (!currentOrgId) {
      handleMissingOrg();
      return;
    }
    if (event.status === "done") {
      toast({
        title: "Rendez-vous déjà terminé",
        description: "Ce rendez-vous est déjà marqué comme terminé.",
      });
      return;
    }

    markAppointmentDoneMutation.mutate({
      appointmentId: event.id,
      orgId: currentOrgId,
      appointmentTitle: event.title,
    });
  };

  const handleDeleteEvent = (event: CalendarEvent) => {
    if (event.entityType !== "project") return;
    if (!currentOrgId) {
      handleMissingOrg();
      return;
    }

    deleteAppointmentMutation.mutate({
      appointmentId: event.id,
      orgId: currentOrgId,
      appointmentTitle: event.title,
    });
  };

  const isMarkingAppointmentDone = markAppointmentDoneMutation.isPending;
  const isDeletingAppointment = deleteAppointmentMutation.isPending;
  const areProjectActionsDisabled = isMarkingAppointmentDone || isDeletingAppointment;

  const visitsThisWeek = useMemo(() => {
    const start = startOfDay(new Date());
    const end = addDays(start, 6);
    return sortedEvents.filter(
      (event) =>
        event.type.toLowerCase().includes("visite") &&
        isWithinInterval(event.start, { start, end }) &&
        event.status !== "done",
    );
  }, [sortedEvents]);

  const pendingVisits = useMemo(
    () =>
      visitsThisWeek.filter(
        (event) => event.status !== "confirmed" && event.status !== "done",
      ),
    [visitsThisWeek],
  );

  const confirmedCount = useMemo(() =>
    sortedEvents.filter((event) => event.status === "confirmed" || event.status === "done").length,
  [sortedEvents]);

  const confirmationRate = sortedEvents.length
    ? Math.round((confirmedCount / sortedEvents.length) * 100)
    : 0;

  const upcomingEvents = useMemo(() => {
    const now = new Date();
    return sortedEvents
<<<<<<< HEAD
      .filter(
        (event) =>
          event.end.getTime() >= now.getTime() && event.status !== "done",
      )
=======
      .filter((event) => event.end.getTime() >= now.getTime())
      .filter((event) => event.projectAppointmentStatus !== "done")
>>>>>>> 20b0580e
      .slice(0, 6);
  }, [sortedEvents]);

  const nowTimestamp = Date.now();
  const nextTodayEvent = eventsToday.find(
    (event) => event.end.getTime() >= nowTimestamp && event.status !== "done",
  );

  const statCards = [
    {
      label: "Rendez-vous aujourd'hui",
      value: eventsToday.length.toString(),
      description:
        eventsToday.length > 0
          ? nextTodayEvent
            ? `Prochain à ${format(nextTodayEvent.start, "HH:mm", { locale: fr })}`
            : "Tous les rendez-vous du jour sont terminés"
          : "Aucun rendez-vous confirmé",
      icon: CalendarCheck,
    },
    {
      label: "Visites terrain (7 jours)",
      value: visitsThisWeek.length.toString(),
      description:
        pendingVisits.length > 0
          ? `${pendingVisits.length} en attente de confirmation`
          : "Tous les créneaux sont validés",
      icon: MapPin,
    },
    {
      label: "Synchronisation Google",
      value: googleIntegration.connected
        ? capitalize(
            formatDistanceToNow(googleIntegration.lastSync, {
              locale: fr,
              addSuffix: true,
            }),
          )
        : "Non connectée",
      description: googleIntegration.connected
        ? `Calendrier: ${googleIntegration.calendarName}`
        : "Connectez votre compte Google pour synchroniser",
      icon: RefreshCw,
    },
    {
      label: "Taux de confirmation",
      value: `${confirmationRate}%`,
      description: `${confirmedCount} confirmés sur ${sortedEvents.length} événements`,
      icon: ShieldCheck,
    },
  ];

  const showEmptyState = !isLoading && sortedEvents.length === 0;
  const noOrgSelected = !currentOrgId;

  return (
    <Layout>
      <div className="space-y-6">
        <div className="flex flex-col gap-2 lg:flex-row lg:items-center lg:justify-between">
          <div>
            <h1 className="text-3xl font-bold bg-gradient-to-r from-primary to-accent bg-clip-text text-transparent">
              Planning & Rendez-vous
            </h1>
            <p className="text-muted-foreground mt-1">
              Pilotez vos visites techniques, suivis de projet et synchronisations Google Calendar depuis un planning unifié
            </p>
          </div>
          <div className="flex flex-wrap gap-3">
            <Button variant="outline" className="gap-2">
              <ExternalLink className="h-4 w-4" />
              Ouvrir Google Calendar
            </Button>
            <Button className="gap-2">
              <RefreshCw className="h-4 w-4" />
              Forcer la synchronisation
            </Button>
          </div>
        </div>

        {isError && (
          <div className="rounded-lg border border-destructive/50 bg-destructive/10 p-4 flex flex-col gap-3 sm:flex-row sm:items-center sm:justify-between">
            <div className="flex items-start gap-2 text-destructive">
              <AlertTriangle className="h-5 w-5 mt-0.5" />
              <div>
                <p className="text-sm font-semibold">Impossible de charger les rendez-vous</p>
                <p className="text-xs text-destructive/80">
                  {error?.message ?? "Une erreur inattendue est survenue."}
                </p>
              </div>
            </div>
            <Button size="sm" variant="outline" className="gap-2" onClick={() => refetch()}>
              <RefreshCw className="h-4 w-4" />
              Réessayer
            </Button>
          </div>
        )}

        <div className="grid grid-cols-1 md:grid-cols-2 xl:grid-cols-4 gap-4">
          {statCards.map((stat) => {
            const Icon = stat.icon;
            return (
              <Card key={stat.label} className="shadow-card bg-gradient-card border-0">
                <CardContent className="pt-6">
                  <div className="flex items-start justify-between">
                    <div>
                      <p className="text-sm text-muted-foreground">{stat.label}</p>
                      {isLoading ? (
                        <>
                          <Skeleton className="mt-2 h-7 w-20" />
                          <Skeleton className="mt-2 h-3 w-32" />
                        </>
                      ) : (
                        <>
                          <p className="text-2xl font-semibold mt-2">{stat.value}</p>
                          <p className="text-xs text-muted-foreground mt-1">{stat.description}</p>
                        </>
                      )}
                    </div>
                    <div className="p-3 rounded-full bg-primary/10 text-primary">
                      <Icon className="h-5 w-5" />
                    </div>
                  </div>
                </CardContent>
              </Card>
            );
          })}
        </div>

        <div className="grid grid-cols-1 xl:grid-cols-[2fr_1fr] gap-6">
          <Card className="shadow-card bg-gradient-card border-0">
            <CardHeader className="pb-0">
              <CardTitle className="text-xl">Vue calendrier</CardTitle>
              <CardDescription>
                Sélectionnez une date pour voir les rendez-vous associés et préparer vos équipes
              </CardDescription>
            </CardHeader>
            <CardContent className="pt-6">
              <div className="grid gap-6 lg:grid-cols-[320px_1fr]">
                <div className="rounded-2xl border bg-background/80 p-4 shadow-inner">
                  <DayPicker
                    mode="single"
                    locale={fr}
                    selected={selectedDate}
                    onSelect={(date) => date && setSelectedDate(date)}
                    defaultMonth={selectedDate}
                    modifiers={{ event: eventDates }}
                    modifiersClassNames={{
                      event: "bg-primary/10 text-primary font-semibold",
                    }}
                  />
                  <p className="text-xs text-muted-foreground mt-4">
                    Les dates surlignées correspondent à des rendez-vous planifiés depuis EcoProRenov ou Google Calendar.
                  </p>
                </div>
                <div className="space-y-4">
                  <div className="flex flex-col gap-2 sm:flex-row sm:items-center sm:justify-between">
                    <div>
                      <h3 className="text-lg font-semibold">
                        Rendez-vous du {capitalize(format(selectedDate, "EEEE d MMMM", { locale: fr }))}
                      </h3>
                      <p className="text-sm text-muted-foreground">
                        {isLoading
                          ? "Chargement des rendez-vous en cours..."
                          : eventsForSelectedDate.length > 0
                            ? "Organisez la journée de vos équipes et partagez les informations clés."
                            : noOrgSelected
                              ? "Sélectionnez une organisation pour afficher le planning."
                              : "Aucun rendez-vous n'est planifié pour cette date pour le moment."}
                      </p>
                    </div>
                    <Badge variant="outline" className="bg-primary/5 text-primary border-primary/20">
                      {isLoading
                        ? "Chargement..."
                        : `${eventsForSelectedDate.length} ${eventsForSelectedDate.length > 1 ? "événements" : "événement"}`}
                    </Badge>
                  </div>

                  {isLoading ? (
                    <div className="space-y-4">
                      {Array.from({ length: 3 }).map((_, index) => (
                        <Skeleton key={index} className="h-28 w-full rounded-2xl" />
                      ))}
                    </div>
                  ) : eventsForSelectedDate.length === 0 ? (
                    <div className="border border-dashed border-muted-foreground/30 rounded-2xl p-8 text-center text-muted-foreground">
                      {noOrgSelected
                        ? "Sélectionnez une organisation pour visualiser les rendez-vous planifiés."
                        : "Sélectionnez une autre date ou créez un nouveau rendez-vous depuis un lead, un projet ou directement dans Google Calendar."}
                    </div>
                  ) : (
                    <div className="space-y-4">
                      {eventsForSelectedDate.map((event) => {
                        const StatusIcon = statusConfig[event.status].icon;
                        const isPlaceholderLocation = event.location === "Adresse à confirmer";
                        const isProjectEvent = event.entityType === "project";
                        const isDone = event.status === "done";
                        return (
                          <div
                            key={event.id}
                            className={`rounded-2xl border bg-background/80 p-5 shadow-sm space-y-3 transition hover:border-primary/40 hover:shadow-md ${isDone ? "opacity-80" : ""} cursor-pointer`}
                            onClick={() => setSelectedEvent(event)}
                          >
                            <div className="flex flex-col gap-3 md:flex-row md:items-start md:justify-between">
                              <div>
                                <p className="text-xs uppercase tracking-wide text-muted-foreground">
                                  {format(event.start, "HH:mm", { locale: fr })} – {format(event.end, "HH:mm", { locale: fr })}
                                </p>
                                <h4 className="text-base font-semibold text-foreground mt-1">
                                  {event.title}
                                </h4>
                              </div>
                              <Badge variant="outline" className={event.typeColor}>
                                {event.type}
                              </Badge>
                            </div>

                            <div className="flex flex-wrap gap-3 text-sm text-muted-foreground">
                              <Button
                                variant="ghost"
                                size="sm"
                                className="h-auto p-0 inline-flex items-center gap-1.5 hover:text-primary"
                                disabled={isPlaceholderLocation}
                                onClick={(clickEvent) => {
                                  clickEvent.stopPropagation();
                                  if (isPlaceholderLocation) return;
                                  window.open(
                                    `https://www.google.com/maps/search/?api=1&query=${encodeURIComponent(event.location)}`,
                                    "_blank",
                                  );
                                }}
                              >
                                <MapPin className="h-4 w-4" />
                                {event.location}
                              </Button>
                              <span className="inline-flex items-center gap-1.5">
                                <Users className="h-4 w-4" />
                                {event.assignedTo}
                              </span>
                              <span className="inline-flex items-center gap-1.5">
                                <StatusIcon className={`h-4 w-4 ${statusConfig[event.status].className}`} />
                                <span className={`font-medium ${statusConfig[event.status].className}`}>
                                  {statusConfig[event.status].label}
                                </span>
                              </span>
                              <span className="inline-flex items-center gap-1.5">
                                <Link2 className="h-4 w-4 text-muted-foreground" />
                                <Badge
                                  variant="outline"
                                  className={`${sourceLabels[event.source].className} px-2 py-0`}
                                >
                                  {sourceLabels[event.source].label}
                                </Badge>
                              </span>
                                {event.detailUrl && (
                                  <Button
                                    variant="ghost"
                                    size="sm"
                                    className="h-auto p-0 inline-flex items-center gap-1.5 hover:text-primary"
                                    asChild
                                    onClick={(clickEvent) => clickEvent.stopPropagation()}
                                  >
                                    <Link to={event.detailUrl}>
                                      <ExternalLink className="h-4 w-4" />
                                      {event.detailLabel ?? (event.entityType === "project" ? "Voir le projet" : "Voir le lead")}
                                    </Link>
                                  </Button>
                              )}
                            </div>

                              {isProjectEvent && (
                                <div className="flex flex-wrap items-center gap-2 pt-2">
                                  <Button
                                    variant="ghost"
                                    size="sm"
                                    className="inline-flex items-center gap-1.5 text-emerald-600 hover:text-emerald-700"
                                    disabled={areProjectActionsDisabled || isDone}
                                    onClick={(clickEvent) => {
                                      clickEvent.stopPropagation();
                                      handleMarkEventDone(event);
                                    }}
                                  >
                                    <CheckCircle2 className="h-4 w-4" />
                                    Marquer comme fait
                                  </Button>
                                  <Button
                                    variant="outline"
                                    size="sm"
                                    className="inline-flex items-center gap-1.5 border-destructive/40 text-destructive hover:bg-destructive/10"
                                    disabled={areProjectActionsDisabled}
                                    onClick={(clickEvent) => {
                                      clickEvent.stopPropagation();
                                      handleDeleteEvent(event);
                                    }}
                                  >
                                    <Trash className="h-4 w-4" />
                                    Supprimer
                                  </Button>
                                </div>
                              )}

                              {event.notes && (
                                <p className="text-sm leading-relaxed text-muted-foreground/90">
                                  {event.notes}
                                </p>
                              )}
                          </div>
                        );
                      })}
                    </div>
                  )}
                </div>
              </div>
            </CardContent>
          </Card>

          <div className="space-y-6">
            <Card className="shadow-card bg-gradient-card border-0">
              <CardHeader className="pb-0">
                <CardTitle className="text-xl">Prochains rendez-vous</CardTitle>
                <CardDescription>
                  Synchronisés automatiquement depuis vos équipes EcoProRenov et Google Calendar
                </CardDescription>
              </CardHeader>
              <CardContent className="pt-6">
                <ScrollArea className="h-[360px]">
                  {isLoading ? (
                    <div className="space-y-4 pr-2">
                      {Array.from({ length: 4 }).map((_, index) => (
                        <Skeleton key={index} className="h-28 w-full rounded-xl" />
                      ))}
                    </div>
                  ) : upcomingEvents.length === 0 ? (
                    <div className="border border-dashed border-muted-foreground/30 rounded-2xl p-6 text-center text-sm text-muted-foreground">
                      {showEmptyState
                        ? "Aucun rendez-vous planifié n'est disponible pour le moment."
                        : "Aucun rendez-vous à venir."}
                    </div>
                  ) : (
                    <div className="space-y-4 pr-2">
                      {upcomingEvents.map((event) => {
                        const isProjectEvent = event.entityType === "project";
                        const isDone = event.status === "done";
                        return (
                          <div
                            key={event.id}
                            className={`rounded-xl border bg-background/80 p-4 shadow-sm space-y-3 transition hover:border-primary/40 hover:shadow-md cursor-pointer ${isDone ? "opacity-80" : ""}`}
                            onClick={() => setSelectedEvent(event)}
                          >
                            <div className="flex items-start justify-between gap-3">
                              <div>
                                <p className="text-xs text-muted-foreground uppercase tracking-wide">
                                  {capitalize(format(event.start, "EEEE d MMMM", { locale: fr }))}
                                </p>
                                <h4 className="text-sm font-semibold text-foreground mt-1">
                                  {event.title}
                                </h4>
                              </div>
                              <Badge variant="outline" className={event.typeColor}>
                                {event.type}
                              </Badge>
                            </div>
                            <div className="flex flex-wrap gap-3 text-xs text-muted-foreground">
                              <span className="inline-flex items-center gap-1.5">
                                <Clock className="h-4 w-4" />
                                {format(event.start, "HH:mm", { locale: fr })} – {format(event.end, "HH:mm", { locale: fr })}
                              </span>
                              <span className="inline-flex items-center gap-1.5">
                                <MapPin className="h-4 w-4" />
                                {event.location}
                              </span>
                              <Badge
                                variant="outline"
                                className={`${sourceLabels[event.source].className} px-2 py-0`}
                              >
                                {sourceLabels[event.source].label}
                              </Badge>
                            </div>
                            {event.detailUrl && (
                              <Button
                                variant="ghost"
                                size="sm"
                                className="h-auto p-0 inline-flex items-center gap-1.5 text-primary hover:text-primary"
                                asChild
                                onClick={(clickEvent) => clickEvent.stopPropagation()}
                              >
                                <Link to={event.detailUrl}>
                                  <ExternalLink className="h-4 w-4" />
                                  {event.detailLabel ?? (event.entityType === "project" ? "Voir le projet" : "Voir le lead")}
                                </Link>
                              </Button>
                            )}

                            {isProjectEvent && (
                              <div className="flex flex-wrap items-center gap-2 pt-1">
                                <Button
                                  variant="ghost"
                                  size="sm"
                                  className="inline-flex items-center gap-1.5 text-emerald-600 hover:text-emerald-700"
                                  disabled={areProjectActionsDisabled || isDone}
                                  onClick={(clickEvent) => {
                                    clickEvent.stopPropagation();
                                    handleMarkEventDone(event);
                                  }}
                                >
                                  <CheckCircle2 className="h-4 w-4" />
                                  Marquer comme fait
                                </Button>
                                <Button
                                  variant="outline"
                                  size="sm"
                                  className="inline-flex items-center gap-1.5 border-destructive/40 text-destructive hover:bg-destructive/10"
                                  disabled={areProjectActionsDisabled}
                                  onClick={(clickEvent) => {
                                    clickEvent.stopPropagation();
                                    handleDeleteEvent(event);
                                  }}
                                >
                                  <Trash className="h-4 w-4" />
                                  Supprimer
                                </Button>
                              </div>
                            )}
                          </div>
                        );
                      })}
                    </div>
                  )}
                </ScrollArea>
              </CardContent>
            </Card>

            <Card className="shadow-card bg-gradient-card border-0">
              <CardHeader>
                <div className="flex flex-col gap-2">
                  <div className="flex items-start justify-between gap-3">
                    <div>
                      <CardTitle className="text-xl">Intégration Google Calendar</CardTitle>
                      <CardDescription>
                        Synchronisez automatiquement les créneaux avec les agendas de vos équipes
                      </CardDescription>
                    </div>
                    <Badge
                      variant="outline"
                      className={
                        googleIntegration.connected
                          ? "bg-emerald-500/10 text-emerald-600 border-emerald-200"
                          : "bg-rose-500/10 text-rose-600 border-rose-200"
                      }
                    >
                      {googleIntegration.connected ? "Connecté" : "Déconnecté"}
                    </Badge>
                  </div>
                  <p className="text-sm text-muted-foreground">
                    Dernière synchronisation {capitalize(
                      formatDistanceToNow(googleIntegration.lastSync, {
                        locale: fr,
                        addSuffix: true,
                      }),
                    )}
                  </p>
                </div>
              </CardHeader>
              <CardContent className="space-y-6">
                <div className="rounded-xl border bg-background/70 p-4 space-y-3">
                  <div className="flex flex-wrap items-center justify-between gap-3">
                    <div>
                      <p className="text-sm font-medium text-foreground">
                        {googleIntegration.calendarName}
                      </p>
                      <p className="text-xs text-muted-foreground">
                        Compte principal : {googleIntegration.primaryEmail}
                      </p>
                    </div>
                    <div className="flex gap-2">
                      <Button size="sm" variant="outline" className="gap-2">
                        <RefreshCw className="h-4 w-4" />
                        Re-synchroniser
                      </Button>
                      <Button size="sm" className="gap-2">
                        <ExternalLink className="h-4 w-4" />
                        Gérer les accès
                      </Button>
                    </div>
                  </div>
                </div>

                <div className="space-y-3">
                  <h4 className="text-sm font-semibold text-foreground">
                    Étapes pour lier un nouveau calendrier
                  </h4>
                  <ol className="space-y-2 text-sm text-muted-foreground list-decimal list-inside">
                    <li>Créer un projet Google Cloud et activer l'API Calendar.</li>
                    <li>Configurer un identifiant OAuth 2.0 avec l'URL de redirection de votre instance EcoProRenov.</li>
                    <li>Ajouter l'adresse {googleIntegration.primaryEmail} comme invité avec droits de modification.</li>
                    <li>Définir les calendriers à synchroniser depuis le module Paramètres &gt; Intégrations.</li>
                  </ol>
                </div>

                <div>
                  <h4 className="text-sm font-semibold text-foreground mb-2">
                    Scopes OAuth recommandés
                  </h4>
                  <div className="flex flex-wrap gap-2 text-xs">
                    <Badge variant="outline" className="bg-muted/40">
                      https://www.googleapis.com/auth/calendar
                    </Badge>
                    <Badge variant="outline" className="bg-muted/40">
                      https://www.googleapis.com/auth/calendar.events
                    </Badge>
                  </div>
                </div>

                <Separator />

                <p className="text-xs text-muted-foreground">
                  Astuce : utilisez les tags de projet dans EcoProRenov pour filtrer automatiquement les événements publiés vers
                  vos calendriers Google (commerciaux, techniciens, poseurs…).
                </p>
              </CardContent>
            </Card>
          </div>
        </div>
      </div>
      <Dialog open={Boolean(selectedEvent)} onOpenChange={(open) => !open && setSelectedEvent(null)}>
        <DialogContent className="max-w-lg">
          {selectedEvent && (() => {
            const SelectedStatusIcon = statusConfig[selectedEvent.status].icon;
            return (
              <div className="space-y-4">
                <DialogHeader>
                  <DialogTitle>{selectedEvent.title}</DialogTitle>
                  <DialogDescription>
                    {capitalize(format(selectedEvent.start, "EEEE d MMMM", { locale: fr }))} ·
                    {" "}
                    {format(selectedEvent.start, "HH:mm", { locale: fr })} – {format(selectedEvent.end, "HH:mm", { locale: fr })}
                  </DialogDescription>
                </DialogHeader>

                <div className="flex flex-wrap items-center gap-2 text-xs">
                  <Badge variant="outline" className={selectedEvent.typeColor}>
                    {selectedEvent.type}
                  </Badge>
                  <Badge
                    variant="outline"
                    className={`${sourceLabels[selectedEvent.source].className} px-2 py-0`}
                  >
                    {sourceLabels[selectedEvent.source].label}
                  </Badge>
                  <span className="inline-flex items-center gap-1.5 text-sm">
                    <SelectedStatusIcon className={`h-4 w-4 ${statusConfig[selectedEvent.status].className}`} />
                    <span className={`font-medium ${statusConfig[selectedEvent.status].className}`}>
                      {statusConfig[selectedEvent.status].label}
                    </span>
                  </span>
                </div>

                <div className="space-y-3 text-sm text-muted-foreground">
                  <div className="flex items-center gap-2">
                    <MapPin className="h-4 w-4 text-foreground" />
                    <span>{selectedEvent.location}</span>
                  </div>
                  <div className="flex items-center gap-2">
                    <Users className="h-4 w-4 text-foreground" />
                    <span>{selectedEvent.assignedTo}</span>
                  </div>
                  {selectedEvent.detailUrl && (
                    <div className="flex items-center gap-2 text-primary">
                      <ExternalLink className="h-4 w-4" />
                      <Link to={selectedEvent.detailUrl} className="underline">
                        {selectedEvent.detailLabel ?? (selectedEvent.entityType === "project" ? "Voir le projet" : "Voir le lead")}
                      </Link>
                    </div>
                  )}
                </div>

                {selectedEvent.notes && (
                  <div className="rounded-md border bg-muted/40 p-3 text-sm leading-relaxed text-muted-foreground">
                    {selectedEvent.notes}
                  </div>
                )}

                {selectedEvent.entityType === "project" && (
                  <DialogFooter className="flex flex-col items-stretch gap-2 pt-2 sm:flex-row sm:justify-between">
                    <Button
                      variant="ghost"
                      className="inline-flex items-center gap-1.5 text-emerald-600 hover:text-emerald-700"
                      disabled={areProjectActionsDisabled || selectedEvent.status === "done"}
                      onClick={() => handleMarkEventDone(selectedEvent)}
                    >
                      <CheckCircle2 className="h-4 w-4" />
                      Marquer comme fait
                    </Button>
                    <Button
                      variant="outline"
                      className="inline-flex items-center gap-1.5 border-destructive/40 text-destructive hover:bg-destructive/10"
                      disabled={areProjectActionsDisabled}
                      onClick={() => handleDeleteEvent(selectedEvent)}
                    >
                      <Trash className="h-4 w-4" />
                      Supprimer le rendez-vous
                    </Button>
                  </DialogFooter>
                )}
              </div>
            );
          })()}
        </DialogContent>
      </Dialog>
    </Layout>
  );
};

export default CalendarPage;<|MERGE_RESOLUTION|>--- conflicted
+++ resolved
@@ -481,20 +481,23 @@
     ? Math.round((confirmedCount / sortedEvents.length) * 100)
     : 0;
 
-  const upcomingEvents = useMemo(() => {
-    const now = new Date();
-    return sortedEvents
-<<<<<<< HEAD
-      .filter(
-        (event) =>
-          event.end.getTime() >= now.getTime() && event.status !== "done",
-      )
-=======
-      .filter((event) => event.end.getTime() >= now.getTime())
-      .filter((event) => event.projectAppointmentStatus !== "done")
->>>>>>> 20b0580e
-      .slice(0, 6);
-  }, [sortedEvents]);
+const upcomingEvents = useMemo(() => {
+  const nowTs = Date.now();
+
+  const isDone = (e: {
+    status?: string | null;
+    projectAppointmentStatus?: string | null;
+  }) => {
+    const s =
+      (e.status ?? e.projectAppointmentStatus ?? "").toString().toLowerCase();
+    return s === "done";
+  };
+
+  return sortedEvents
+    .filter((event) => event.end.getTime() >= nowTs && !isDone(event))
+    .slice(0, 6);
+}, [sortedEvents]);
+
 
   const nowTimestamp = Date.now();
   const nextTodayEvent = eventsToday.find(
