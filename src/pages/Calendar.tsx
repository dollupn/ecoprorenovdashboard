import { useEffect, useMemo, useState } from "react";
import { Link } from "react-router-dom";
import {
  Card,
  CardContent,
  CardDescription,
  CardHeader,
  CardTitle,
} from "@/components/ui/card";
import { Badge } from "@/components/ui/badge";
import { Button } from "@/components/ui/button";
import { Calendar as DayPicker } from "@/components/ui/calendar";
import { Layout } from "@/components/layout/Layout";
import { ScrollArea } from "@/components/ui/scroll-area";
import { Separator } from "@/components/ui/separator";
import { Skeleton } from "@/components/ui/skeleton";
import {
  AlertTriangle,
  CalendarCheck,
  CheckCircle2,
  Clock,
  ExternalLink,
  MapPin,
  RefreshCw,
  ShieldCheck,
  Users,
} from "lucide-react";
import type { LucideIcon } from "lucide-react";
import { useQuery } from "@tanstack/react-query";
import {
  addDays,
  differenceInMinutes,
  format,
  formatDistanceToNow,
  isSameDay,
  isWithinInterval,
  startOfDay,
  startOfWeek,
  subMinutes,
} from "date-fns";
import { fr } from "date-fns/locale";
import { fetchScheduledAppointments, type ScheduledAppointmentRecord } from "@/features/calendar/api";
import { useOrg } from "@/features/organizations/OrgContext";

type EventStatus = "confirmed" | "pending" | "reschedule";
type EventSource = "crm" | "google";

type CalendarEvent = {
  id: string;
  title: string;
  type: string;
  typeColor: string;
  start: Date;
  end: Date;
  location: string;
  assignedTo: string;
  status: EventStatus;
  source: EventSource;
  notes?: string;
  entityType: ScheduledAppointmentRecord["entityType"];
  leadId: string | null;
  projectId: string | null;
  detailUrl?: string;
  detailLabel?: string;
};
const DEFAULT_APPOINTMENT_TYPE_COLOR = "bg-slate-500/10 text-slate-600 border-slate-200";

const APPOINTMENT_TYPE_COLORS: Record<string, string> = {
  "Visite technique": "bg-blue-500/10 text-blue-600 border-blue-200",
  Installation: "bg-emerald-500/10 text-emerald-600 border-emerald-200",
  Relance: "bg-amber-500/10 text-amber-600 border-amber-200",
  "Présentation devis": "bg-purple-500/10 text-purple-600 border-purple-200",
  Interne: DEFAULT_APPOINTMENT_TYPE_COLOR,
  "Suivi projet": "bg-cyan-500/10 text-cyan-600 border-cyan-200",
  "Pré-visite": "bg-indigo-500/10 text-indigo-600 border-indigo-200",
  "Signature devis": "bg-pink-500/10 text-pink-600 border-pink-200",
  "Signature AH": "bg-rose-500/10 text-rose-600 border-rose-200",
  Travaux: "bg-orange-500/10 text-orange-600 border-orange-200",
};

const DEFAULT_EVENT_DURATION_MINUTES = 60;

const parseDateTime = (dateStr: string | null, timeStr: string | null): Date | null => {
  if (!dateStr) return null;

  const [yearStr, monthStr, dayStr] = dateStr.split("-");
  const year = Number.parseInt(yearStr ?? "", 10);
  const month = Number.parseInt(monthStr ?? "", 10) - 1;
  const day = Number.parseInt(dayStr ?? "", 10);

  if (!Number.isFinite(year) || !Number.isFinite(month) || !Number.isFinite(day)) {
    return null;
  }

  let hours = 0;
  let minutes = 0;

  if (timeStr) {
    const [hoursStr, minutesStr] = timeStr.split(":");
    const parsedHours = Number.parseInt(hoursStr ?? "", 10);
    const parsedMinutes = Number.parseInt(minutesStr ?? "", 10);

    if (Number.isFinite(parsedHours)) {
      hours = parsedHours;
    }

    if (Number.isFinite(parsedMinutes)) {
      minutes = parsedMinutes;
    }
  }

  const result = new Date(year, month, day, hours, minutes, 0, 0);

  return Number.isNaN(result.getTime()) ? null : result;
};

const getAppointmentTypeColor = (label: string | null | undefined) => {
  if (!label) return DEFAULT_APPOINTMENT_TYPE_COLOR;
  return APPOINTMENT_TYPE_COLORS[label] ?? DEFAULT_APPOINTMENT_TYPE_COLOR;
};

const determineEventStatus = (leadStatus: string | null | undefined): EventStatus => {
  if (!leadStatus) return "confirmed";

  const normalized = leadStatus.toLowerCase();

  if (normalized.includes("replan") || normalized.includes("report") || normalized.includes("annul")) {
    return "reschedule";
  }

  if (
    normalized.includes("program") ||
    normalized.includes("planifier") ||
    normalized.includes("rappel") ||
    normalized.includes("attente") ||
    normalized.includes("relance") ||
    normalized.includes("contact")
  ) {
    return "pending";
  }

  return "confirmed";
};

const mapAppointmentsToEvents = (
  records: ScheduledAppointmentRecord[],
): CalendarEvent[] =>
  records
    .map((record) => {
      const start = parseDateTime(record.date, record.time);
      if (!start) return null;

      const durationMinutes = record.durationMinutes && record.durationMinutes > 0
        ? record.durationMinutes
        : DEFAULT_EVENT_DURATION_MINUTES;
      const end = new Date(start.getTime() + durationMinutes * 60 * 1000);

      const typeLabel = record.appointmentType?.name ?? "Rendez-vous";
      const typeColor = getAppointmentTypeColor(typeLabel);

      const titleSegments = [typeLabel, record.fullName].filter(Boolean);
      const title = titleSegments.length > 0 ? titleSegments.join(" – ") : record.fullName ?? "Rendez-vous";

      const location =
        record.location ??
        ([record.address, record.postalCode, record.city]
          .map((value) => value?.trim())
          .filter((value): value is string => Boolean(value))
          .join(" ") ||
        "Adresse à confirmer");

      const assignedTo = record.assignedTo ?? record.project?.assignedTo ?? "Non attribué";

      const notesParts: string[] = [];
      if (record.productName) notesParts.push(`Produit: ${record.productName}`);
      if (record.project?.projectRef) notesParts.push(`Projet ${record.project.projectRef}`);
      if (record.commentaire) notesParts.push(record.commentaire);
      const notes = notesParts.length > 0 ? notesParts.join(" · ") : undefined;

      const projectId = record.project?.id ?? record.projectId ?? null;
      const leadId = record.leadId ?? (record.entityType === "lead" ? record.id : null);

      let detailUrl: string | undefined;
      let detailLabel: string | undefined;

      if (projectId) {
        detailUrl = `/projects/${projectId}`;
        if (record.project?.projectRef) {
          detailLabel = `Voir le projet ${record.project.projectRef}`;
        } else if (record.project?.clientName) {
          detailLabel = `Voir le projet de ${record.project.clientName}`;
        } else {
          detailLabel = "Voir le projet";
        }
      } else if (record.entityType === "lead" && leadId) {
        detailUrl = `/leads/${leadId}`;
        detailLabel = "Voir le lead";
      }

      return {
        id: record.id,
        title,
        type: typeLabel,
        typeColor,
        start,
        end,
        location,
        assignedTo,
        status: determineEventStatus(record.status),
        source: record.source,
        notes,
        entityType: record.entityType,
        leadId,
        projectId,
        detailUrl,
        detailLabel,
      } satisfies CalendarEvent;
    })
    .filter((event) => event !== null) as CalendarEvent[];

const sourceLabels: Record<EventSource, { label: string; className: string }> = {
  crm: { label: "CRM", className: "bg-primary/10 text-primary border-primary/20" },
  google: { label: "Google", className: "bg-emerald-500/10 text-emerald-600 border-emerald-200" },
};

const statusConfig: Record<
  EventStatus,
  { label: string; className: string; icon: LucideIcon }
> = {
  confirmed: {
    label: "Confirmé",
    className: "text-emerald-600",
    icon: CheckCircle2,
  },
  pending: {
    label: "En attente",
    className: "text-amber-600",
    icon: Clock,
  },
  reschedule: {
    label: "À replanifier",
    className: "text-rose-600",
    icon: AlertTriangle,
  },
};

const googleIntegration = {
  connected: true,
  calendarName: "Planning Équipe Commerciale",
  lastSync: subMinutes(new Date(), 42),
  primaryEmail: "planning@ecoprorenov.fr",
};

const capitalize = (value: string) => value.charAt(0).toUpperCase() + value.slice(1);

const CalendarPage = () => {
  const { currentOrgId } = useOrg();

  const {
    data: appointments = [],
    isLoading,
    isError,
    error,
    refetch,
  } = useQuery<ScheduledAppointmentRecord[], Error>({
    queryKey: ["calendar-events", currentOrgId],
    enabled: Boolean(currentOrgId),
    queryFn: async () => {
      if (!currentOrgId) return [];
      return fetchScheduledAppointments(currentOrgId);
    },
    staleTime: 60 * 1000,
  });

  const events = useMemo(
    () => mapAppointmentsToEvents(appointments),
    [appointments],
  );

  const [currentWeekStart, setCurrentWeekStart] = useState(() =>
    startOfWeek(new Date(), { weekStartsOn: 1 }),
  );
  const [activeDay, setActiveDay] = useState<Date>(new Date());
  const [hasInitializedSelection, setHasInitializedSelection] = useState(false);

  useEffect(() => {
    const today = new Date();
    setActiveDay(today);
    setCurrentWeekStart(startOfWeek(today, { weekStartsOn: 1 }));
    setHasInitializedSelection(false);
  }, [currentOrgId]);

  useEffect(() => {
    if (!hasInitializedSelection && events.length > 0) {
      const firstEventDate = events[0].start;
      setActiveDay(firstEventDate);
      setCurrentWeekStart(startOfWeek(firstEventDate, { weekStartsOn: 1 }));
      setHasInitializedSelection(true);
    }
  }, [events, hasInitializedSelection]);

  const sortedEvents = useMemo(
    () => [...events].sort((a, b) => a.start.getTime() - b.start.getTime()),
    [events],
  );

  const eventDates = useMemo(
    () =>
      Array.from(
        new Set(sortedEvents.map((event) => startOfDay(event.start).getTime())),
      ).map((timestamp) => new Date(timestamp)),
    [sortedEvents],
  );

  const eventsToday = useMemo(
    () => sortedEvents.filter((event) => isSameDay(event.start, new Date())),
    [sortedEvents],
  );

  const visitsThisWeek = useMemo(() => {
    const start = startOfDay(new Date());
    const end = addDays(start, 6);
    return sortedEvents.filter(
      (event) =>
        event.type.toLowerCase().includes("visite") &&
        isWithinInterval(event.start, { start, end }),
    );
  }, [sortedEvents]);

  const pendingVisits = useMemo(
    () => visitsThisWeek.filter((event) => event.status !== "confirmed"),
    [visitsThisWeek],
  );

  const confirmedCount = useMemo(
    () => sortedEvents.filter((event) => event.status === "confirmed").length,
    [sortedEvents],
  );

  const confirmationRate = sortedEvents.length
    ? Math.round((confirmedCount / sortedEvents.length) * 100)
    : 0;

  const upcomingEvents = useMemo(() => {
    const now = new Date();
    return sortedEvents
      .filter((event) => event.end.getTime() >= now.getTime())
      .slice(0, 6);
  }, [sortedEvents]);

  const nowTimestamp = Date.now();
  const nextTodayEvent = eventsToday.find(
    (event) => event.end.getTime() >= nowTimestamp,
  );

  const statCards = [
    {
      label: "Rendez-vous aujourd'hui",
      value: eventsToday.length.toString(),
      description:
        eventsToday.length > 0
          ? nextTodayEvent
            ? `Prochain à ${format(nextTodayEvent.start, "HH:mm", { locale: fr })}`
            : "Tous les rendez-vous du jour sont terminés"
          : "Aucun rendez-vous confirmé",
      icon: CalendarCheck,
    },
    {
      label: "Visites terrain (7 jours)",
      value: visitsThisWeek.length.toString(),
      description:
        pendingVisits.length > 0
          ? `${pendingVisits.length} en attente de confirmation`
          : "Tous les créneaux sont validés",
      icon: MapPin,
    },
    {
      label: "Synchronisation Google",
      value: googleIntegration.connected
        ? capitalize(
            formatDistanceToNow(googleIntegration.lastSync, {
              locale: fr,
              addSuffix: true,
            }),
          )
        : "Non connectée",
      description: googleIntegration.connected
        ? `Calendrier: ${googleIntegration.calendarName}`
        : "Connectez votre compte Google pour synchroniser",
      icon: RefreshCw,
    },
    {
      label: "Taux de confirmation",
      value: `${confirmationRate}%`,
      description: `${confirmedCount} confirmés sur ${sortedEvents.length} événements`,
      icon: ShieldCheck,
    },
  ];

  const showEmptyState = !isLoading && sortedEvents.length === 0;
  const noOrgSelected = !currentOrgId;

  const weekDays = useMemo(
    () => Array.from({ length: 7 }, (_, index) => addDays(currentWeekStart, index)),
    [currentWeekStart],
  );

  const eventsForWeek = useMemo(() => {
    const weekEnd = addDays(currentWeekStart, 7);
    return sortedEvents.filter((event) =>
      isWithinInterval(event.start, { start: currentWeekStart, end: weekEnd }),
    );
  }, [currentWeekStart, sortedEvents]);

  const eventsByDay = useMemo(() => {
    const groups = new Map<string, CalendarEvent[]>();
    weekDays.forEach((day) => {
      const key = format(day, "yyyy-MM-dd");
      groups.set(key, []);
    });

    eventsForWeek.forEach((event) => {
      const key = format(event.start, "yyyy-MM-dd");
      const collection = groups.get(key);
      if (collection) {
        collection.push(event);
      }
    });

    weekDays.forEach((day) => {
      const key = format(day, "yyyy-MM-dd");
      const collection = groups.get(key);
      if (collection) {
        collection.sort((a, b) => a.start.getTime() - b.start.getTime());
      }
    });

    return groups;
  }, [eventsForWeek, weekDays]);

  const handleDaySelection = (date: Date) => {
    setActiveDay(date);
    setCurrentWeekStart(startOfWeek(date, { weekStartsOn: 1 }));
  };

  const goToPreviousWeek = () => {
    const newStart = addDays(currentWeekStart, -7);
    setCurrentWeekStart(newStart);
    setActiveDay((previous) => {
      const candidate = startOfDay(previous);
      if (isWithinInterval(candidate, { start: newStart, end: addDays(newStart, 6) })) {
        return previous;
      }
      return newStart;
    });
  };

  const goToNextWeek = () => {
    const newStart = addDays(currentWeekStart, 7);
    setCurrentWeekStart(newStart);
    setActiveDay((previous) => {
      const candidate = startOfDay(previous);
      if (isWithinInterval(candidate, { start: newStart, end: addDays(newStart, 6) })) {
        return previous;
      }
      return newStart;
    });
  };

  const eventsForActiveDay = useMemo(() => {
    const key = format(activeDay, "yyyy-MM-dd");
    return eventsByDay.get(key) ?? [];
  }, [activeDay, eventsByDay]);

  const DAY_START_HOUR = 8;
  const DAY_END_HOUR = 20;
  const TOTAL_DAY_MINUTES = (DAY_END_HOUR - DAY_START_HOUR) * 60;
  const HOUR_LABELS = useMemo(
    () => Array.from({ length: DAY_END_HOUR - DAY_START_HOUR + 1 }, (_, index) => DAY_START_HOUR + index),
    [],
  );

  const computeEventPosition = (event: CalendarEvent) => {
    const columnDayStart = new Date(event.start);
    columnDayStart.setHours(DAY_START_HOUR, 0, 0, 0);
    const columnDayEnd = new Date(event.start);
    columnDayEnd.setHours(DAY_END_HOUR, 0, 0, 0);

    const clampedStart = event.start.getTime() < columnDayStart.getTime() ? columnDayStart : event.start;
    const clampedEnd = event.end.getTime() > columnDayEnd.getTime() ? columnDayEnd : event.end;

    const topMinutes = Math.max(0, differenceInMinutes(clampedStart, columnDayStart));
    const durationMinutes = Math.max(15, differenceInMinutes(clampedEnd, clampedStart));

    return {
      topPercent: (topMinutes / TOTAL_DAY_MINUTES) * 100,
      heightPercent: (durationMinutes / TOTAL_DAY_MINUTES) * 100,
    };
  };

  return (
    <Layout>
      <div className="space-y-6">
        <div className="flex flex-col gap-2 lg:flex-row lg:items-center lg:justify-between">
          <div>
            <h1 className="text-3xl font-bold bg-gradient-to-r from-primary to-accent bg-clip-text text-transparent">
              Planning & Rendez-vous
            </h1>
            <p className="text-muted-foreground mt-1">
              Pilotez vos visites techniques, suivis de projet et synchronisations Google Calendar depuis un planning unifié
            </p>
          </div>
          <div className="flex flex-wrap gap-3">
            <Button variant="outline" className="gap-2">
              <ExternalLink className="h-4 w-4" />
              Ouvrir Google Calendar
            </Button>
            <Button className="gap-2">
              <RefreshCw className="h-4 w-4" />
              Forcer la synchronisation
            </Button>
          </div>
        </div>

        {isError && (
          <div className="rounded-lg border border-destructive/50 bg-destructive/10 p-4 flex flex-col gap-3 sm:flex-row sm:items-center sm:justify-between">
            <div className="flex items-start gap-2 text-destructive">
              <AlertTriangle className="h-5 w-5 mt-0.5" />
              <div>
                <p className="text-sm font-semibold">Impossible de charger les rendez-vous</p>
                <p className="text-xs text-destructive/80">
                  {error?.message ?? "Une erreur inattendue est survenue."}
                </p>
              </div>
            </div>
            <Button size="sm" variant="outline" className="gap-2" onClick={() => refetch()}>
              <RefreshCw className="h-4 w-4" />
              Réessayer
            </Button>
          </div>
        )}

        <div className="grid grid-cols-1 md:grid-cols-2 xl:grid-cols-4 gap-4">
          {statCards.map((stat) => {
            const Icon = stat.icon;
            return (
              <Card key={stat.label} className="shadow-card bg-gradient-card border-0">
                <CardContent className="pt-6">
                  <div className="flex items-start justify-between">
                    <div>
                      <p className="text-sm text-muted-foreground">{stat.label}</p>
                      {isLoading ? (
                        <>
                          <Skeleton className="mt-2 h-7 w-20" />
                          <Skeleton className="mt-2 h-3 w-32" />
                        </>
                      ) : (
                        <>
                          <p className="text-2xl font-semibold mt-2">{stat.value}</p>
                          <p className="text-xs text-muted-foreground mt-1">{stat.description}</p>
                        </>
                      )}
                    </div>
                    <div className="p-3 rounded-full bg-primary/10 text-primary">
                      <Icon className="h-5 w-5" />
                    </div>
                  </div>
                </CardContent>
              </Card>
            );
          })}
        </div>

        <div className="grid grid-cols-1 xl:grid-cols-[2fr_1fr] gap-6">
          <Card className="shadow-card bg-gradient-card border-0">
            <CardHeader className="pb-0">
              <CardTitle className="text-xl">Vue calendrier</CardTitle>
              <CardDescription>
                Naviguez semaine par semaine, positionnez vos rendez-vous et synchronisez les équipes terrain en un coup d'œil
              </CardDescription>
            </CardHeader>
            <CardContent className="pt-6">
              <div className="grid gap-6 lg:grid-cols-[320px_1fr]">
                <div className="rounded-2xl border bg-background/80 p-4 shadow-inner">
                  <DayPicker
                    mode="single"
                    locale={fr}
                    selected={activeDay}
                    onSelect={(date) => date && handleDaySelection(date)}
                    defaultMonth={activeDay}
                    modifiers={{ event: eventDates }}
                    modifiersClassNames={{
                      event: "bg-primary/10 text-primary font-semibold",
                    }}
                  />
                  <p className="text-xs text-muted-foreground mt-4">
                    Les dates surlignées correspondent à des rendez-vous planifiés depuis EcoProRenov ou Google Calendar.
                  </p>
                </div>
                <div className="space-y-4">
                  <div className="flex flex-col gap-2 sm:flex-row sm:items-center sm:justify-between">
                    <div>
                      <h3 className="text-lg font-semibold">
                        Semaine du {capitalize(format(currentWeekStart, "d MMMM", { locale: fr }))}
                      </h3>
                      <p className="text-sm text-muted-foreground">
                        {isLoading
                          ? "Chargement des rendez-vous en cours..."
                          : eventsForWeek.length > 0
                            ? "Visualisez la répartition des créneaux sur la semaine et coordonnez vos équipes."
                            : noOrgSelected
                              ? "Sélectionnez une organisation pour afficher le planning."
                              : "Aucun rendez-vous n'est planifié pour cette semaine pour le moment."}
                      </p>
                    </div>
                    <Badge variant="outline" className="bg-primary/5 text-primary border-primary/20">
                      {isLoading
                        ? "Chargement..."
                        : `${eventsForActiveDay.length} ${eventsForActiveDay.length > 1 ? "événements le jour sélectionné" : "événement le jour sélectionné"}`}
                    </Badge>
                  </div>

                  {isLoading ? (
                    <div className="space-y-4">
                      {Array.from({ length: 3 }).map((_, index) => (
                        <Skeleton key={index} className="h-28 w-full rounded-2xl" />
                      ))}
                    </div>
                  ) : eventsForWeek.length === 0 ? (
                    <div className="border border-dashed border-muted-foreground/30 rounded-2xl p-8 text-center text-muted-foreground">
                      {noOrgSelected
                        ? "Sélectionnez une organisation pour visualiser les rendez-vous planifiés."
                        : "Ajoutez de nouveaux rendez-vous pour remplir votre planning hebdomadaire."}
                    </div>
                  ) : (
                    <div className="space-y-4">
                      <div className="flex items-center justify-between gap-3">
                        <div className="flex items-center gap-2">
                          <Button variant="outline" size="sm" onClick={goToPreviousWeek}>
                            Semaine précédente
                          </Button>
                          <Button variant="outline" size="sm" onClick={goToNextWeek}>
                            Semaine suivante
                          </Button>
                        </div>
                        <div className="text-xs text-muted-foreground">
                          {capitalize(format(currentWeekStart, "EEEE d MMMM", { locale: fr }))} – {capitalize(
                            format(addDays(currentWeekStart, 6), "EEEE d MMMM", { locale: fr }),
                          )}
                        </div>
                      </div>

                      <div className="grid grid-cols-7 gap-2">
                        {weekDays.map((day) => (
                          <button
                            key={day.toISOString()}
                            type="button"
                            onClick={() => setActiveDay(day)}
                            className={`rounded-xl border px-3 py-2 text-left text-sm transition ${
                              isSameDay(day, activeDay)
                                ? "border-primary bg-primary/10 text-primary"
                                : "border-border bg-background/70 text-muted-foreground hover:border-primary/40 hover:text-foreground"
                            }`}
                          >
                            <p className="font-semibold">{capitalize(format(day, "EEE d MMM", { locale: fr }))}</p>
                            <p className="text-xs text-muted-foreground">
                              {(eventsByDay.get(format(day, "yyyy-MM-dd")) ?? []).length} rendez-vous
                            </p>
                          </button>
                        ))}
                      </div>

                      <ScrollArea className="h-[720px]">
                        <div className="min-w-[960px]">
                          <div className="grid grid-cols-[80px_repeat(7,minmax(0,1fr))] gap-px rounded-2xl border bg-border/60">
                            <div className="bg-background p-3 text-right text-xs font-semibold text-muted-foreground">
                              Heures
                            </div>
                            {weekDays.map((day) => (
                              <div
                                key={`header-${day.toISOString()}`}
                                className={`bg-background p-3 text-center text-sm font-semibold ${
                                  isSameDay(day, activeDay) ? "text-primary" : "text-foreground"
                                }`}
                              >
                                {capitalize(format(day, "EEEE d MMM", { locale: fr }))}
                              </div>
                            ))}

                            <div className="relative bg-background" style={{ height: `${TOTAL_DAY_MINUTES}px` }}>
                              {HOUR_LABELS.map((hour) => (
                                <div
                                  key={`hour-${hour}`}
                                  className="flex h-[60px] items-start justify-end pr-3 text-xs text-muted-foreground"
                                >
<<<<<<< HEAD
                                  {`${hour.toString().padStart(2, "0")}:00`}
                                </div>
                              ))}
=======
                                  {sourceLabels[event.source].label}
                                </Badge>
                              </span>
                              {event.detailUrl && (
                                <Button
                                  variant="ghost"
                                  size="sm"
                                  className="h-auto p-0 inline-flex items-center gap-1.5 hover:text-primary"
                                  asChild
                                >
                                  <Link to={event.detailUrl}>
                                    <ExternalLink className="h-4 w-4" />
                                    {event.detailLabel ?? (event.entityType === "project" ? "Voir le projet" : "Voir le lead")}
                                  </Link>
                                </Button>
                              )}
>>>>>>> 9751bf28
                            </div>

                            {weekDays.map((day) => {
                              const key = format(day, "yyyy-MM-dd");
                              const eventsForDay = eventsByDay.get(key) ?? [];

                              return (
                                <div
                                  key={`column-${day.toISOString()}`}
                                  className="relative bg-background"
                                  style={{ height: `${TOTAL_DAY_MINUTES}px` }}
                                >
                                  {HOUR_LABELS.map((hour, index) => (
                                    <div
                                      key={`gridline-${hour}-${index}`}
                                      className="absolute left-0 right-0 border-b border-dashed border-border/60"
                                      style={{ top: `${((hour - DAY_START_HOUR) * 60 * 100) / TOTAL_DAY_MINUTES}%` }}
                                    />
                                  ))}

                                  {eventsForDay.map((event) => {
                                    const StatusIcon = statusConfig[event.status].icon;
                                    const { topPercent, heightPercent } = computeEventPosition(event);
                                    const isPlaceholderLocation = event.location === "Adresse à confirmer";

                                    return (
                                      <div
                                        key={event.id}
                                        className="absolute left-2 right-2 rounded-xl border bg-background/95 p-3 shadow-sm transition hover:shadow-md"
                                        style={{ top: `${topPercent}%`, height: `${heightPercent}%` }}
                                      >
                                        <div className="flex items-start justify-between gap-2 text-xs">
                                          <span className="font-semibold text-foreground">
                                            {format(event.start, "HH:mm", { locale: fr })} – {format(event.end, "HH:mm", { locale: fr })}
                                          </span>
                                          <Badge variant="outline" className={`${event.typeColor} px-2 py-0 text-[10px]`}>
                                            {event.type}
                                          </Badge>
                                        </div>
                                        <p className="mt-1 line-clamp-2 text-sm font-semibold text-foreground">
                                          {event.title}
                                        </p>
                                        <p
                                          className={`mt-1 text-xs text-muted-foreground ${
                                            isPlaceholderLocation ? "italic" : ""
                                          }`}
                                        >
                                          {event.location}
                                        </p>
                                        <div className="mt-2 flex flex-wrap items-center gap-2 text-[11px] text-muted-foreground">
                                          <span className="inline-flex items-center gap-1">
                                            <Users className="h-3.5 w-3.5" />
                                            {event.assignedTo}
                                          </span>
                                          <span className={`inline-flex items-center gap-1 ${statusConfig[event.status].className}`}>
                                            <StatusIcon className="h-3.5 w-3.5" />
                                            {statusConfig[event.status].label}
                                          </span>
                                          <Badge
                                            variant="outline"
                                            className={`${sourceLabels[event.source].className} px-2 py-0 text-[10px]`}
                                          >
                                            {sourceLabels[event.source].label}
                                          </Badge>
                                        </div>
                                      </div>
                                    );
                                  })}
                                </div>
                              );
                            })}
                          </div>
                        </div>
                      </ScrollArea>
                    </div>
                  )}
                </div>
              </div>
            </CardContent>
          </Card>

          <div className="space-y-6">
            <Card className="shadow-card bg-gradient-card border-0">
              <CardHeader className="pb-0">
                <CardTitle className="text-xl">Prochains rendez-vous</CardTitle>
                <CardDescription>
                  Synchronisés automatiquement depuis vos équipes EcoProRenov et Google Calendar
                </CardDescription>
              </CardHeader>
              <CardContent className="pt-6">
                <ScrollArea className="h-[360px]">
                  {isLoading ? (
                    <div className="space-y-4 pr-2">
                      {Array.from({ length: 4 }).map((_, index) => (
                        <Skeleton key={index} className="h-28 w-full rounded-xl" />
                      ))}
                    </div>
                  ) : upcomingEvents.length === 0 ? (
                    <div className="border border-dashed border-muted-foreground/30 rounded-2xl p-6 text-center text-sm text-muted-foreground">
                      {showEmptyState
                        ? "Aucun rendez-vous planifié n'est disponible pour le moment."
                        : "Aucun rendez-vous à venir."}
                    </div>
                  ) : (
                    <div className="space-y-4 pr-2">
                      {upcomingEvents.map((event) => (
                        <div
                          key={event.id}
                          className="rounded-xl border bg-background/80 p-4 shadow-sm space-y-3"
                        >
                          <div className="flex items-start justify-between gap-3">
                            <div>
                              <p className="text-xs text-muted-foreground uppercase tracking-wide">
                                {capitalize(format(event.start, "EEEE d MMMM", { locale: fr }))}
                              </p>
                              <h4 className="text-sm font-semibold text-foreground mt-1">
                                {event.title}
                              </h4>
                            </div>
                            <Badge variant="outline" className={event.typeColor}>
                              {event.type}
                            </Badge>
                          </div>
                          <div className="flex flex-wrap gap-3 text-xs text-muted-foreground">
                            <span className="inline-flex items-center gap-1.5">
                              <Clock className="h-4 w-4" />
                              {format(event.start, "HH:mm", { locale: fr })} – {format(event.end, "HH:mm", { locale: fr })}
                            </span>
                            <span className="inline-flex items-center gap-1.5">
                              <MapPin className="h-4 w-4" />
                              {event.location}
                            </span>
                            <Badge
                              variant="outline"
                              className={`${sourceLabels[event.source].className} px-2 py-0`}
                            >
                              {sourceLabels[event.source].label}
                            </Badge>
                          </div>
                          {event.detailUrl && (
                            <Button
                              variant="ghost"
                              size="sm"
                              className="h-auto p-0 inline-flex items-center gap-1.5 text-primary hover:text-primary"
                              asChild
                            >
                              <Link to={event.detailUrl}>
                                <ExternalLink className="h-4 w-4" />
                                {event.detailLabel ?? (event.entityType === "project" ? "Voir le projet" : "Voir le lead")}
                              </Link>
                            </Button>
                          )}
                        </div>
                      ))}
                    </div>
                  )}
                </ScrollArea>
              </CardContent>
            </Card>

            <Card className="shadow-card bg-gradient-card border-0">
              <CardHeader>
                <div className="flex flex-col gap-2">
                  <div className="flex items-start justify-between gap-3">
                    <div>
                      <CardTitle className="text-xl">Intégration Google Calendar</CardTitle>
                      <CardDescription>
                        Synchronisez automatiquement les créneaux avec les agendas de vos équipes
                      </CardDescription>
                    </div>
                    <Badge
                      variant="outline"
                      className={
                        googleIntegration.connected
                          ? "bg-emerald-500/10 text-emerald-600 border-emerald-200"
                          : "bg-rose-500/10 text-rose-600 border-rose-200"
                      }
                    >
                      {googleIntegration.connected ? "Connecté" : "Déconnecté"}
                    </Badge>
                  </div>
                  <p className="text-sm text-muted-foreground">
                    Dernière synchronisation {capitalize(
                      formatDistanceToNow(googleIntegration.lastSync, {
                        locale: fr,
                        addSuffix: true,
                      }),
                    )}
                  </p>
                </div>
              </CardHeader>
              <CardContent className="space-y-6">
                <div className="rounded-xl border bg-background/70 p-4 space-y-3">
                  <div className="flex flex-wrap items-center justify-between gap-3">
                    <div>
                      <p className="text-sm font-medium text-foreground">
                        {googleIntegration.calendarName}
                      </p>
                      <p className="text-xs text-muted-foreground">
                        Compte principal : {googleIntegration.primaryEmail}
                      </p>
                    </div>
                    <div className="flex gap-2">
                      <Button size="sm" variant="outline" className="gap-2">
                        <RefreshCw className="h-4 w-4" />
                        Re-synchroniser
                      </Button>
                      <Button size="sm" className="gap-2">
                        <ExternalLink className="h-4 w-4" />
                        Gérer les accès
                      </Button>
                    </div>
                  </div>
                </div>

                <div className="space-y-3">
                  <h4 className="text-sm font-semibold text-foreground">
                    Étapes pour lier un nouveau calendrier
                  </h4>
                  <ol className="space-y-2 text-sm text-muted-foreground list-decimal list-inside">
                    <li>Créer un projet Google Cloud et activer l'API Calendar.</li>
                    <li>Configurer un identifiant OAuth 2.0 avec l'URL de redirection de votre instance EcoProRenov.</li>
                    <li>Ajouter l'adresse {googleIntegration.primaryEmail} comme invité avec droits de modification.</li>
                    <li>Définir les calendriers à synchroniser depuis le module Paramètres &gt; Intégrations.</li>
                  </ol>
                </div>

                <div>
                  <h4 className="text-sm font-semibold text-foreground mb-2">
                    Scopes OAuth recommandés
                  </h4>
                  <div className="flex flex-wrap gap-2 text-xs">
                    <Badge variant="outline" className="bg-muted/40">
                      https://www.googleapis.com/auth/calendar
                    </Badge>
                    <Badge variant="outline" className="bg-muted/40">
                      https://www.googleapis.com/auth/calendar.events
                    </Badge>
                  </div>
                </div>

                <Separator />

                <p className="text-xs text-muted-foreground">
                  Astuce : utilisez les tags de projet dans EcoProRenov pour filtrer automatiquement les événements publiés vers
                  vos calendriers Google (commerciaux, techniciens, poseurs…).
                </p>
              </CardContent>
            </Card>
          </div>
        </div>
      </div>
    </Layout>
  );
};

export default CalendarPage;<|MERGE_RESOLUTION|>--- conflicted
+++ resolved
@@ -693,28 +693,9 @@
                                   key={`hour-${hour}`}
                                   className="flex h-[60px] items-start justify-end pr-3 text-xs text-muted-foreground"
                                 >
-<<<<<<< HEAD
                                   {`${hour.toString().padStart(2, "0")}:00`}
                                 </div>
                               ))}
-=======
-                                  {sourceLabels[event.source].label}
-                                </Badge>
-                              </span>
-                              {event.detailUrl && (
-                                <Button
-                                  variant="ghost"
-                                  size="sm"
-                                  className="h-auto p-0 inline-flex items-center gap-1.5 hover:text-primary"
-                                  asChild
-                                >
-                                  <Link to={event.detailUrl}>
-                                    <ExternalLink className="h-4 w-4" />
-                                    {event.detailLabel ?? (event.entityType === "project" ? "Voir le projet" : "Voir le lead")}
-                                  </Link>
-                                </Button>
-                              )}
->>>>>>> 9751bf28
                             </div>
 
                             {weekDays.map((day) => {
