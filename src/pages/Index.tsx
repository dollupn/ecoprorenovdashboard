--- conflicted
+++ resolved
@@ -2,10 +2,6 @@
 import { KPICard } from "@/components/dashboard/KPICard";
 import { ActivityFeed } from "@/components/dashboard/ActivityFeed";
 import { RevenueChart } from "@/components/dashboard/RevenueChart";
-<<<<<<< HEAD
-=======
-import { Alert, AlertDescription, AlertTitle } from "@/components/ui/alert";
->>>>>>> 39dc599f
 import {
   Users,
   FolderOpen,
