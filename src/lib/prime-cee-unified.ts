import type { Tables } from "@/integrations/supabase/types";
import {
  FORMULA_QUANTITY_KEY,
  formatFormulaCoefficient,
  normalizeValorisationFormula,
} from "./valorisation-formula";

// ============================================================================
// TYPES
// ============================================================================

type ProductCatalog = Tables<"product_catalog">;
type ProductKwhValue = Pick<Tables<"product_kwh_cumac">, "building_type" | "kwh_cumac">;
type Delegate = Pick<Tables<"delegates">, "price_eur_per_mwh">;
type ProjectProduct = Pick<
  Tables<"project_products">,
  "product_id" | "quantity" | "dynamic_params"
> & {
  id?: string; // Optional since new products don't have IDs yet
};

export type PrimeProductInput = {
  product_id: string;
  quantity?: number | null;
  dynamic_params?: Record<string, unknown> | null;
  id?: string; // Optional ID for existing products
};

type SchemaField = {
  name?: string;
  label?: string;
  [key: string]: unknown;
};

export type PrimeCeeProductCatalogEntry = Pick<
  ProductCatalog,
  | "id"
  | "name"
  | "code"
  | "category"
  | "is_active"
  | "params_schema"
  | "default_params"
  | "valorisation_bonification"
  | "valorisation_coefficient"
  | "valorisation_formula"
> & {
  kwh_cumac_values?: ProductKwhValue[];
};

export type PrimeCeeProductResult = {
  projectProductId: string;
  productId: string;
  productCode?: string | null;
  productName?: string | null;
  baseKwh: number;
  bonification: number;
  coefficient: number;
  valorisationPerUnitMwh: number;
  valorisationPerUnitEur: number;
<<<<<<< HEAD
  valorisationLabel: string;
=======
>>>>>>> 982ed9ee
  multiplier: number;
  multiplierLabel: string;
  valorisationTotalMwh: number;
  valorisationTotalEur: number;
  delegatePrice: number;
  totalPrime: number;
};

export type PrimeCeeComputation = {
  totalPrime: number;
  totalValorisationMwh: number;
  totalValorisationEur: number;
  delegatePrice: number;
  products: PrimeCeeProductResult[];
};

export type PrimeCeeValorisationEntry = PrimeCeeProductResult & {
  valorisationPerUnit: number;
};

export type PrimeCeeProductDisplayMapEntry = {
  productCode?: string | null;
  productName?: string | null;
};

export type PrimeCeeProductDisplayMap = Record<string, PrimeCeeProductDisplayMapEntry>;

// ============================================================================
// CONSTANTS
// ============================================================================

// Products starting with "ECO" are excluded from Prime CEE calculation
const EXCLUDED_CATEGORY_PREFIXES = ["ECO"] as const;

const DEFAULT_MULTIPLIER_LABEL = "Multiplicateur non renseigné";

// Priority order for dynamic field detection
const DYNAMIC_FIELD_PRIORITIES = [
  { targets: ["surface_isolee", "surface isolée"], fallbackLabel: "Surface isolée" },
  { targets: ["nombre_led", "nombre de led"], fallbackLabel: "Nombre de LED" },
  { targets: ["quantity", "quantité"], fallbackLabel: "Quantité" },
  { targets: ["surface_facturee", "surface facturée"], fallbackLabel: "Surface facturée" },
  { targets: ["nombre_de_luminaire", "nombre de luminaire", "nombre_luminaire"], fallbackLabel: "Nombre de luminaire" },
  { targets: ["surface"], fallbackLabel: "Surface" },
] as const;

// ============================================================================
// UTILITY FUNCTIONS
// ============================================================================

const isRecord = (value: unknown): value is Record<string, unknown> =>
  typeof value === "object" && value !== null && !Array.isArray(value);

const normalizeString = (value: string) =>
  value
    .normalize("NFD")
    .replace(/[\u0300-\u036f]/g, "")
    .toLowerCase();

const toNumber = (value: unknown): number | null => {
  if (typeof value === "number" && Number.isFinite(value)) {
    return value;
  }
  if (typeof value === "string") {
    const parsed = Number(value.replace(/\s+/g, "").replace(",", "."));
    if (Number.isFinite(parsed)) {
      return parsed;
    }
  }
  return null;
};

const toPositiveNumber = (value: unknown): number | null => {
  if (typeof value === "number" && Number.isFinite(value) && value > 0) {
    return value;
  }
  return null;
};

const roundToTwo = (value: number) => Math.round(value * 100) / 100;

// ============================================================================
// VALORISATION ENTRY BUILDER
// ============================================================================

export const buildPrimeCeeEntries = ({
  computation,
  productMap,
}: {
  computation: PrimeCeeComputation | null | undefined;
  productMap: PrimeCeeProductDisplayMap;
}): PrimeCeeValorisationEntry[] => {
  if (!computation) return [];

  return computation.products
    .map((product) => {
      const mapEntry = productMap[product.projectProductId];
      if (!mapEntry) {
        return null;
      }

      if (!product.multiplier || product.multiplier <= 0) {
        return null;
      }

      const valorisationPerUnitRaw = product.valorisationPerUnitMwh * product.delegatePrice;
      if (!Number.isFinite(valorisationPerUnitRaw) || valorisationPerUnitRaw <= 0) {
        return null;
      }

      return {
        ...product,
        productCode: mapEntry.productCode ?? product.productCode,
        productName: mapEntry.productName ?? product.productName,
        valorisationPerUnit: roundToTwo(valorisationPerUnitRaw),
      } satisfies PrimeCeeValorisationEntry;
    })
    .filter((entry): entry is PrimeCeeValorisationEntry => Boolean(entry));
};

// ============================================================================
// SCHEMA PARSING
// ============================================================================

const getSchemaFields = (paramsSchema: unknown): SchemaField[] => {
  if (!paramsSchema) return [];

  // Handle array of fields directly
  if (Array.isArray(paramsSchema)) {
    return paramsSchema.filter((field): field is SchemaField => isRecord(field));
  }

  // Handle object with fields property
  if (isRecord(paramsSchema) && Array.isArray(paramsSchema.fields)) {
    return (paramsSchema.fields as unknown[]).filter((field): field is SchemaField =>
      isRecord(field),
    );
  }

  return [];
};

const matchesField = (field: SchemaField, targets: readonly string[]) => {
  const name = typeof field.name === "string" ? normalizeString(field.name) : "";
  const label = typeof field.label === "string" ? normalizeString(field.label) : "";

  return targets.some((target) => {
    const normalizedTarget = normalizeString(target);
    return name === normalizedTarget || label === normalizedTarget;
  });
};

// ============================================================================
// MULTIPLIER DETECTION
// ============================================================================

type MultiplierDetection = {
  value: number;
  label: string;
};

const resolveFormulaMultiplier = ({
  formula,
  schemaFields,
  dynamicParams,
  quantity,
}: {
  formula: ProductCatalog["valorisation_formula"];
  schemaFields: SchemaField[];
  dynamicParams?: Record<string, unknown>;
  quantity?: number | null;
}): MultiplierDetection | null => {
  const normalized = normalizeValorisationFormula(formula);
  if (!normalized) return null;

  const coefficient = toPositiveNumber(normalized.coefficient) ?? 1;
  const withCoefficientLabel = (label: string) =>
    coefficient !== 1 ? `${label} × ${formatFormulaCoefficient(coefficient)}` : label;

  if (normalized.variableKey === FORMULA_QUANTITY_KEY) {
    const quantityValue = toPositiveNumber(quantity);
    if (quantityValue) {
      const label = normalized.variableLabel ?? "Quantité";
      return { value: quantityValue * coefficient, label: withCoefficientLabel(label) };
    }
    return null;
  }

  if (!dynamicParams) return null;

  const rawValue = dynamicParams[normalized.variableKey];
  const numericValue = toNumber(rawValue);
  if (!numericValue || numericValue <= 0) return null;

  const match = schemaFields.find((field) => field.name === normalized.variableKey);
  const label =
    (normalized.variableLabel && normalized.variableLabel.length > 0 && normalized.variableLabel) ||
    (typeof match?.label === "string" && match.label.length > 0 ? match.label : undefined) ||
    (typeof match?.name === "string" && match.name.length > 0 ? match.name : undefined) ||
    normalized.variableKey;

  return { value: numericValue * coefficient, label: withCoefficientLabel(label) };
};

// ============================================================================
// MULTIPLIER RESOLUTION (PUBLIC API)
// ============================================================================

/**
 * Detects the multiplier (champ dynamique) from product parameters
 * Priority: surface_isolee > nombre_led > quantity > other dynamic fields
 */
export const getMultiplierValue = ({
  product,
  projectProduct,
}: {
  product: PrimeCeeProductCatalogEntry;
  projectProduct: ProjectProduct;
}): MultiplierDetection | null => {
  const schemaFields = getSchemaFields(product.params_schema);
  const dynamicParams = isRecord(projectProduct.dynamic_params)
    ? (projectProduct.dynamic_params as Record<string, unknown>)
    : undefined;
  const quantityValue = toPositiveNumber(projectProduct.quantity);

  const formulaMultiplier = resolveFormulaMultiplier({
    formula: product.valorisation_formula,
    schemaFields,
    dynamicParams,
    quantity: quantityValue,
  });

  if (formulaMultiplier) {
    return formulaMultiplier;
  }

  if (dynamicParams) {
    for (const { targets, fallbackLabel } of DYNAMIC_FIELD_PRIORITIES) {
      const matchingField = schemaFields.find((field) => matchesField(field, targets));
      if (!matchingField) continue;

      const key = typeof matchingField.name === "string" ? matchingField.name : undefined;
      if (!key) continue;

      const value = toNumber(dynamicParams[key]);
      if (!value || value <= 0) continue;

      const label =
        (typeof matchingField.label === "string" && matchingField.label.length > 0
          ? matchingField.label
          : undefined) ?? fallbackLabel;

      return { value, label };
    }
  }

  if (quantityValue && quantityValue > 0) {
    return { value: quantityValue, label: "Quantité" };
  }

  return null;
};

// ============================================================================
// BONIFICATION & COEFFICIENT HELPERS
// ============================================================================

export const resolveBonificationFactor = (value: number | null | undefined) => {
  const numeric = toPositiveNumber(value);
  return numeric ?? 2;
};

export const resolveProductCoefficient = (
  product: Pick<ProductCatalog, "valorisation_coefficient">,
) => {
  const numeric = toPositiveNumber(product.valorisation_coefficient);
  return numeric ?? 1;
};

// ============================================================================
// CATEGORY EXCLUSION
// ============================================================================

export const isProductExcluded = (product: { category?: string | null; code?: string | null }) => {
  const category = (product.category ?? "").toUpperCase();
  const code = (product.code ?? "").toUpperCase();

  return EXCLUDED_CATEGORY_PREFIXES.some((prefix) =>
    category.startsWith(prefix) || code.startsWith(prefix),
  );
};

export const getValorisationLabel = (
  entry?: Pick<PrimeCeeProductResult, "multiplierLabel"> | null,
) => {
  if (!entry?.multiplierLabel) {
    return DEFAULT_MULTIPLIER_LABEL;
  }

  const trimmed = entry.multiplierLabel.trim();
  return trimmed.length > 0 ? trimmed : DEFAULT_MULTIPLIER_LABEL;
};

/**
 * Computes Valorisation and Prime CEE for a list of products.
 *
 * Valorisation CEE (MWh) = (kWh cumac × bonification × coefficient) / 1000
 * Prime CEE (€) = Valorisation CEE (MWh) × champ dynamique × tarif délégataire
 *
 * Products starting with "ECO" are excluded from calculation.
 */
export const computePrimeCee = ({
  products,
  productMap,
  buildingType,
  delegate,
  primeBonification,
}: {
  products: PrimeProductInput[];
  productMap: Record<string, PrimeCeeProductCatalogEntry>;
  buildingType?: string | null;
  delegate?: Delegate | null;
  primeBonification?: number | null;
}): PrimeCeeComputation | null => {
  if (!buildingType) {
    return null;
  }

  const delegatePrice =
    typeof delegate?.price_eur_per_mwh === "number" && Number.isFinite(delegate.price_eur_per_mwh)
      ? delegate.price_eur_per_mwh
      : 0;

  const productResults: PrimeCeeProductResult[] = [];
  let totalPrime = 0;
  let totalValorisationMwh = 0;
  let totalValorisationEur = 0;

  for (const projectProduct of products) {
    if (!projectProduct?.product_id) continue;

    const product = productMap[projectProduct.product_id];
    if (!product) continue;

    if (isProductExcluded(product)) continue;

    const kwhEntry = product.kwh_cumac_values?.find(
      (value) => value.building_type === buildingType && typeof value.kwh_cumac === "number",
    );

    if (!kwhEntry || typeof kwhEntry.kwh_cumac !== "number" || !Number.isFinite(kwhEntry.kwh_cumac)) {
      continue;
    }

    const baseKwh = kwhEntry.kwh_cumac;
    if (baseKwh <= 0) continue;

    const productBonification = toPositiveNumber(product.valorisation_bonification);
    const bonification = resolveBonificationFactor(productBonification ?? primeBonification);
    const coefficient = resolveProductCoefficient(product);

    const valorisationPerUnitMwh = (baseKwh * bonification * coefficient) / 1000;
    if (!Number.isFinite(valorisationPerUnitMwh) || valorisationPerUnitMwh <= 0) {
      continue;
    }

    const multiplierDetection = getMultiplierValue({ product, projectProduct });
    const multiplierValue =
      multiplierDetection && Number.isFinite(multiplierDetection.value) && multiplierDetection.value > 0
        ? multiplierDetection.value
        : 0;
    const multiplierLabel = getValorisationLabel(
      multiplierDetection?.label ? { multiplierLabel: multiplierDetection.label } : null,
    );

    const valorisationTotalMwh = valorisationPerUnitMwh * multiplierValue;
    const valorisationPerUnitEur = valorisationPerUnitMwh * delegatePrice;
    const valorisationTotalEur = valorisationTotalMwh * delegatePrice;
<<<<<<< HEAD
    const valorisationLabel = multiplierDetection?.label
      ? `Valorisation ${multiplierDetection.label}`
      : "Valorisation m²/LED";
    const productPrime = valorisationTotalEur;

    totalValorisationMwh += valorisationTotalMwh;
    totalPrime += productPrime;
    totalValorisationEur += valorisationTotalEur;
=======

    totalValorisationMwh += valorisationTotalMwh;
    totalValorisationEur += valorisationTotalEur;
    totalPrime += valorisationTotalEur;
>>>>>>> 982ed9ee

    productResults.push({
      projectProductId: projectProduct.id ?? projectProduct.product_id,
      productId: product.id ?? projectProduct.product_id,
      productCode: product.code,
      productName: product.name,
      baseKwh,
      bonification,
      coefficient,
      valorisationPerUnitMwh,
      valorisationPerUnitEur,
<<<<<<< HEAD
      valorisationLabel,
=======
>>>>>>> 982ed9ee
      multiplier: multiplierValue,
      multiplierLabel,
      valorisationTotalMwh,
      valorisationTotalEur,
      delegatePrice,
      totalPrime: valorisationTotalEur,
    });
  }

  return {
    totalPrime: roundToTwo(totalPrime),
    totalValorisationMwh: roundToTwo(totalValorisationMwh),
    totalValorisationEur: roundToTwo(totalValorisationEur),
    delegatePrice: roundToTwo(delegatePrice),
    products: productResults.map((result) => ({
      ...result,
      baseKwh: roundToTwo(result.baseKwh),
      bonification: roundToTwo(result.bonification),
      coefficient: roundToTwo(result.coefficient),
      valorisationPerUnitMwh: roundToTwo(result.valorisationPerUnitMwh),
      valorisationPerUnitEur: roundToTwo(result.valorisationPerUnitEur),
      multiplier: roundToTwo(result.multiplier),
      valorisationTotalMwh: roundToTwo(result.valorisationTotalMwh),
      valorisationTotalEur: roundToTwo(result.valorisationTotalEur),
      delegatePrice: roundToTwo(result.delegatePrice),
      totalPrime: roundToTwo(result.totalPrime),
    })),
  };
};<|MERGE_RESOLUTION|>--- conflicted
+++ resolved
@@ -58,10 +58,7 @@
   coefficient: number;
   valorisationPerUnitMwh: number;
   valorisationPerUnitEur: number;
-<<<<<<< HEAD
   valorisationLabel: string;
-=======
->>>>>>> 982ed9ee
   multiplier: number;
   multiplierLabel: string;
   valorisationTotalMwh: number;
@@ -440,7 +437,6 @@
     const valorisationTotalMwh = valorisationPerUnitMwh * multiplierValue;
     const valorisationPerUnitEur = valorisationPerUnitMwh * delegatePrice;
     const valorisationTotalEur = valorisationTotalMwh * delegatePrice;
-<<<<<<< HEAD
     const valorisationLabel = multiplierDetection?.label
       ? `Valorisation ${multiplierDetection.label}`
       : "Valorisation m²/LED";
@@ -449,12 +445,10 @@
     totalValorisationMwh += valorisationTotalMwh;
     totalPrime += productPrime;
     totalValorisationEur += valorisationTotalEur;
-=======
 
     totalValorisationMwh += valorisationTotalMwh;
     totalValorisationEur += valorisationTotalEur;
     totalPrime += valorisationTotalEur;
->>>>>>> 982ed9ee
 
     productResults.push({
       projectProductId: projectProduct.id ?? projectProduct.product_id,
@@ -466,10 +460,7 @@
       coefficient,
       valorisationPerUnitMwh,
       valorisationPerUnitEur,
-<<<<<<< HEAD
       valorisationLabel,
-=======
->>>>>>> 982ed9ee
       multiplier: multiplierValue,
       multiplierLabel,
       valorisationTotalMwh,
