--- conflicted
+++ resolved
@@ -1,8 +1,4 @@
-<<<<<<< HEAD
-import { useCallback, useEffect, useMemo, type CSSProperties } from "react";
-=======
 import { useCallback, useEffect, useMemo, useRef, type CSSProperties } from "react";
->>>>>>> e4906bd7
 import {
   useForm,
   useFieldArray,
@@ -50,12 +46,8 @@
   SelectValue,
 } from "@/components/ui/select";
 import { Textarea } from "@/components/ui/textarea";
-<<<<<<< HEAD
-import { GripVertical, Plus, Trash2 } from "lucide-react";
-=======
 import { AddressAutocomplete } from "@/components/address/AddressAutocomplete";
 import { GripVertical, Plus, Trash2, Upload } from "lucide-react";
->>>>>>> e4906bd7
 
 const teamMemberSchema = z.object({
   name: z.string().min(1, "Le nom est requis"),
@@ -81,10 +73,7 @@
   site_ref: z.string().min(3, "Référence requise"),
   project_ref: z.string().min(3, "Référence projet requise"),
   client_name: z.string().min(2, "Client requis"),
-  product_name: z
-    .string()
-    .optional()
-    .nullable(),
+  product_name: z.string().optional().nullable(),
   address: z.string().min(3, "Adresse requise"),
   city: z.string().min(2, "Ville requise"),
   postal_code: z.string().min(4, "Code postal invalide"),
@@ -262,10 +251,7 @@
   const { attributes, listeners, setNodeRef, transform, transition, isDragging } = useSortable({
     id: field.id,
   });
-<<<<<<< HEAD
-=======
   const fileInputRef = useRef<HTMLInputElement | null>(null);
->>>>>>> e4906bd7
 
   const style: CSSProperties = {
     transform: CSS.Transform.toString(transform),
@@ -292,11 +278,7 @@
         >
           <GripVertical className="h-4 w-4" />
         </Button>
-<<<<<<< HEAD
-        <div className="grid flex-1 grid-cols-1 gap-2 md:grid-cols-7 md:items-start">
-=======
         <div className="grid flex-1 grid-cols-1 gap-2 md:grid-cols-12 md:items-start">
->>>>>>> e4906bd7
           <FormField
             control={control}
             name={`additional_costs.${index}.label`}
@@ -311,13 +293,6 @@
           />
           <FormField
             control={control}
-<<<<<<< HEAD
-            name={`additional_costs.${index}.amount`}
-            render={({ field: amountField }) => (
-              <FormItem className="md:col-span-2">
-                <FormControl>
-                  <Input type="number" min={0} {...amountField} />
-=======
             name={`additional_costs.${index}.amount_ht`}
             render={({ field: amountHTField }) => (
               <FormItem className="md:col-span-2">
@@ -370,9 +345,8 @@
                       className="hidden"
                       onChange={(event) => {
                         const file = event.target.files?.[0];
-                        if (!file) {
-                          return;
-                        }
+                        if (!file) return;
+                        // Replace with your upload logic; we keep file name as placeholder
                         attachmentField.onChange(file.name);
                         event.target.value = "";
                       }}
@@ -387,7 +361,6 @@
                       <Upload className="h-4 w-4 mr-2" /> Joindre
                     </Button>
                   </div>
->>>>>>> e4906bd7
                 </FormControl>
                 <FormMessage />
               </FormItem>
@@ -440,8 +413,8 @@
       initialValues?.additional_costs && initialValues.additional_costs.length > 0
         ? initialValues.additional_costs.map((cost) => ({
             label: cost.label,
-            amount_ht: Number.isFinite(cost.amount_ht) ? cost.amount_ht : 0,
-            taxes: Number.isFinite(cost.taxes) ? cost.taxes : 0,
+            amount_ht: Number.isFinite(cost.amount_ht as number) ? (cost.amount_ht as number) : 0,
+            taxes: Number.isFinite(cost.taxes as number) ? (cost.taxes as number) : 0,
             attachment: cost.attachment ?? null,
           }))
         : defaultValues.additional_costs;
@@ -504,17 +477,11 @@
   const handleTeamMemberDragEnd = useCallback(
     (event: DragEndEvent) => {
       const { active, over } = event;
-
-      if (!over || active.id === over.id) {
-        return;
-      }
+      if (!over || active.id === over.id) return;
 
       const activeIndex = teamMemberIds.findIndex((id) => id === active.id);
       const overIndex = teamMemberIds.findIndex((id) => id === over.id);
-
-      if (activeIndex === -1 || overIndex === -1 || activeIndex === overIndex) {
-        return;
-      }
+      if (activeIndex === -1 || overIndex === -1 || activeIndex === overIndex) return;
 
       moveTeamMember(activeIndex, overIndex);
     },
@@ -524,17 +491,11 @@
   const handleCostDragEnd = useCallback(
     (event: DragEndEvent) => {
       const { active, over } = event;
-
-      if (!over || active.id === over.id) {
-        return;
-      }
+      if (!over || active.id === over.id) return;
 
       const activeIndex = costIds.findIndex((id) => id === active.id);
       const overIndex = costIds.findIndex((id) => id === over.id);
-
-      if (activeIndex === -1 || overIndex === -1 || activeIndex === overIndex) {
-        return;
-      }
+      if (activeIndex === -1 || overIndex === -1 || activeIndex === overIndex) return;
 
       moveCost(activeIndex, overIndex);
     },
@@ -550,7 +511,6 @@
       .filter((cost) => cost.label.trim().length > 0)
       .map((cost) => {
         const attachment = cost.attachment ? cost.attachment.trim() : "";
-
         return {
           label: cost.label.trim(),
           amount_ht: Number.isFinite(cost.amount_ht) ? cost.amount_ht : 0,
