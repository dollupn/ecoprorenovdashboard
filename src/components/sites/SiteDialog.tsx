import { useCallback, useEffect, useMemo, useState, type CSSProperties } from "react";
import {
  useForm,
  useFieldArray,
  useFormContext,
  useWatch,
  type Control,
  type FieldArrayWithId,
} from "react-hook-form";
import { zodResolver } from "@hookform/resolvers/zod";
import * as z from "zod";
import { useQuery } from "@tanstack/react-query";
import {
  DndContext,
  PointerSensor,
  closestCenter,
  useSensor,
  useSensors,
  type DragEndEvent,
} from "@dnd-kit/core";
import {
  SortableContext,
  useSortable,
  verticalListSortingStrategy,
} from "@dnd-kit/sortable";
import { CSS } from "@dnd-kit/utilities";
import {
  Dialog,
  DialogContent,
  DialogDescription,
  DialogHeader,
  DialogTitle,
} from "@/components/ui/dialog";
import {
  Tabs,
  TabsContent,
  TabsList,
  TabsTrigger,
} from "@/components/ui/tabs";
import {
  Form,
  FormControl,
  FormField,
  FormItem,
  FormLabel,
  FormMessage,
} from "@/components/ui/form";
import { Input } from "@/components/ui/input";
import { Button } from "@/components/ui/button";
import { Checkbox } from "@/components/ui/checkbox";
import { getProjectClientName } from "@/lib/projects";
import { parseSiteNotes, serializeSiteNotes } from "@/lib/sites";
import {
  Select,
  SelectContent,
  SelectItem,
  SelectTrigger,
  SelectValue,
} from "@/components/ui/select";
import { Textarea } from "@/components/ui/textarea";
import { DriveFileUploader } from "@/components/integrations/DriveFileUploader";
import type { DriveFileMetadata } from "@/integrations/googleDrive";
import { GripVertical, Info, Plus, Trash2 } from "lucide-react";
import { supabase } from "@/integrations/supabase/client";
import { useMembers } from "@/features/members/api";
import { calculateRentability, buildRentabilityInputFromSite } from "@/lib/rentability";
import {
  Tooltip,
  TooltipContent,
  TooltipProvider,
  TooltipTrigger,
} from "@/components/ui/tooltip";
import {
  additionalCostSchema,
  computeAdditionalCostTTC,
  createSiteSchema,
  defaultSiteFormValues,
  normalizeTeamMembers,
  type SiteFormValues,
  type SiteProjectOption,
  type SiteSubmitValues,
  type SubcontractorOption,
} from "./siteFormSchema";
import {
  TRAVAUX_NON_SUBVENTIONNES_OPTIONS,
  normalizeTravauxNonSubventionnesValue,
} from "./travauxNonSubventionnes";

// Re-export types for other components
export type { SiteFormValues, SiteProjectOption, SiteSubmitValues };

// Helper to get Drive file key
const getDriveFileKey = (file: DriveFileMetadata | null | undefined) =>
  file?.id ?? file?.webViewLink ?? file?.webContentLink ?? file?.name ?? null;

interface SiteDialogProps {
  open: boolean;
  mode: "create" | "edit";
  onOpenChange: (open: boolean) => void;
  onSubmit: (values: SiteSubmitValues) => void;
  initialValues?: (Partial<SiteFormValues> & { org_id?: string | null }) | undefined;
  orgId?: string | null;
  projects?: SiteProjectOption[];
  defaultTab?: "avant-chantier" | "apres-chantier";
  readOnly?: boolean;
}

const currencyFormatter = new Intl.NumberFormat("fr-FR", {
  style: "currency",
  currency: "EUR",
  maximumFractionDigits: 0,
});

const decimalFormatter = new Intl.NumberFormat("fr-FR", {
  minimumFractionDigits: 0,
  maximumFractionDigits: 2,
});

const percentFormatter = new Intl.NumberFormat("fr-FR", {
  style: "percent",
  minimumFractionDigits: 0,
  maximumFractionDigits: 1,
});

interface SortableAdditionalCostRowProps {
  field: FieldArrayWithId<SiteFormValues, "additional_costs">;
  index: number;
  control: Control<SiteFormValues>;
  remove: (index: number) => void;
  canRemove: boolean;
  orgId?: string | null;
  siteRef?: string;
  disabled?: boolean;
}

interface AdditionalCostAttachmentInputProps {
  value: string | null | undefined;
  onChange: (value: string | null) => void;
  onBlur: () => void;
  orgId?: string | null;
  siteRef?: string;
  title: string;
  disabled?: boolean;
}

const AdditionalCostAttachmentInput = ({
  value,
  onChange,
  onBlur,
  orgId,
  siteRef,
  title,
  disabled,
}: AdditionalCostAttachmentInputProps) => {
  const [driveFile, setDriveFile] = useState<DriveFileMetadata | null>(null);

  useEffect(() => {
    if (!value || value.trim().length === 0) {
      setDriveFile(null);
      return;
    }

    setDriveFile((previous) => {
      if (previous && (previous.webViewLink === value || previous.id === value)) {
        return previous;
      }

      let fallbackName = value;
      if (value.startsWith("http")) {
        try {
          const url = new URL(value);
          const pathnamePart = url.pathname.split("/").filter(Boolean).pop();
          fallbackName = decodeURIComponent(pathnamePart ?? url.hostname ?? value);
        } catch {
          fallbackName = value;
        }
      }

      return {
        id: value,
        name: fallbackName || "Pièce jointe",
        webViewLink: value.startsWith("http") ? value : undefined,
      };
    });
  }, [value]);

  const handleDriveChange = (file: DriveFileMetadata | null) => {
    setDriveFile(file);
    if (!file) {
      onChange(null);
      return;
    }

    onChange(file.webViewLink ?? file.id ?? null);
  };

  return (
    <div className="space-y-3">
      <Input
        value={value ?? ""}
        onChange={(event) => {
          const next = event.target.value;
          onChange(next.length > 0 ? next : null);
        }}
        onBlur={onBlur}
        placeholder="Lien Drive ou identifiant"
        disabled={disabled}
      />
      <DriveFileUploader
        orgId={orgId}
        value={driveFile}
        onChange={handleDriveChange}
        accept="application/pdf,image/*"
        entityType="site"
        entityId={siteRef}
        description={`Pièce jointe associée à ${title.toLowerCase()}`}
        helperText="Le document sera stocké dans Google Drive."
        emptyLabel="Déposer ou sélectionner un fichier"
        className="border border-dashed border-muted-foreground/40 bg-muted/30"
        disabled={disabled}
      />
    </div>
  );
};

const SortableAdditionalCostRow = ({
  field,
  index,
  control,
  remove,
  canRemove,
  orgId,
  siteRef,
  disabled,
}: SortableAdditionalCostRowProps) => {
  const { attributes, listeners, setNodeRef, transform, transition, isDragging } = useSortable({
    id: field.id,
    disabled: disabled ?? false,
  });
  const formContext = useFormContext<SiteFormValues>();
  const watchedAmountHT = useWatch({
    control,
    name: `additional_costs.${index}.amount_ht`,
  });
  const watchedMontantTVA = useWatch({
    control,
    name: `additional_costs.${index}.montant_tva`,
  });
  const computedAmountTTC = useMemo(
    () => computeAdditionalCostTTC(watchedAmountHT, watchedMontantTVA),
    [watchedAmountHT, watchedMontantTVA],
  );

  useEffect(() => {
    if (!formContext) return;

    const currentValue = formContext.getValues(`additional_costs.${index}.amount_ttc`);
    const normalizedCurrent =
      typeof currentValue === "number" && Number.isFinite(currentValue) ? currentValue : 0;

    if (Math.abs(normalizedCurrent - computedAmountTTC) > 0.005) {
      formContext.setValue(`additional_costs.${index}.amount_ttc`, computedAmountTTC, {
        shouldDirty: true,
        shouldValidate: false,
      });
    }
  }, [computedAmountTTC, formContext, index]);

  const style: CSSProperties = {
    transform: CSS.Transform.toString(transform),
    transition,
    opacity: isDragging ? 0.7 : 1,
  };
  const costTitle = `Frais de chantier ${index + 1}`;

  return (
    <div
      ref={setNodeRef}
      style={style}
      className={`rounded-xl border border-border/60 bg-card/70 p-4 shadow-sm transition-all ${
        isDragging ? "ring-2 ring-primary/40 shadow-md" : disabled ? "" : "hover:border-border"
      }`}
    >
      <div className="flex flex-wrap items-center justify-between gap-3 border-b border-dashed border-border/60 pb-3">
        <div className="flex items-center gap-3">
          <Button
            type="button"
            variant="ghost"
            size="icon"
            className={`rounded-full border border-border/50 bg-background/80 ${
              disabled
                ? "cursor-default opacity-70"
                : "cursor-grab hover:bg-background active:cursor-grabbing"
            }`}
            aria-label="Réorganiser le frais de chantier"
            disabled={disabled}
            {...attributes}
            {...listeners}
          >
            <GripVertical className="h-4 w-4" />
          </Button>
          <div>
            <p className="text-sm font-medium text-foreground">{costTitle}</p>
            <p className="text-xs text-muted-foreground">
              Décrivez le poste, son montant et joignez les justificatifs.
            </p>
          </div>
        </div>
        {canRemove ? (
          <Button
            type="button"
            variant="ghost"
            size="icon"
            onClick={() => remove(index)}
            aria-label="Supprimer le frais"
            disabled={disabled}
          >
            <Trash2 className="w-4 h-4" />
          </Button>
        ) : null}
      </div>

      <div className="mt-4 grid gap-4 md:grid-cols-2">
        <FormField
          control={control}
          name={`additional_costs.${index}.label`}
          render={({ field: labelField }) => (
            <FormItem className="space-y-2 md:col-span-2">
              <FormLabel>Intitulé</FormLabel>
              <FormControl>
                <Input
                  placeholder="Intitulé du coût"
                  title={typeof labelField.value === "string" ? labelField.value : undefined}
                  {...labelField}
                  disabled={disabled}
                />
              </FormControl>
              <FormMessage />
            </FormItem>
          )}
        />
        <FormField
          control={control}
          name={`additional_costs.${index}.amount_ht`}
          render={({ field: amountHTField }) => (
            <FormItem className="space-y-2">
              <FormLabel>Montant HT (€)</FormLabel>
              <FormControl>
                <Input
                  type="number"
                  inputMode="decimal"
                  min={0}
                  step="0.01"
                  placeholder="0,00"
                  name={amountHTField.name}
                  ref={amountHTField.ref}
                  value={
                    amountHTField.value === undefined || amountHTField.value === null
                      ? ""
                      : amountHTField.value
                  }
                  onChange={(event) => {
                    const newValue = event.target.value;
                    amountHTField.onChange(newValue === "" ? "" : Number(newValue));
                  }}
                  onBlur={amountHTField.onBlur}
                  disabled={disabled}
                />
              </FormControl>
              <FormMessage />
            </FormItem>
          )}
        />
        <FormField
          control={control}
          name={`additional_costs.${index}.montant_tva`}
          render={({ field: montantTvaField }) => (
            <FormItem className="space-y-2">
              <FormLabel>Montant TVA (€)</FormLabel>
              <FormControl>
                <Input
                  type="number"
                  inputMode="decimal"
                  min={0}
                  step="0.01"
                  placeholder="0,00"
                  name={montantTvaField.name}
                  ref={montantTvaField.ref}
                  value={
                    montantTvaField.value === undefined || montantTvaField.value === null
                      ? ""
                      : montantTvaField.value
                  }
                  onChange={(event) => {
                    const newValue = event.target.value;
                    montantTvaField.onChange(newValue === "" ? "" : Number(newValue));
                  }}
                  onBlur={montantTvaField.onBlur}
                  disabled={disabled}
                />
              </FormControl>
              <FormMessage />
            </FormItem>
          )}
        />
        <FormField
          control={control}
          name={`additional_costs.${index}.amount_ttc`}
          render={({ field: amountTTCField }) => (
            <FormItem className="space-y-2">
              <FormLabel>Montant TTC (€)</FormLabel>
              <FormControl>
                <Input
                  type="number"
                  inputMode="decimal"
                  min={0}
                  step="0.01"
                  placeholder="0,00"
                  name={amountTTCField.name}
                  ref={amountTTCField.ref}
                  value={
                    amountTTCField.value === undefined || amountTTCField.value === null
                      ? computedAmountTTC
                      : amountTTCField.value
                  }
                  readOnly
                  disabled
                />
              </FormControl>
              <FormMessage />
            </FormItem>
          )}
        />
        <FormField
          control={control}
          name={`additional_costs.${index}.attachment`}
          render={({ field: attachmentField }) => (
            <FormItem className="space-y-2 md:col-span-2">
              <FormLabel>Pièce jointe</FormLabel>
              <FormControl>
                <AdditionalCostAttachmentInput
                  value={attachmentField.value}
                  onChange={(next) => attachmentField.onChange(next)}
                  onBlur={attachmentField.onBlur}
                  orgId={orgId}
                  siteRef={siteRef}
                  title={costTitle}
                  disabled={disabled}
                />
              </FormControl>
              <FormMessage />
            </FormItem>
          )}
        />
      </div>
    </div>
  );
};

const cofracStatusOptions = [
  { value: "EN_ATTENTE", label: "En attente" },
  { value: "CONFORME", label: "Conforme" },
  { value: "NON_CONFORME", label: "Non conforme" },
  { value: "A_PLANIFIER", label: "Audit à planifier" },
] as const;

export const SiteDialog = ({
  open,
  mode,
  onOpenChange,
  onSubmit,
  initialValues,
  orgId,
  projects,
  defaultTab = "avant-chantier",
  readOnly = false,
}: SiteDialogProps) => {
  const parsedNotes = useMemo(() => parseSiteNotes(initialValues?.notes), [initialValues?.notes]);

  const [siteDriveFile, setSiteDriveFile] = useState<DriveFileMetadata | null>(parsedNotes.driveFile);
  const [siteDriveAttachments, setSiteDriveAttachments] = useState<DriveFileMetadata[]>(
    parsedNotes.attachments,
  );
  const [activeTab, setActiveTab] = useState<"avant-chantier" | "apres-chantier">(defaultTab);
  const isReadOnly = Boolean(readOnly);
  const resolvedOrgId = orgId ?? initialValues?.org_id ?? null;
  const { data: members = [], isLoading: membersLoading } = useMembers(resolvedOrgId);
  const memberNameById = useMemo(() => {
    const result: Record<string, string> = {};
    members.forEach((member) => {
      const name = member.profiles?.full_name?.trim();
      if (member.user_id) {
        result[member.user_id] = name && name.length > 0 ? name : "Utilisateur";
      }
    });
    return result;
  }, [members]);
  const memberOptions = useMemo(
    () =>
      members.map((member) => ({
        id: member.user_id,
        name: memberNameById[member.user_id] ?? "Utilisateur",
      })),
    [members, memberNameById],
  );
  useEffect(() => {
    if (open) {
      setActiveTab(defaultTab);
    }
  }, [defaultTab, open]);

  const { data: subcontractors = [], isLoading: subcontractorsLoading } = useQuery({
    queryKey: ["subcontractors", resolvedOrgId],
    queryFn: async () => {
      if (!resolvedOrgId) return [] as SubcontractorOption[];

      const { data, error } = await supabase
        .from("subcontractors")
        .select("id, name, pricing_details")
        .eq("org_id", resolvedOrgId)
        .eq("is_active", true)
        .order("name");

      if (error) throw error;

      return (data ?? []) as SubcontractorOption[];
    },
    enabled: !!resolvedOrgId,
  });

  const mergedDefaults = useMemo(() => {
    const normalizedAdditionalCosts =
      initialValues?.additional_costs && initialValues.additional_costs.length > 0
        ? initialValues.additional_costs.map((cost) => {
            const rawCost = cost as unknown as Record<string, unknown>;
            const label =
              typeof rawCost.label === "string" && rawCost.label.trim().length > 0
                ? rawCost.label.trim()
                : "";
            const amountHT =
              typeof rawCost.amount_ht === "number" && Number.isFinite(rawCost.amount_ht)
                ? rawCost.amount_ht
                : 0;
            const montantTVAValue = (() => {
              if (typeof rawCost.montant_tva === "number" && Number.isFinite(rawCost.montant_tva)) {
                return rawCost.montant_tva;
              }
              if (typeof rawCost.taxes === "number" && Number.isFinite(rawCost.taxes)) {
                return rawCost.taxes;
              }
              return 0;
            })();
            const amountTTC =
              typeof rawCost.amount_ttc === "number" && Number.isFinite(rawCost.amount_ttc)
                ? rawCost.amount_ttc
                : computeAdditionalCostTTC(amountHT, montantTVAValue);
            const attachmentValue =
              typeof rawCost.attachment === "string" && rawCost.attachment.trim().length > 0
                ? rawCost.attachment.trim()
                : null;

            return {
              label,
              amount_ht: amountHT,
              montant_tva: montantTVAValue,
              amount_ttc: amountTTC,
              attachment: attachmentValue,
            } satisfies SiteFormValues["additional_costs"][number];
          })
        : defaultSiteFormValues.additional_costs;

    const normalizedTeamMembers = normalizeTeamMembers(initialValues?.team_members, memberNameById);

    const values: SiteFormValues = {
      ...defaultSiteFormValues,
      ...initialValues,
      subcontractor_id:
        typeof initialValues?.subcontractor_id === "string" && initialValues.subcontractor_id.length > 0
          ? initialValues.subcontractor_id
          : null,
      additional_costs: normalizedAdditionalCosts,
    } as SiteFormValues;

    values.notes = parsedNotes.text;

<<<<<<< HEAD
    values.travaux_non_subventionnes = normalizeTravauxNonSubventionnesValue(
      values.travaux_non_subventionnes,
      defaultSiteFormValues.travaux_non_subventionnes,
    );
=======
    const parseNumeric = (value: unknown): number | null => {
      if (typeof value === "number" && Number.isFinite(value)) {
        return value;
      }
      if (typeof value === "string") {
        const normalized = value.replace(/,/g, ".").trim();
        if (normalized.length === 0) return null;
        const parsed = Number.parseFloat(normalized);
        return Number.isFinite(parsed) ? parsed : null;
      }
      return null;
    };
>>>>>>> 23b3f75a

    const allowedTravauxValues = TRAVAUX_NON_SUBVENTIONNES_OPTIONS.map(
      (option) => option.value,
    );
    if (!allowedTravauxValues.includes(values.travaux_non_subventionnes)) {
      values.travaux_non_subventionnes = defaultSiteFormValues.travaux_non_subventionnes;
    }

    if (
      values.travaux_non_subventionnes_montant === null ||
      values.travaux_non_subventionnes_montant === undefined ||
      Number.isNaN(values.travaux_non_subventionnes_montant)
    ) {
      values.travaux_non_subventionnes_montant = 0;
    }

    values.travaux_non_subventionnes_description =
      values.travaux_non_subventionnes_description?.trim() ?? "";
    values.travaux_non_subventionnes_financement = Boolean(
      values.travaux_non_subventionnes_financement,
    );

    const legacyCommissionEnabled = Boolean(
      (initialValues as Record<string, unknown> | undefined)?.commission_commerciale_ht,
    );
    const legacyCommissionRate = parseNumeric(
      (initialValues as Record<string, unknown> | undefined)?.commission_commerciale_ht_montant,
    );

    if (typeof values.commission_eur_per_m2_enabled !== "boolean") {
      values.commission_eur_per_m2_enabled = legacyCommissionEnabled;
    }

    values.commission_eur_per_m2_enabled = Boolean(values.commission_eur_per_m2_enabled);

    const normalizedCommissionRate = parseNumeric(values.commission_eur_per_m2);
    values.commission_eur_per_m2 =
      normalizedCommissionRate ?? legacyCommissionRate ?? defaultSiteFormValues.commission_eur_per_m2;

    if (
      values.valorisation_cee === null ||
      values.valorisation_cee === undefined ||
      Number.isNaN(values.valorisation_cee)
    ) {
      values.valorisation_cee = 0;
    }
    return values;
  }, [initialValues, parsedNotes.text]);

  const availableProjects = useMemo<SiteProjectOption[]>(() => {
    const base = [...(projects ?? [])];
    const currentRef = mergedDefaults.project_ref;

    if (currentRef && !base.some((project) => project.project_ref === currentRef)) {
      base.push({
        id: currentRef,
        project_ref: currentRef,
        client_name: mergedDefaults.client_name,
        product_name: mergedDefaults.product_name,
        address: mergedDefaults.address,
        city: mergedDefaults.city,
        postal_code: mergedDefaults.postal_code,
        surface_facturee: mergedDefaults.surface_facturee,
      });
    }

    return base;
  }, [projects, mergedDefaults]);

  const hasAvailableProjects = availableProjects.length > 0;

  const schema = useMemo(() => createSiteSchema(hasAvailableProjects), [hasAvailableProjects]);

  const resolver = useMemo(() => zodResolver(schema), [schema]);

  const form = useForm<SiteFormValues>({
    resolver,
    defaultValues: mergedDefaults,
  });

  const applyProjectDetails = useCallback(
    (projectRef: string) => {
      if (!projectRef) return;

      const selectedProject = availableProjects.find(
        (project) => project.project_ref === projectRef,
      );

      if (!selectedProject) return;

      form.setValue("client_name", selectedProject.client_name ?? "", {
        shouldDirty: true,
        shouldValidate: true,
      });
      form.setValue("product_name", selectedProject.product_name ?? "", {
        shouldDirty: true,
      });
      form.setValue("address", selectedProject.address ?? "", {
        shouldDirty: true,
        shouldValidate: true,
      });
      form.setValue("city", selectedProject.city ?? "", {
        shouldDirty: true,
        shouldValidate: true,
      });
      form.setValue("postal_code", selectedProject.postal_code ?? "", {
        shouldDirty: true,
        shouldValidate: true,
      });
      if (typeof selectedProject.surface_facturee === "number") {
        form.setValue("surface_facturee", selectedProject.surface_facturee, {
          shouldDirty: true,
          shouldValidate: true,
        });
      }
    },
    [availableProjects, form],
  );

  const watchedSiteRef = form.watch("site_ref");
  const watchedStartDate = form.watch("date_debut");
  const watchedEndDate = form.watch("date_fin_prevue");
  const watchedRevenue = form.watch("revenue");
  const watchedLaborCost = form.watch("cout_main_oeuvre_m2_ht");
  const watchedMaterialCost = form.watch("cout_isolation_m2");
  const watchedIsolationUsed = form.watch("isolation_utilisee_m2");
  const watchedSurfaceFacturee = form.watch("surface_facturee");
  const watchedCommission = form.watch("montant_commission");
  const watchedNonSubsidizedAmount = form.watch("travaux_non_subventionnes_montant");
  const watchedAdditionalCosts = form.watch("additional_costs");
  const watchedProductName = form.watch("product_name");
  const watchedValorisationCee = form.watch("valorisation_cee");
  const watchedTravauxChoice = form.watch("travaux_non_subventionnes");
  const watchedCommissionPerM2Enabled = form.watch("commission_eur_per_m2_enabled");
  const watchedCommissionPerM2 = form.watch("commission_eur_per_m2");
  const watchedSubcontractorId = form.watch("subcontractor_id");
  const watchedSubcontractorPaymentConfirmed = form.watch("subcontractor_payment_confirmed");

  const rentability = useMemo(
    () =>
      calculateRentability(
        buildRentabilityInputFromSite({
          revenue: watchedRevenue,
          cout_main_oeuvre_m2_ht: watchedLaborCost,
          cout_isolation_m2: watchedMaterialCost,
          isolation_utilisee_m2: watchedIsolationUsed,
          surface_facturee: watchedSurfaceFacturee,
          montant_commission: watchedCommission,
          travaux_non_subventionnes: (watchedTravauxChoice ?? "NA") as SiteFormValues["travaux_non_subventionnes"],
          travaux_non_subventionnes_montant: watchedNonSubsidizedAmount,
          additional_costs: watchedAdditionalCosts ?? [],
          product_name: watchedProductName,
          valorisation_cee: watchedValorisationCee,
          commission_eur_per_m2_enabled: watchedCommissionPerM2Enabled,
          commission_eur_per_m2: watchedCommissionPerM2,
          subcontractor_pricing_details: (() => {
            if (!watchedSubcontractorId) return undefined;
            const option = subcontractors.find((candidate) => candidate.id === watchedSubcontractorId);
            if (!option) return undefined;
            const raw = option.pricing_details;
            if (typeof raw === "number") return raw;
            if (typeof raw === "string") {
              const normalized = raw.replace(/,/g, ".").trim();
              const parsed = Number.parseFloat(normalized);
              return Number.isFinite(parsed) ? parsed : undefined;
            }
            return undefined;
          })(),
          subcontractor_payment_confirmed: watchedSubcontractorPaymentConfirmed,
        }),
      ),
    [
      watchedAdditionalCosts,
      watchedCommission,
      watchedLaborCost,
      watchedMaterialCost,
      watchedNonSubsidizedAmount,
      watchedProductName,
      watchedRevenue,
      watchedIsolationUsed,
      watchedSurfaceFacturee,
      watchedValorisationCee,
      watchedTravauxChoice,
      watchedCommissionPerM2,
      watchedCommissionPerM2Enabled,
      watchedSubcontractorId,
      watchedSubcontractorPaymentConfirmed,
      subcontractors,
    ],
  );

  const rentabilityMarginPerUnitLabel =
    rentability.measurementMode === "luminaire"
      ? "Marge (€ / luminaire)"
      : "Marge (€ / m²)";

  const formattedAdditionalCosts = currencyFormatter.format(rentability.additionalCostsTotal);
  const formattedTotalCosts = currencyFormatter.format(rentability.totalCosts);
  const formattedMarginTotal = currencyFormatter.format(rentability.marginTotal);
  const formattedMarginRate = Number.isFinite(rentability.marginRate)
    ? percentFormatter.format(rentability.marginRate)
    : "—";
  const formattedMarginPerUnit = Number.isFinite(rentability.marginPerUnit)
    ? `${decimalFormatter.format(rentability.marginPerUnit)} € / ${rentability.unitLabel}`
    : `— / ${rentability.unitLabel}`;
  const shouldShowTravauxDetails = (watchedTravauxChoice ?? "NA") !== "NA";
  const commissionPerM2Enabled = watchedCommissionPerM2Enabled === true;

  useEffect(() => {
    const currentProgress = form.getValues("progress_percentage");

    if (!watchedStartDate || !watchedEndDate) {
      if (currentProgress !== 0) {
        form.setValue("progress_percentage", 0, {
          shouldDirty: true,
          shouldValidate: true,
        });
      }
      return;
    }

    const start = new Date(watchedStartDate);
    const end = new Date(watchedEndDate);

    if (Number.isNaN(start.getTime()) || Number.isNaN(end.getTime())) {
      if (currentProgress !== 0) {
        form.setValue("progress_percentage", 0, {
          shouldDirty: true,
          shouldValidate: true,
        });
      }
      return;
    }

    if (end.getTime() <= start.getTime()) {
      const computed = new Date().getTime() >= end.getTime() ? 100 : 0;
      if (computed !== currentProgress) {
        form.setValue("progress_percentage", computed, {
          shouldDirty: true,
          shouldValidate: true,
        });
      }
      return;
    }

    const now = new Date();
    const totalDuration = end.getTime() - start.getTime();
    const elapsed = now.getTime() - start.getTime();

    let computed = 0;
    if (elapsed <= 0) {
      computed = 0;
    } else if (elapsed >= totalDuration) {
      computed = 100;
    } else {
      computed = Math.round((elapsed / totalDuration) * 100);
    }

    computed = Math.max(0, Math.min(100, computed));

    if (computed !== currentProgress) {
      form.setValue("progress_percentage", computed, {
        shouldDirty: true,
        shouldValidate: true,
      });
    }
  }, [form, watchedStartDate, watchedEndDate]);

  useEffect(() => {
    if (open) form.reset(mergedDefaults);
  }, [open, mergedDefaults, form]);

  useEffect(() => {
    if (open) {
      setSiteDriveFile(parsedNotes.driveFile);
      setSiteDriveAttachments(parsedNotes.attachments);
    } else {
      setSiteDriveFile(null);
      setSiteDriveAttachments([]);
    }
  }, [open, parsedNotes.attachments, parsedNotes.driveFile]);

  const handleSiteDriveFileChange = useCallback((file: DriveFileMetadata | null) => {
    setSiteDriveFile(file);
    setSiteDriveAttachments((current) => {
      if (!file) {
        return current.slice(1);
      }

      const nextKey = getDriveFileKey(file);
      const filtered = current.filter((existing) => getDriveFileKey(existing) !== nextKey);
      return [file, ...filtered];
    });
  }, []);

  const {
    fields: costFields,
    append: appendCost,
    remove: removeCost,
    move: moveCost,
  } = useFieldArray({ control: form.control, name: "additional_costs" });

  const sensors = useSensors(
    useSensor(PointerSensor, { activationConstraint: { distance: 5 } })
  );
  const costIds = useMemo(() => costFields.map((f) => f.id), [costFields]);

  const handleCostDragEnd = useCallback(
    (event: DragEndEvent) => {
      const { active, over } = event;
      if (!over || active.id === over.id) return;

      const activeIndex = costIds.findIndex((id) => id === active.id);
      const overIndex = costIds.findIndex((id) => id === over.id);
      if (activeIndex === -1 || overIndex === -1 || activeIndex === overIndex) return;

      moveCost(activeIndex, overIndex);
    },
    [costIds, moveCost]
  );

  const handleSubmit = (values: SiteFormValues) => {
    if (isReadOnly) {
      return;
    }

    const filteredCosts = (values.additional_costs ?? [])
      .filter((c) => c.label.trim().length > 0)
      .map((c) => {
        const attachment = c.attachment ? c.attachment.trim() : "";
        const montantTVA = Number.isFinite(c.montant_tva) ? c.montant_tva : 0;
        const amountHT = Number.isFinite(c.amount_ht) ? c.amount_ht : 0;
        const amountTTC = Number.isFinite(c.amount_ttc)
          ? c.amount_ttc
          : computeAdditionalCostTTC(amountHT, montantTVA);

        return {
          label: c.label.trim(),
          amount_ht: amountHT,
          montant_tva: montantTVA,
          amount_ttc: amountTTC,
          attachment: attachment.length > 0 ? attachment : null,
        };
      });

    const serializedNotes = serializeSiteNotes(values.notes, siteDriveFile, siteDriveAttachments);

    const projectRef = values.project_ref?.trim?.() ?? "";
    const clientName = values.client_name?.trim?.() ?? "";
    const travauxChoice = values.travaux_non_subventionnes ?? "NA";
    const shouldResetTravaux = travauxChoice === "NA";
    const travauxDescription = shouldResetTravaux
      ? ""
      : values.travaux_non_subventionnes_description?.trim() ?? "";
    const travauxMontant = shouldResetTravaux
      ? 0
      : Number.isFinite(values.travaux_non_subventionnes_montant)
        ? values.travaux_non_subventionnes_montant
        : 0;
    const travauxFinancement = shouldResetTravaux
      ? false
      : Boolean(values.travaux_non_subventionnes_financement);
    const commissionPerM2Enabled = Boolean(values.commission_eur_per_m2_enabled);
    const commissionPerM2 = commissionPerM2Enabled
      ? Number.isFinite(values.commission_eur_per_m2)
        ? values.commission_eur_per_m2
        : 0
      : 0;

    const rentabilityResult = calculateRentability(
      buildRentabilityInputFromSite({
        ...values,
        additional_costs: filteredCosts,
      }),
    );

    onSubmit({
      ...values,
      project_ref: projectRef,
      client_name: clientName,
      subcontractor_id: values.subcontractor_id ?? null,
      additional_costs: filteredCosts,
      notes: serializedNotes,
      profit_margin: rentabilityResult.marginRate,
      rentability_total_costs: rentabilityResult.totalCosts,
      rentability_margin_total: rentabilityResult.marginTotal,
      rentability_margin_per_unit: rentabilityResult.marginPerUnit,
      rentability_margin_rate: rentabilityResult.marginRate,
      rentability_unit_label: rentabilityResult.unitLabel,
      rentability_unit_count: rentabilityResult.unitsUsed,
      rentability_additional_costs_total: rentabilityResult.additionalCostsTotal,
      travaux_non_subventionnes: travauxChoice,
      travaux_non_subventionnes_description: travauxDescription,
      travaux_non_subventionnes_montant: travauxMontant,
      travaux_non_subventionnes_financement: travauxFinancement,
      commission_eur_per_m2_enabled: commissionPerM2Enabled,
      commission_eur_per_m2: commissionPerM2,
    });
  };

  return (
    <Dialog open={open} onOpenChange={onOpenChange}>
      <DialogContent className="max-w-3xl w-[95vw] sm:w-full max-h-[90vh] overflow-y-auto">
        <DialogHeader>
          <DialogTitle>
            {isReadOnly
              ? "Détails du chantier"
              : mode === "create"
                ? "Nouveau chantier"
                : "Modifier le chantier"}
          </DialogTitle>
          <DialogDescription>
            {isReadOnly
              ? "Consultez les informations opérationnelles et financières du chantier."
              : "Renseignez les informations financières et opérationnelles du chantier."}
          </DialogDescription>
        </DialogHeader>

        <Form {...form}>
          <form onSubmit={form.handleSubmit(handleSubmit)} className="space-y-6">
            <Tabs
              value={activeTab}
              onValueChange={(value) =>
                setActiveTab((value as "avant-chantier" | "apres-chantier") ?? "avant-chantier")
              }
              className="w-full"
            >
              <TabsList className="grid w-full grid-cols-2">
                <TabsTrigger value="avant-chantier">Avant Chantier</TabsTrigger>
                <TabsTrigger value="apres-chantier">Après Chantier</TabsTrigger>
              </TabsList>

              <TabsContent value="avant-chantier" className="space-y-6 mt-6">
                <fieldset disabled={isReadOnly} className="space-y-6">
                <div className="grid grid-cols-1 md:grid-cols-2 gap-4">
                  <FormField
                    control={form.control}
                    name="site_ref"
                    render={({ field }) => (
                      <FormItem>
                        <FormLabel>Référence chantier</FormLabel>
                        <FormControl>
                          <Input placeholder="SITE-2024-0001" {...field} disabled={isReadOnly} />
                        </FormControl>
                        <FormMessage />
                      </FormItem>
                    )}
                  />
                  <FormField
                    control={form.control}
                    name="project_ref"
                    render={({ field }) => (
                      <FormItem>
                        <FormLabel>Projet associé</FormLabel>
                        {hasAvailableProjects ? (
                          <Select
                            onValueChange={(value) => {
                              field.onChange(value);
                              applyProjectDetails(value);
                            }}
                            value={field.value ?? ""}
                            disabled={isReadOnly}
                          >
                            <FormControl>
                              <SelectTrigger>
                                <SelectValue placeholder="Sélectionner un projet" />
                              </SelectTrigger>
                            </FormControl>
                            <SelectContent>
                              {availableProjects.map((project) => (
                                <SelectItem
                                  key={project.id ?? project.project_ref}
                                  value={project.project_ref}
                                >
                                  {project.project_ref} • {getProjectClientName(project)}
                                </SelectItem>
                              ))}
                            </SelectContent>
                          </Select>
                        ) : (
                          <FormControl>
                            <Input placeholder="Référence projet" {...field} disabled={isReadOnly} />
                          </FormControl>
                        )}
                        <p className="text-xs text-muted-foreground">
                          {hasAvailableProjects
                            ? "Le chantier reprend automatiquement les informations du projet sélectionné."
                            : "Aucun projet disponible. Renseignez manuellement la référence si nécessaire."}
                        </p>
                        <FormMessage />
                      </FormItem>
                    )}
                  />
                  <FormField
                    control={form.control}
                    name="client_name"
                    render={({ field }) => (
                      <FormItem>
                        <FormLabel>Client</FormLabel>
                        <FormControl>
                          <Input
                            placeholder="Nom du client"
                            {...field}
                            readOnly={hasAvailableProjects || isReadOnly}
                            disabled={isReadOnly}
                            className={hasAvailableProjects || isReadOnly ? "bg-muted" : undefined}
                          />
                        </FormControl>
                        <p className="text-xs text-muted-foreground">
                          {hasAvailableProjects
                            ? "Pré-rempli à partir du projet associé."
                            : "Saisissez manuellement le nom du client."}
                        </p>
                        <FormMessage />
                      </FormItem>
                    )}
                  />
                </div>

                <div className="grid grid-cols-1 md:grid-cols-2 gap-4">
                  <FormField
                    control={form.control}
                    name="date_debut"
                    render={({ field }) => (
                      <FormItem>
                        <FormLabel>Date de début</FormLabel>
                        <FormControl>
                          <Input type="date" {...field} disabled={isReadOnly} />
                        </FormControl>
                        <FormMessage />
                      </FormItem>
                    )}
                  />
                  <FormField
                    control={form.control}
                    name="date_fin_prevue"
                    render={({ field }) => (
                      <FormItem>
                        <FormLabel>Date de fin prévue</FormLabel>
                        <FormControl>
                          <Input type="date" {...field} disabled={isReadOnly} />
                        </FormControl>
                        <FormMessage />
                      </FormItem>
                    )}
                  />
                  <FormField
                    control={form.control}
                    name="progress_percentage"
                    render={({ field }) => (
                      <FormItem>
                        <FormLabel>Avancement (%)</FormLabel>
                        <FormControl>
                          <Input
                            type="number"
                            min={0}
                            max={100}
                            step={5}
                            {...field}
                            readOnly
                            className="bg-muted"
                            disabled={isReadOnly}
                          />
                        </FormControl>
                        <p className="text-xs text-muted-foreground">
                          Calculé automatiquement à partir des dates du chantier.
                        </p>
                        <FormMessage />
                      </FormItem>
                    )}
                  />
                  <FormField
                    control={form.control}
                    name="surface_facturee"
                    render={({ field }) => (
                      <FormItem>
                        <FormLabel>Surface facturée (m²)</FormLabel>
                        <FormControl>
                          <Input type="number" min={0} step={0.1} {...field} disabled={isReadOnly} />
                        </FormControl>
                        <FormMessage />
                      </FormItem>
                    )}
                  />
                </div>

                <FormField
                  control={form.control}
                  name="subcontractor_id"
                  render={({ field }) => (
                    <FormItem>
                      <FormLabel>Sous-traitant</FormLabel>
                      <Select
                        onValueChange={(value) => field.onChange(value === "" ? null : value)}
                        value={field.value ?? ""}
                        disabled={subcontractorsLoading || isReadOnly}
                      >
                        <FormControl>
                          <SelectTrigger>
                            <SelectValue
                              placeholder={
                                subcontractorsLoading
                                  ? "Chargement..."
                                  : subcontractors.length === 0
                                  ? "Aucun sous-traitant configuré"
                                  : "Sélectionner un sous-traitant"
                              }
                            />
                          </SelectTrigger>
                        </FormControl>
                        <SelectContent>
                          {subcontractors.map((option) => (
                            <SelectItem key={option.id} value={option.id}>
                              {option.name}
                            </SelectItem>
                          ))}
                        </SelectContent>
                      </Select>
                      <p className="text-xs text-muted-foreground">
                        Les sous-traitants actifs sont gérés depuis les paramètres de l&apos;organisation.
                      </p>
                      <FormMessage />
                    </FormItem>
                  )}
                  />

                  <FormField
                    control={form.control}
                    name="notes"
                    render={({ field }) => (
                      <FormItem>
                        <FormLabel>Notes internes</FormLabel>
                        <FormControl>
                          <Textarea
                            placeholder="Informations complémentaires"
                            {...field}
                            readOnly={isReadOnly}
                            disabled={isReadOnly}
                          />
                        </FormControl>
                        <FormMessage />
                      </FormItem>
                    )}
                  />
                </fieldset>
              </TabsContent>

                <TabsContent value="apres-chantier" className="space-y-6 mt-6">
                  <fieldset disabled={isReadOnly} className="space-y-6">
                <div className="grid grid-cols-1 md:grid-cols-2 gap-4">
                  <FormField
                    control={form.control}
                    name="cofrac_status"
                    render={({ field }) => (
                      <FormItem>
                        <FormLabel>Statut COFRAC</FormLabel>
                        <Select onValueChange={field.onChange} value={field.value} disabled={isReadOnly}>
                          <FormControl>
                            <SelectTrigger>
                              <SelectValue placeholder="Sélectionner un statut" />
                            </SelectTrigger>
                          </FormControl>
                          <SelectContent>
                            {cofracStatusOptions.map((option) => (
                              <SelectItem key={option.value} value={option.value}>
                                {option.label}
                              </SelectItem>
                            ))}
                          </SelectContent>
                        </Select>
                        <FormMessage />
                      </FormItem>
                    )}
                  />
                </div>

                <FormField
                  control={form.control}
                  name="subcontractor_payment_confirmed"
                  render={({ field }) => (
                    <FormItem className="flex flex-row items-start space-x-3 space-y-0 rounded-md border p-4">
                      <FormControl>
                        <Checkbox
                          checked={field.value}
                          onCheckedChange={(checked) => field.onChange(checked === true)}
                          disabled={isReadOnly}
                        />
                      </FormControl>
                      <div className="space-y-1 leading-none">
                        <FormLabel>Paiement sous-traitant effectué</FormLabel>
                        <p className="text-sm text-muted-foreground">
                          Confirme que le sous-traitant a bien été réglé.
                        </p>
                      </div>
                    </FormItem>
                  )}
                />

                <FormField
                  control={form.control}
                  name="travaux_non_subventionnes"
                  render={({ field }) => (
                    <FormItem>
                      <FormLabel>Travaux non subventionnés</FormLabel>
                      <Select
                        onValueChange={field.onChange}
                        value={field.value}
                        disabled={isReadOnly}
                      >
                        <FormControl>
                          <SelectTrigger>
                            <SelectValue placeholder="Sélectionner une option" />
                          </SelectTrigger>
                        </FormControl>
                        <SelectContent>
                          {TRAVAUX_NON_SUBVENTIONNES_OPTIONS.map((option) => (
                            <SelectItem key={option.value} value={option.value}>
                              {option.label}
                            </SelectItem>
                          ))}
                        </SelectContent>
                      </Select>
                      <p className="text-xs text-muted-foreground">
                        Indique comment les travaux complémentaires sont financés.
                      </p>
                      <FormMessage />
                    </FormItem>
                  )}
                />

                {shouldShowTravauxDetails ? (
                  <div className="space-y-4 rounded-lg border border-dashed border-border/60 bg-muted/20 p-4">
                    <FormField
                      control={form.control}
                      name="travaux_non_subventionnes_description"
                      render={({ field }) => (
                        <FormItem>
                          <FormLabel>Description</FormLabel>
                          <FormControl>
                            <Textarea
                              placeholder="Précisez les travaux réalisés et leur contexte"
                              {...field}
                              disabled={isReadOnly}
                            />
                          </FormControl>
                          <FormMessage />
                        </FormItem>
                      )}
                    />
                    <div className="grid grid-cols-1 gap-4 md:grid-cols-2">
                      <FormField
                        control={form.control}
                        name="travaux_non_subventionnes_montant"
                        render={({ field }) => (
                          <FormItem>
                            <FormLabel>Montant des travaux (€)</FormLabel>
                            <FormControl>
                              <Input type="number" min={0} step={50} {...field} disabled={isReadOnly} />
                            </FormControl>
                            <FormMessage />
                          </FormItem>
                        )}
                      />
                      <FormField
                        control={form.control}
                        name="travaux_non_subventionnes_financement"
                        render={({ field }) => (
                          <FormItem className="flex flex-row items-start space-x-3 space-y-0 rounded-md border p-4">
                            <FormControl>
                              <Checkbox
                                checked={field.value}
                                onCheckedChange={(checked) => field.onChange(checked === true)}
                                disabled={isReadOnly}
                              />
                            </FormControl>
                            <div className="space-y-1 leading-none">
                              <FormLabel>Financement externe confirmé</FormLabel>
                              <p className="text-sm text-muted-foreground">
                                Activez si un financement complémentaire est mis en place.
                              </p>
                            </div>
                          </FormItem>
                        )}
                      />
                    </div>
                  </div>
                ) : null}

                <FormField
                  control={form.control}
                  name="commission_eur_per_m2_enabled"
                  render={({ field }) => (
                    <FormItem className="flex flex-row items-start space-x-3 space-y-0 rounded-md border p-4">
                      <FormControl>
                        <Checkbox
                          checked={field.value}
                          onCheckedChange={(checked) => field.onChange(checked === true)}
                          disabled={isReadOnly}
                        />
                      </FormControl>
                      <div className="space-y-1 leading-none">
                        <FormLabel>Commission commerciale (€/m²)</FormLabel>
                        <p className="text-sm text-muted-foreground">
                          Active le calcul d'une commission commerciale par mètre carré.
                        </p>
                      </div>
                    </FormItem>
                  )}
                />

                <div className="grid grid-cols-1 md:grid-cols-2 gap-4">
                  <FormField
                    control={form.control}
                    name="revenue"
                    render={({ field }) => (
                      <FormItem>
                        <FormLabel>Chiffre d'affaires (€)</FormLabel>
                        <FormControl>
                          <Input type="number" min={0} step={100} {...field} disabled={isReadOnly} />
                        </FormControl>
                        <FormMessage />
                      </FormItem>
                    )}
                  />
                  <FormField
                    control={form.control}
                    name="cout_main_oeuvre_m2_ht"
                    render={({ field }) => (
                      <FormItem>
                        <FormLabel>Coût main d'œuvre HT (€/m²)</FormLabel>
                        <FormControl>
                          <Input type="number" min={0} step={0.1} {...field} disabled={isReadOnly} />
                        </FormControl>
                        <FormMessage />
                      </FormItem>
                    )}
                  />
                  <FormField
                    control={form.control}
                    name="cout_isolation_m2"
                    render={({ field }) => (
                      <FormItem>
                        <FormLabel>Coût isolation (€/m²)</FormLabel>
                        <FormControl>
                          <Input type="number" min={0} step={0.1} {...field} disabled={isReadOnly} />
                        </FormControl>
                        <FormMessage />
                      </FormItem>
                    )}
                  />
                  <FormField
                    control={form.control}
                    name="isolation_utilisee_m2"
                    render={({ field }) => (
                      <FormItem>
                        <FormLabel className="flex items-center gap-1">
                          Surface utilisée (m²)
                          <TooltipProvider delayDuration={150}>
                            <Tooltip>
                              <TooltipTrigger asChild>
                                <Info
                                  className="h-4 w-4 cursor-help text-muted-foreground"
                                  aria-hidden="true"
                                />
                              </TooltipTrigger>
                              <TooltipContent>
                                <p>incluant les pertes</p>
                              </TooltipContent>
                            </Tooltip>
                          </TooltipProvider>
                        </FormLabel>
                        <FormControl>
                          <Input type="number" min={0} step={0.1} {...field} disabled={isReadOnly} />
                        </FormControl>
                        <FormMessage />
                      </FormItem>
                    )}
                  />
                  <FormField
                    control={form.control}
                    name="montant_commission"
                    render={({ field }) => (
                      <FormItem>
                        <FormLabel>Commission commerciale (€)</FormLabel>
                        <FormControl>
                          <Input type="number" min={0} step={50} {...field} disabled={isReadOnly} />
                        </FormControl>
                        <FormMessage />
                      </FormItem>
                    )}
                  />
                  <FormField
                    control={form.control}
                    name="travaux_non_subventionnes"
                    render={({ field }) => (
                      <FormItem>
                        <FormLabel>Travaux non subventionnés (€)</FormLabel>
                        <FormControl>
                          <Input type="number" min={0} step={50} {...field} disabled={isReadOnly} />
                        </FormControl>
                        <FormMessage />
                      </FormItem>
                    )}
                  />
                  <FormField
                    control={form.control}
                    name="valorisation_cee"
                    render={({ field }) => (
                      <FormItem>
                        <FormLabel>Prime CEE (€)</FormLabel>
                        <FormControl>
                          <Input type="number" min={0} step={50} {...field} disabled={isReadOnly} />
                        </FormControl>
                        <FormMessage />
                      </FormItem>
                    )}
                  />
                  {commissionPerM2Enabled ? (
                    <FormField
                      control={form.control}
                      name="commission_eur_per_m2"
                      render={({ field }) => (
                        <FormItem>
                          <FormLabel>Montant commission commerciale (€/m²)</FormLabel>
                          <FormControl>
                            <Input type="number" min={0} step={0.1} {...field} disabled={isReadOnly} />
                          </FormControl>
                          <FormMessage />
                        </FormItem>
                      )}
                    />
                  ) : null}
                </div>

                <div className="space-y-2 rounded-md border border-primary/30 bg-primary/5 p-4">
                  <div>
                    <h4 className="text-sm font-semibold text-primary">Rentabilité</h4>
                    <p className="text-xs text-muted-foreground">
                      Calculée automatiquement à partir du CA, des coûts et de la surface réelle.
                    </p>
                  </div>
                  <div className="grid gap-3 md:grid-cols-2 lg:grid-cols-3">
                    <div className="space-y-1">
                      <span className="text-xs uppercase tracking-wide text-muted-foreground">
                        Frais de chantier (HT+TVA)
                      </span>
                      <span className="text-sm font-semibold text-foreground">
                        {formattedAdditionalCosts}
                      </span>
                    </div>
                    <div className="space-y-1">
                      <span className="text-xs uppercase tracking-wide text-muted-foreground">Coûts totaux</span>
                      <span className="text-sm font-semibold text-foreground">
                        {formattedTotalCosts}
                      </span>
                    </div>
                    <div className="space-y-1">
                      <span className="text-xs uppercase tracking-wide text-muted-foreground">
                        {rentabilityMarginPerUnitLabel}
                      </span>
                      <span className="text-sm font-semibold text-foreground">
                        {formattedMarginPerUnit}
                      </span>
                    </div>
                    <div className="space-y-1">
                      <span className="text-xs uppercase tracking-wide text-muted-foreground">Marge totale (€)</span>
                      <span className="text-sm font-semibold text-foreground">
                        {formattedMarginTotal}
                      </span>
                    </div>
                    <div className="space-y-1">
                      <span className="text-xs uppercase tracking-wide text-muted-foreground">Marge (%)</span>
                      <span className="text-sm font-semibold text-foreground">
                        {formattedMarginRate}
                      </span>
                    </div>
                  </div>
                </div>

                <div className="space-y-2">
                  <FormLabel>Frais de chantier</FormLabel>
                  {costFields.length > 1 ? (
                    <p className="text-xs text-muted-foreground">Réorganisez l&apos;affichage des coûts en les faisant glisser.</p>
                  ) : null}
                  <div className="space-y-3">
                    {costFields.length === 0 ? null : (
                      <DndContext sensors={sensors} collisionDetection={closestCenter} onDragEnd={handleCostDragEnd}>
                        <SortableContext items={costIds} strategy={verticalListSortingStrategy}>
                          {costFields.map((field, index) => (
                            <SortableAdditionalCostRow
                              key={field.id}
                              field={field}
                              index={index}
                              control={form.control}
                              remove={removeCost}
                              canRemove={costFields.length > 0}
                              orgId={resolvedOrgId}
                              siteRef={watchedSiteRef}
                              disabled={isReadOnly}
                            />
                          ))}
                        </SortableContext>
                      </DndContext>
                    )}
                  </div>
                  <Button
                    type="button"
                    variant="outline"
                    size="sm"
                    className="mt-2"
                    onClick={() =>
                      appendCost({
                        label: "",
                        amount_ht: undefined as unknown as number,
                        montant_tva: undefined as unknown as number,
                        amount_ttc: 0,
                        attachment: null,
                      })
                    }
                    disabled={isReadOnly}
                  >
                    <Plus className="w-4 h-4 mr-1" /> Ajouter un frais
                  </Button>
                </div>

                <div className="space-y-2">
                  <FormLabel>Documents chantier</FormLabel>
                  <DriveFileUploader
                    orgId={orgId ?? initialValues?.org_id ?? null}
                    value={siteDriveFile}
                    onChange={handleSiteDriveFileChange}
                    accept="application/pdf,image/*"
                    maxSizeMb={35}
                    entityType="site"
                    entityId={initialValues?.site_ref}
                    description="Documents liés au chantier"
                    helperText="Ajoutez des photos ou des fichiers stockés sur Google Drive."
                    disabled={isReadOnly}
                  />
                </div>
                </fieldset>
              </TabsContent>
            </Tabs>

            <div className="flex justify-end gap-2 pt-2">
              <Button type="button" variant="outline" onClick={() => onOpenChange(false)}>
                {isReadOnly ? "Fermer" : "Annuler"}
              </Button>
              {isReadOnly ? null : (
                <Button type="submit">{mode === "create" ? "Créer le chantier" : "Enregistrer"}</Button>
              )}
            </div>
          </form>
        </Form>
      </DialogContent>
    </Dialog>
  );
};<|MERGE_RESOLUTION|>--- conflicted
+++ resolved
@@ -583,12 +583,10 @@
 
     values.notes = parsedNotes.text;
 
-<<<<<<< HEAD
     values.travaux_non_subventionnes = normalizeTravauxNonSubventionnesValue(
       values.travaux_non_subventionnes,
       defaultSiteFormValues.travaux_non_subventionnes,
     );
-=======
     const parseNumeric = (value: unknown): number | null => {
       if (typeof value === "number" && Number.isFinite(value)) {
         return value;
@@ -601,7 +599,6 @@
       }
       return null;
     };
->>>>>>> 23b3f75a
 
     const allowedTravauxValues = TRAVAUX_NON_SUBVENTIONNES_OPTIONS.map(
       (option) => option.value,
