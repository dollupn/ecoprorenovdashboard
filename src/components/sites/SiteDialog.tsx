--- conflicted
+++ resolved
@@ -1,8 +1,4 @@
-<<<<<<< HEAD
-import { useCallback, useEffect, useMemo, useRef, useState, type CSSProperties } from "react";
-=======
-import { useCallback, useEffect, useMemo, useState, useId, type CSSProperties } from "react";
->>>>>>> 61e3591f
+import { useCallback, useEffect, useMemo, useRef, useState,useId, type CSSProperties } from "react";
 import {
   useForm,
   useFieldArray,
@@ -60,17 +56,14 @@
 import { Textarea } from "@/components/ui/textarea";
 import { DriveFileUploader } from "@/components/integrations/DriveFileUploader";
 import type { DriveFileMetadata } from "@/integrations/googleDrive";
-<<<<<<< HEAD
 import { GripVertical, Plus, Trash2, Upload } from "lucide-react";
 import { supabase } from "@/integrations/supabase/client";
-=======
 import { GripVertical, Plus, Trash2 } from "lucide-react";
 import { useSubcontractorDirectory } from "@/hooks/useSubcontractorDirectory";
 
 const teamMemberSchema = z.object({
   name: z.string().min(1, "Le nom est requis"),
 });
->>>>>>> 61e3591f
 
 const additionalCostSchema = z.object({
   label: z.string().min(1, "Intitulé requis"),
