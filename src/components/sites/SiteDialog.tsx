--- conflicted
+++ resolved
@@ -46,12 +46,8 @@
 import { Input } from "@/components/ui/input";
 import { Button } from "@/components/ui/button";
 import { Checkbox } from "@/components/ui/checkbox";
-<<<<<<< HEAD
-import { getProjectClientName } from "@/lib/projects";
-=======
 import { Badge } from "@/components/ui/badge";
 import { DEFAULT_PROJECT_STATUSES, getProjectClientName } from "@/lib/projects";
->>>>>>> 2e4ab3d5
 import { parseSiteNotes, serializeSiteNotes } from "@/lib/sites";
 import {
   Select,
@@ -65,8 +61,6 @@
 import type { DriveFileMetadata } from "@/integrations/googleDrive";
 import { GripVertical, Plus, Trash2 } from "lucide-react";
 import { supabase } from "@/integrations/supabase/client";
-<<<<<<< HEAD
-=======
 import { useMembers } from "@/features/members/api";
 import { useProjectStatuses } from "@/hooks/useProjectStatuses";
 
@@ -130,7 +124,6 @@
 
   return Array.from(uniqueMembers.values());
 };
->>>>>>> 2e4ab3d5
 
 const additionalCostSchema = z.object({
   label: z.string().min(1, "Intitulé requis"),
@@ -148,38 +141,6 @@
     .transform((value) => (value && value.length > 0 ? value : null)),
 });
 
-<<<<<<< HEAD
-const baseSiteSchema = z.object({
-  site_ref: z.string().min(3, "Référence requise"),
-  project_ref: z.string(),
-  client_name: z.string(),
-  product_name: z.string().optional().nullable(),
-  address: z.string().min(3, "Adresse requise"),
-  city: z.string().min(2, "Ville requise"),
-  postal_code: z.string().min(4, "Code postal invalide"),
-  status: z.enum(["PLANIFIE", "EN_PREPARATION", "EN_COURS", "SUSPENDU", "TERMINE", "LIVRE"]),
-  cofrac_status: z.enum(["EN_ATTENTE", "CONFORME", "NON_CONFORME", "A_PLANIFIER"]),
-  date_debut: z.string().min(1, "Date de début requise"),
-  date_fin_prevue: z.string().optional(),
-  progress_percentage: z.coerce.number({ invalid_type_error: "Avancement invalide" }).min(0).max(100),
-  revenue: z.coerce.number({ invalid_type_error: "CA invalide" }).min(0, "Le CA doit être positif"),
-  profit_margin: z.coerce.number({ invalid_type_error: "Marge invalide" }).min(-100).max(100),
-  surface_facturee: z.coerce.number({ invalid_type_error: "Surface invalide" }).min(0),
-  cout_main_oeuvre_m2_ht: z.coerce.number({ invalid_type_error: "Coût invalide" }).min(0),
-  cout_isolation_m2: z.coerce.number({ invalid_type_error: "Coût invalide" }).min(0),
-  isolation_utilisee_m2: z.coerce.number({ invalid_type_error: "Quantité invalide" }).min(0),
-  montant_commission: z.coerce.number({ invalid_type_error: "Montant invalide" }).min(0),
-  valorisation_cee: z.coerce.number({ invalid_type_error: "Montant invalide" }).min(0),
-  notes: z.string().optional(),
-  subcontractor_id: z
-    .string({ invalid_type_error: "Sélection invalide" })
-    .uuid("Sélection invalide")
-    .optional()
-    .nullable(),
-  additional_costs: z.array(additionalCostSchema).optional().default([]),
-  subcontractor_payment_confirmed: z.boolean().default(false),
-});
-=======
 const fallbackProjectStatusValues = DEFAULT_PROJECT_STATUSES.map((status) => status.value);
 
 const createBaseSiteSchema = (statusOptions: readonly string[]) => {
@@ -218,7 +179,6 @@
     subcontractor_payment_confirmed: z.boolean().default(false),
   });
 };
->>>>>>> 2e4ab3d5
 
 type SiteFormSchema = ReturnType<typeof createSiteBaseSchema>;
 
@@ -603,8 +563,6 @@
   const [activeTab, setActiveTab] = useState<"avant-chantier" | "apres-chantier">(defaultTab);
   const isReadOnly = Boolean(readOnly);
   const resolvedOrgId = orgId ?? initialValues?.org_id ?? null;
-<<<<<<< HEAD
-=======
   const { data: members = [], isLoading: membersLoading } = useMembers(resolvedOrgId);
   const projectStatuses = useProjectStatuses();
   const statusValues = useMemo(() => projectStatuses.map((status) => status.value), [projectStatuses]);
@@ -635,7 +593,6 @@
     () => (projectStatuses.length > 0 ? projectStatuses : DEFAULT_PROJECT_STATUSES),
     [projectStatuses],
   );
->>>>>>> 2e4ab3d5
   useEffect(() => {
     if (open) {
       setActiveTab(defaultTab);
@@ -672,8 +629,6 @@
           }))
         : defaultValues.additional_costs;
 
-<<<<<<< HEAD
-=======
     const normalizedTeamMembers = normalizeTeamMembers(initialValues?.team_members, memberNameById);
 
     const resolvedStatus =
@@ -681,7 +636,6 @@
         ? initialValues.status
         : statusValues[0] ?? defaultValues.status;
 
->>>>>>> 2e4ab3d5
     const values: SiteFormValues = {
       ...defaultValues,
       ...initialValues,
@@ -700,11 +654,7 @@
     }
 
     return values;
-<<<<<<< HEAD
   }, [initialValues, parsedNotes.text]);
-=======
-  }, [initialValues, parsedNotes.text, memberNameById, resolvedStatusOptions]);
->>>>>>> 2e4ab3d5
 
   const availableProjects = useMemo<SiteProjectOption[]>(() => {
     const base = [...(projects ?? [])];
