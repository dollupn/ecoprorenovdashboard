--- conflicted
+++ resolved
@@ -1454,7 +1454,6 @@
           {
             user_id: user.id,
             org_id: currentOrgId,
-<<<<<<< HEAD
             project_ref,
             client_name,
             client_first_name: clientFirstName,
@@ -1486,10 +1485,8 @@
             date_fin_prevue: data.date_fin_prevue || undefined,
             estimated_value: projectCost,
             lead_id: data.lead_id || undefined,
-=======
             project_ref: generatedProjectRef,
             ...basePayload,
->>>>>>> c866cdbe
           },
         ])
         .select()
